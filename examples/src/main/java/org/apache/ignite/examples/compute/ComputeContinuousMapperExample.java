/*
 * Licensed to the Apache Software Foundation (ASF) under one or more
 * contributor license agreements.  See the NOTICE file distributed with
 * this work for additional information regarding copyright ownership.
 * The ASF licenses this file to You under the Apache License, Version 2.0
 * (the "License"); you may not use this file except in compliance with
 * the License.  You may obtain a copy of the License at
 *
 *      http://www.apache.org/licenses/LICENSE-2.0
 *
 * Unless required by applicable law or agreed to in writing, software
 * distributed under the License is distributed on an "AS IS" BASIS,
 * WITHOUT WARRANTIES OR CONDITIONS OF ANY KIND, either express or implied.
 * See the License for the specific language governing permissions and
 * limitations under the License.
 */

package org.apache.ignite.examples.compute;

import org.apache.ignite.*;
import org.apache.ignite.cluster.*;
import org.apache.ignite.compute.*;
import org.apache.ignite.examples.*;
import org.apache.ignite.resources.*;

import java.util.*;
import java.util.concurrent.*;
import java.util.concurrent.atomic.*;

/**
 * Demonstrates usage of continuous mapper. With continuous mapper
 * it is possible to continue mapping jobs asynchronously even after
 * initial {@link org.apache.ignite.compute.ComputeTask#map(List, Object)} method completes.
 * <p>
 * String "Hello Continuous Mapper" is passed as an argument for execution
 * of {@link org.apache.ignite.examples.compute.ComputeContinuousMapperExample.ContinuousMapperTask}. As an outcome, participating
 * nodes will print out a single word from the passed in string and return
 * number of characters in that word. However, to demonstrate continuous
 * mapping, next word will be mapped to a node only after the result from
 * previous word has been received.
 * <p>
 * Remote nodes should always be started with special configuration file which
 * enables P2P class loading: {@code 'ignite.{sh|bat} examples/config/example-compute.xml'}.
 * <p>
 * Alternatively you can run {@link ComputeNodeStartup} in another JVM which will start node
 * with {@code examples/config/example-compute.xml} configuration.
 */
public class ComputeContinuousMapperExample {
    /**
     * Executes example.
     *
     * @param args Command line arguments, none required.
     * @throws IgniteCheckedException If example execution failed.
     */
    public static void main(String[] args) throws IgniteCheckedException {
        System.out.println();
        System.out.println(">>> Compute continuous mapper example started.");

        try (Ignite ignite = Ignition.start("examples/config/example-compute.xml")) {
            int phraseLen = ignite.compute().execute(ContinuousMapperTask.class, "Hello Continuous Mapper");

            System.out.println();
            System.out.println(">>> Total number of characters in the phrase is '" + phraseLen + "'.");
        }
    }

    /**
     * This task demonstrates how continuous mapper is used. The passed in phrase
     * is split into multiple words and next word is sent out for processing only
     * when the result for the previous word was received.
     * <p>
     * Note that annotation {@link org.apache.ignite.compute.ComputeTaskNoResultCache} is optional and tells Ignite
     * not to accumulate results from individual jobs. In this example we increment
     * total character count directly in {@link #result(org.apache.ignite.compute.ComputeJobResult, List)} method,
     * and therefore don't need to accumulate them be be processed at reduction step.
     */
    @ComputeTaskNoResultCache
    private static class ContinuousMapperTask extends ComputeTaskAdapter<String, Integer> {
        /** This field will be injected with task continuous mapper. */
        @IgniteTaskContinuousMapperResource
        private ComputeTaskContinuousMapper mapper;

        /** Word queue. */
        private final Queue<String> words = new ConcurrentLinkedQueue<>();

        /** Total character count. */
        private final AtomicInteger totalChrCnt = new AtomicInteger(0);

        /** {@inheritDoc} */
<<<<<<< HEAD
        @Override public Map<? extends ComputeJob, ClusterNode> map(List<ClusterNode> nodes, String phrase)
            throws IgniteCheckedException {
=======
        @Override public Map<? extends ComputeJob, ClusterNode> map(List<ClusterNode> grid, String phrase) {
>>>>>>> 30de9162
            if (phrase == null || phrase.isEmpty())
                throw new IgniteException("Phrase is empty.");

            // Populate word queue.
            Collections.addAll(words, phrase.split(" "));

            // Sends first word.
            sendWord();

            // Since we have sent at least one job, we are allowed to return
            // 'null' from map method.
            return null;
        }

        /** {@inheritDoc} */
        @Override public ComputeJobResultPolicy result(ComputeJobResult res, List<ComputeJobResult> rcvd) {
            // If there is an error, fail-over to another node.
            if (res.getException() != null)
                return super.result(res, rcvd);

            // Add result to total character count.
            totalChrCnt.addAndGet(res.<Integer>getData());

            sendWord();

            // If next word was sent, keep waiting, otherwise work queue is empty and we reduce.
            return ComputeJobResultPolicy.WAIT;
        }

        /** {@inheritDoc} */
        @Override public Integer reduce(List<ComputeJobResult> results) {
            return totalChrCnt.get();
        }

        /**
         * Sends next queued word to the next node implicitly selected by load balancer.
         */
        private void sendWord() {
            // Remove first word from the queue.
            String word = words.poll();

            if (word != null) {
                // Map next word.
                mapper.send(new ComputeJobAdapter(word) {
                    @Override public Object execute() {
                        String word = argument(0);

                        System.out.println();
                        System.out.println(">>> Printing '" + word + "' from igntie job at time: " + new Date());

                        int cnt = word.length();

                        // Sleep for some time so it will be visually noticeable that
                        // jobs are executed sequentially.
                        try {
                            Thread.sleep(1000);
                        }
                        catch (InterruptedException ignored) {
                            // No-op.
                        }

                        return cnt;
                    }
                });
            }
        }
    }
}<|MERGE_RESOLUTION|>--- conflicted
+++ resolved
@@ -87,12 +87,7 @@
         private final AtomicInteger totalChrCnt = new AtomicInteger(0);
 
         /** {@inheritDoc} */
-<<<<<<< HEAD
-        @Override public Map<? extends ComputeJob, ClusterNode> map(List<ClusterNode> nodes, String phrase)
-            throws IgniteCheckedException {
-=======
-        @Override public Map<? extends ComputeJob, ClusterNode> map(List<ClusterNode> grid, String phrase) {
->>>>>>> 30de9162
+        @Override public Map<? extends ComputeJob, ClusterNode> map(List<ClusterNode> nodes, String phrase) {
             if (phrase == null || phrase.isEmpty())
                 throw new IgniteException("Phrase is empty.");
 
