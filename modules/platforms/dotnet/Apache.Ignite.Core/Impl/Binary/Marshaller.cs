--- conflicted
+++ resolved
@@ -575,10 +575,7 @@
             AddSystemType(BinaryUtils.TypeMessageListenerHolder, w => new MessageListenerHolder(w));
             AddSystemType(BinaryUtils.TypeStreamReceiverHolder, w => new StreamReceiverHolder(w));
             AddSystemType(0, w => new AffinityKey(w), "affKey");
-<<<<<<< HEAD
-=======
             AddSystemType(BinaryUtils.TypePlatformJavaObjectFactoryProxy, w => new PlatformJavaObjectFactoryProxy());
->>>>>>> 4a8fb8f3
         }
     }
 }