/*
 * Licensed to the Apache Software Foundation (ASF) under one or more
 * contributor license agreements.  See the NOTICE file distributed with
 * this work for additional information regarding copyright ownership.
 * The ASF licenses this file to You under the Apache License, Version 2.0
 * (the "License"); you may not use this file except in compliance with
 * the License.  You may obtain a copy of the License at
 *
 *      http://www.apache.org/licenses/LICENSE-2.0
 *
 * Unless required by applicable law or agreed to in writing, software
 * distributed under the License is distributed on an "AS IS" BASIS,
 * WITHOUT WARRANTIES OR CONDITIONS OF ANY KIND, either express or implied.
 * See the License for the specific language governing permissions and
 * limitations under the License.
 */

package org.apache.ignite.internal;

import org.apache.ignite.*;
import org.apache.ignite.compute.*;
import org.apache.ignite.configuration.*;
import org.apache.ignite.events.*;
import org.apache.ignite.internal.util.lang.*;
import org.apache.ignite.internal.util.typedef.*;
import org.apache.ignite.internal.util.typedef.internal.*;
import org.apache.ignite.lifecycle.*;
import org.apache.ignite.resources.*;
import org.apache.ignite.spi.*;
import org.apache.ignite.spi.collision.*;
import org.apache.ignite.spi.discovery.tcp.*;
import org.apache.ignite.testframework.*;
import org.apache.ignite.testframework.config.*;
import org.apache.ignite.testframework.http.*;
import org.apache.ignite.testframework.junits.common.*;
import org.jetbrains.annotations.*;
import org.springframework.beans.*;
import org.springframework.beans.factory.config.*;
import org.springframework.beans.factory.support.*;
import org.springframework.beans.factory.xml.*;
import org.springframework.context.*;
import org.springframework.context.support.*;
import org.springframework.core.io.*;

import java.io.*;
import java.net.*;
import java.util.*;
import java.util.concurrent.*;
import java.util.concurrent.atomic.*;

import static org.apache.ignite.IgniteState.*;
import static org.apache.ignite.IgniteSystemProperties.*;

/**
 * Tests for {@link org.apache.ignite.Ignition}.
 * @see GridFactoryVmShutdownTest
 */
@SuppressWarnings("UnusedDeclaration")
@GridCommonTest(group = "NonDistributed Kernal Self")
public class GridFactorySelfTest extends GridCommonAbstractTest {
    /** */
    private static final AtomicInteger cnt = new AtomicInteger();

    /** */
    private static final String CUSTOM_CFG_PATH = "modules/core/src/test/config/factory/custom-grid-name-spring-test.xml";

    /**
     *
     */
    public GridFactorySelfTest() {
        super(false);

        System.setProperty(IGNITE_OVERRIDE_MCAST_GRP,
            GridTestUtils.getNextMulticastGroup(GridFactorySelfTest.class));
    }

    /** {@inheritDoc} */
    @Override protected void beforeTest() throws Exception {
        cnt.set(0);
    }

    /**
     * @throws Exception If failed.
     */
    public void testStartGridWithConfigUrlString() throws Exception {
        GridEmbeddedHttpServer srv = null;
        String gridName = "grid_with_url_config";

        try {
            srv = GridEmbeddedHttpServer.startHttpServer().withFileDownloadingHandler(null,
                GridTestUtils.resolveIgnitePath("/modules/core/src/test/config/default-spring-url-testing.xml"));

            Ignite ignite = G.start(srv.getBaseUrl());

            assert gridName.equals(ignite.name()) : "Unexpected grid name: " + ignite.name();
        }
        finally {
            if (srv != null)
                srv.stop(1);

            G.stop(gridName, false);
        }
    }

    /**
     * @throws Exception If failed.
     */
    public void testStartGridWithConfigUrl() throws Exception {
        GridEmbeddedHttpServer srv = null;
        String gridName = "grid_with_url_config";

        try {
            srv = GridEmbeddedHttpServer.startHttpServer().withFileDownloadingHandler(null,
                GridTestUtils.resolveIgnitePath("modules/core/src/test/config/default-spring-url-testing.xml"));

            Ignite ignite = G.start(new URL(srv.getBaseUrl()));

            assert gridName.equals(ignite.name()) : "Unexpected grid name: " + ignite.name();
        }
        finally {
            if (srv != null)
                srv.stop(1);

            G.stop(gridName, false);
        }
    }

    /**
     * @throws Exception If failed.
     */
    public void testLifecycleBeansNullGridName() throws Exception {
        checkLifecycleBeans(null);
    }

    /**
     * @throws Exception If failed.
     */
    public void testLifecycleBeansNotNullGridName() throws Exception {
        checkLifecycleBeans("testGrid");
    }

    /**
     * @param gridName Grid name.
     * @throws Exception If test failed.
     */
    private void checkLifecycleBeans(@Nullable String gridName) throws Exception {
        TestLifecycleBean bean1 = new TestLifecycleBean();
        TestLifecycleBean bean2 = new TestLifecycleBean();

        IgniteConfiguration cfg = new IgniteConfiguration();

        cfg.setLifecycleBeans(bean1, bean2);
        cfg.setGridName(gridName);

<<<<<<< HEAD
        cfg.setConnectorConfiguration(null);

=======
>>>>>>> a0210455
        try (Ignite g = IgniteSpring.start(cfg, new GenericApplicationContext())) {
            bean1.checkState(gridName, true);
            bean2.checkState(gridName, true);
        }

        bean1.checkState(gridName, false);
        bean2.checkState(gridName, false);

        checkLifecycleBean(bean1, gridName);
        checkLifecycleBean(bean2, gridName);
    }

    /**
     * @param bean Bean to check.
     * @param gridName Grid name to check for.
     */
    private void checkLifecycleBean(TestLifecycleBean bean, String gridName) {
        bean.checkErrors();

        List<LifecycleEventType> evts = bean.getLifecycleEvents();

        List<String> gridNames = bean.getGridNames();

        assert evts.get(0) == LifecycleEventType.BEFORE_GRID_START : "Invalid lifecycle event: " + evts.get(0);
        assert evts.get(1) == LifecycleEventType.AFTER_GRID_START : "Invalid lifecycle event: " + evts.get(1);
        assert evts.get(2) == LifecycleEventType.BEFORE_GRID_STOP : "Invalid lifecycle event: " + evts.get(2);
        assert evts.get(3) == LifecycleEventType.AFTER_GRID_STOP : "Invalid lifecycle event: " + evts.get(3);

        checkGridNameEquals(gridNames.get(0), gridName);
        checkGridNameEquals(gridNames.get(1), gridName);
        checkGridNameEquals(gridNames.get(2), gridName);
        checkGridNameEquals(gridNames.get(3), gridName);
    }

    /**
     * @param n1 First name.
     * @param n2 Second name.
     */
    private void checkGridNameEquals(String n1, String n2) {
        if (n1 == null) {
            assert n2 == null;

            return;
        }

        assert n1.equals(n2) : "Invalid grid names [name1=" + n1 + ", name2=" + n2 + ']';
    }

    /**
     * @throws Exception If failed.
     */
    @SuppressWarnings({"SynchronizationOnLocalVariableOrMethodParameter"})
    public void testStartMultipleGridsFromSpring() throws Exception {
        File cfgFile =
            GridTestUtils.resolveIgnitePath(GridTestProperties.getProperty("loader.self.multipletest.config"));

        assert cfgFile != null;

        String path = cfgFile.getAbsolutePath();

        info("Loading Grid from configuration file: " + path);

        final GridTuple<IgniteState> gridState1 = F.t(null);
        final GridTuple<IgniteState> gridState2 = F.t(null);

        final Object mux = new Object();

        IgnitionListener factoryLsnr = new IgnitionListener() {
            @Override public void onStateChange(String name, IgniteState state) {
                synchronized (mux) {
                    if ("grid-factory-test-1".equals(name))
                        gridState1.set(state);
                    else if ("grid-factory-test-2".equals(name))
                        gridState2.set(state);
                }
            }
        };

        G.addListener(factoryLsnr);

        G.start(path);

        assert G.ignite("grid-factory-test-1") != null;
        assert G.ignite("grid-factory-test-2") != null;

        synchronized (mux) {
            assert gridState1.get() == STARTED :
                "Invalid grid state [expected=" + STARTED + ", returned=" + gridState1 + ']';
            assert gridState2.get() == STARTED :
                "Invalid grid state [expected=" + STARTED + ", returned=" + gridState2 + ']';
        }

        G.stop("grid-factory-test-1", true);
        G.stop("grid-factory-test-2", true);

        synchronized (mux) {
            assert gridState1.get() == STOPPED :
                "Invalid grid state [expected=" + STOPPED + ", returned=" + gridState1 + ']';
            assert gridState2.get() == STOPPED :
                "Invalid grid state [expected=" + STOPPED + ", returned=" + gridState2 + ']';
        }
    }

    /**
     * @throws Exception If failed.
     */
    public void testStartMultipleDefaultGrids() throws Exception {
        try {
            multithreaded(
                new Callable<Object>() {
                    @Nullable @Override public Object call() throws Exception {
                        try {
                            IgniteConfiguration cfg = new IgniteConfiguration();

<<<<<<< HEAD
                            cfg.setConnectorConfiguration(null);

=======
>>>>>>> a0210455
                            G.start(cfg);
                        }
                        catch (Throwable t) {
                            error("Caught exception while starting grid.", t);
                        }

                        info("Thread finished.");

                        return null;
                    }
                },
                5,
                "grid-starter"
            );

            assert G.allGrids().size() == 1;

            assert G.ignite() != null;
        }
        finally {
            G.stopAll(true);
        }
    }

    /**
     * @throws Exception If failed.
     */
    public void testStartMultipleNonDefaultGrids() throws Exception {
        try {
            multithreaded(
                new Callable<Object>() {
                    @Nullable @Override public Object call() throws Exception {
                        try {
                            IgniteConfiguration cfg = new IgniteConfiguration();

                            cfg.setGridName("TEST_NAME");
<<<<<<< HEAD
                            cfg.setConnectorConfiguration(null);
=======
>>>>>>> a0210455

                            G.start(cfg);
                        }
                        catch (Throwable t) {
                            error("Caught exception while starting grid.", t);
                        }

                        info("Thread finished.");

                        return null;
                    }
                },
                5,
                "grid-starter"
            );

            assert G.allGrids().size() == 1;

            assert G.ignite("TEST_NAME") != null;
        }
        finally {
            G.stopAll(true);
        }
    }

    /**
     * @throws Exception If failed.
     */
    public void testConcurrentStartStop() throws Exception {
        checkConcurrentStartStop("TEST_NAME");
    }

    /**
     * @throws Exception If failed.
     */
    public void testConcurrentStartStopDefaultGrid() throws Exception {
        checkConcurrentStartStop(null);
    }

    /**
     * @param gridName Grid name ({@code null} for default grid).
     * @throws Exception If failed.
     */
    private void checkConcurrentStartStop(@Nullable final String gridName) throws Exception {
        final AtomicInteger startedCnt = new AtomicInteger();
        final AtomicInteger stoppedCnt = new AtomicInteger();

        IgnitionListener lsnr = new IgnitionListener() {
            @SuppressWarnings("StringEquality")
            @Override public void onStateChange(@Nullable String name, IgniteState state) {
                assert name == gridName;

                info("On state change fired: " + state);

                if (state == STARTED)
                    startedCnt.incrementAndGet();
                else {
                    assert state == STOPPED : "Unexpected state: " + state;

                    stoppedCnt.incrementAndGet();
                }
            }
        };

        G.addListener(lsnr);

        try {
            final int iterCnt = 3;

            multithreaded(
                new Callable<Object>() {
                    @Nullable @Override public Object call() throws Exception {
                        for (int i = 0; i < iterCnt; i++) {
                            try {
                                IgniteConfiguration cfg = getConfiguration(gridName);

                                G.start(cfg);
                            }
                            catch (Exception e) {
                                String msg = e.getMessage();

                                if (msg != null &&
                                    (msg.contains("Default grid instance has already been started.") ||
                                    msg.contains("Ignite instance with this name has already been started:")))
                                    info("Caught expected exception: " + msg);
                                else
                                    throw e; // Unexpected exception.
                            }
                            finally {
                                stopGrid(gridName);
                            }
                        }

                        info("Thread finished.");

                        return null;
                    }
                },
                5,
                "tester"
            );

            assert G.allGrids().isEmpty();

            assert startedCnt.get() == iterCnt;
            assert stoppedCnt.get() == iterCnt;
        }
        finally {
            G.removeListener(lsnr);

            G.stopAll(true);
        }
    }

    /**
     * @throws Exception If failed.
     */
    public void testGridStartRollback() throws Exception {
        GridTestUtils.assertThrows(
            log,
            new Callable<Object>() {
                @Nullable @Override public Object call() throws Exception {
                    IgniteConfiguration cfg = new IgniteConfiguration();

<<<<<<< HEAD
                    cfg.setConnectorConfiguration(null);

=======
>>>>>>> a0210455
                    cfg.setDiscoverySpi(new TcpDiscoverySpi() {
                        @Override public void spiStart(String gridName) throws IgniteSpiException {
                            throw new IgniteSpiException("This SPI will never start.");
                        }
                    });

                    G.start(cfg);

                    info("Thread finished.");

                    return null;
                }
            },
            IgniteException.class,
            null
        );
    }

    /**
     * @throws Exception If failed.
     */
    public void disabledTestStartSingleInstanceSpi() throws Exception {
        IgniteConfiguration cfg1 = getConfiguration();
        IgniteConfiguration cfg2 = getConfiguration();

        cfg1.setCollisionSpi(new TestSingleInstancesCollisionSpi());
        cfg2.setCollisionSpi(new TestSingleInstancesCollisionSpi());

        G.start(cfg1);

        assert G.state(cfg1.getGridName()) == STARTED;
        assert G.state(getTestGridName() + '1') == STOPPED;

        G.stop(cfg1.getGridName(), false);

        assert G.state(cfg1.getGridName()) == STOPPED;
        assert G.state(getTestGridName() + '1') == STOPPED;

        cfg2.setGridName(getTestGridName() + '1');

        G.start(cfg2);

        assert G.state(cfg1.getGridName()) == STOPPED;
        assert G.state(getTestGridName() + '1') == STARTED;

        G.stop(getTestGridName() + '1', false);

        assert G.state(cfg1.getGridName()) == STOPPED;
        assert G.state(getTestGridName() + '1') == STOPPED;

        cfg2.setGridName(getTestGridName() + '1');

        G.start(cfg2);

        assert G.state(getTestGridName() + '1') == STARTED;
        assert G.state(getTestGridName()) == STOPPED;

        G.stop(getTestGridName() + '1', false);
        G.stop(getTestGridName(), false);

        assert G.state(getTestGridName() + '1') == STOPPED;
        assert G.state(getTestGridName()) == STOPPED;
    }

    /**
     * @throws Exception If failed.
     */
    public void testStartMultipleInstanceSpi() throws Exception {
        IgniteConfiguration cfg1 = getConfiguration();
        IgniteConfiguration cfg2 = getConfiguration();
        IgniteConfiguration cfg3 = getConfiguration();

        cfg1.setCollisionSpi(new TestMultipleInstancesCollisionSpi());
        cfg2.setCollisionSpi(new TestMultipleInstancesCollisionSpi());
        cfg3.setCollisionSpi(new TestMultipleInstancesCollisionSpi());

        cfg2.setGridName(getTestGridName() + '1');

        G.start(cfg2);

        G.start(cfg1);

        cfg3.setGridName(getTestGridName() + '2');

        G.start(cfg3);

        assert G.state(cfg1.getGridName()) == STARTED;
        assert G.state(getTestGridName() + '1') == STARTED;
        assert G.state(getTestGridName() + '2') == STARTED;

        G.stop(getTestGridName() + '2', false);
        G.stop(cfg1.getGridName(), false);
        G.stop(getTestGridName() + '1', false);

        assert G.state(cfg1.getGridName()) == STOPPED;
        assert G.state(getTestGridName() + '1') == STOPPED;
        assert G.state(getTestGridName() + '2') == STOPPED;
    }

    /**
     * @throws Exception If failed.
     */
    @Override protected void afterTest() throws Exception {
        G.stopAll(false);
    }

    /** */
    @IgniteSpiMultipleInstancesSupport(true)
    private static class TestMultipleInstancesCollisionSpi extends IgniteSpiAdapter implements CollisionSpi {
        /** Grid logger. */
        @LoggerResource
        private IgniteLogger log;

        /** {@inheritDoc} */
        @Override public void onCollision(CollisionContext ctx) {
            // No-op.
        }

        /** {@inheritDoc} */
        @Override public void spiStart(String gridName) throws IgniteSpiException {
            // Start SPI start stopwatch.
            startStopwatch();

            // Ack start.
            if (log.isInfoEnabled())
                log.info(startInfo());
        }

        /** {@inheritDoc} */
        @Override public void spiStop() throws IgniteSpiException {
            // Ack stop.
            if (log.isInfoEnabled())
                log.info(stopInfo());
        }

        /** {@inheritDoc} */
        @Override public void setExternalCollisionListener(CollisionExternalListener lsnr) {
            // No-op.
        }
    }

    /**
     * DO NOT CHANGE MULTIPLE INSTANCES SUPPORT.
     * This test might be working on distributed environment.
     */
    @IgniteSpiMultipleInstancesSupport(true)
    private static class TestSingleInstancesCollisionSpi extends IgniteSpiAdapter implements CollisionSpi {
        /** Grid logger. */
        @LoggerResource
        private IgniteLogger log;

        /** {@inheritDoc} */
        @Override public void onCollision(CollisionContext ctx) {
            // No-op.
        }

        /** {@inheritDoc} */
        @Override public void spiStart(String gridName) throws IgniteSpiException {
            // Start SPI start stopwatch.
            startStopwatch();

            // Ack start.
            if (log.isInfoEnabled())
                log.info(startInfo());
        }

        /** {@inheritDoc} */
        @Override public void spiStop() throws IgniteSpiException {
            // Ack stop.
            if (log.isInfoEnabled())
                log.info(stopInfo());
        }

        /** {@inheritDoc} */
        @Override public void setExternalCollisionListener(CollisionExternalListener lsnr) {
            // No-op.
        }
    }

    /**
     * Lifecycle bean for testing.
     */
    private static class TestLifecycleBean implements LifecycleBean {
        /** Grid logger. */
        @LoggerResource
        private IgniteLogger log;

        /** */
        @SpringApplicationContextResource
        private ApplicationContext appCtx;

        /** */
        @IgniteInstanceResource
        private Ignite ignite;

        /** Lifecycle events. */
        private final List<LifecycleEventType> evts = new ArrayList<>();

        /** Grid names. */
        private final List<String> gridNames = new ArrayList<>();

        /** */
        private final AtomicReference<Throwable> err = new AtomicReference<>();

        /** {@inheritDoc} */
        @Override public void onLifecycleEvent(LifecycleEventType evt) {
            evts.add(evt);

            gridNames.add(ignite.name());

            try {
                checkState(ignite.name(),
                    evt == LifecycleEventType.AFTER_GRID_START || evt == LifecycleEventType.BEFORE_GRID_STOP);
            }
            catch (Throwable e) {
                log.error("Lifecycle bean failed state check: " + this, e);

                err.compareAndSet(null, e);
            }
        }

        /**
         * Checks state of the bean.
         *
         * @param gridName Grid name.
         * @param exec Try to execute something on the grid.
         */
        void checkState(String gridName, boolean exec) {
            assert log != null;
            assert appCtx != null;

            assert F.eq(gridName, ignite.name());

            if (exec)
                // Execute any grid method.
                G.ignite(gridName).events().localQuery(F.<Event>alwaysTrue());
        }

        /**
         * Gets ordered list of lifecycle events.
         *
         * @return Ordered list of lifecycle events.
         */
        List<LifecycleEventType> getLifecycleEvents() {
            return evts;
        }

        /**
         * Gets ordered list of grid names.
         *
         * @return Ordered list of grid names.
         */
        List<String> getGridNames() {
            return gridNames;
        }

        /**
         *
         */
        void checkErrors() {
            if (err.get() != null)
                fail("Exception has been caught by listener: " + err.get().getMessage());
        }
    }

    /**
     * Gets Spring application context by given path.
     *
     * @param path Spring application context configuration path.
     * @return Spring application context.
     * @throws IgniteCheckedException If given path or xml-configuration at this path is invalid.
     */
    private GenericApplicationContext getSpringContext(String path) throws IgniteCheckedException {
        try {
            GenericApplicationContext ctx = new GenericApplicationContext();

            new XmlBeanDefinitionReader(ctx).loadBeanDefinitions(new UrlResource(U.resolveIgniteUrl(path)));

            ctx.refresh();

            return ctx;
        }
        catch (BeansException e) {
            throw new IgniteCheckedException("Failed to instantiate Spring XML application context: " + e.getMessage(), e);
        }
    }

    /**
     * Gets test Spring application context with single {@link StringBuilder} bean
     * with name "myBean" and value "Test string".
     *
     * @return Spring application context.
     */
    private ApplicationContext getTestApplicationContext() {
        AbstractBeanDefinition def = new GenericBeanDefinition();

        def.setBeanClass(StringBuilder.class);

        ConstructorArgumentValues args = new ConstructorArgumentValues();
        args.addGenericArgumentValue("Test string");

        def.setConstructorArgumentValues(args);

        GenericApplicationContext ctx = new GenericApplicationContext();

        ctx.registerBeanDefinition("myBean", def);

        return ctx;
    }

    /**
     * @throws Exception If failed.
     */
    public void testStopCancel() throws Exception {
        IgniteConfiguration cfg = new IgniteConfiguration();

<<<<<<< HEAD
        cfg.setConnectorConfiguration(null);

=======
>>>>>>> a0210455
        Ignite ignite = G.start(cfg);

        ignite.compute().execute(TestTask.class, null);

        G.stop(true);
    }

    /**
     * Test task.
     */
    private static class TestTask extends ComputeTaskSplitAdapter<Void, Void> {
        /** {@inheritDoc} */
        @Override protected Collection<? extends ComputeJob> split(int gridSize, Void arg) {
            return F.asSet(new TestJob());
        }

        /** {@inheritDoc} */
        @Nullable @Override public Void reduce(List<ComputeJobResult> results) {
            return null;
        }
    }

    /**
     * Test job.
     */
    private static class TestJob extends ComputeJobAdapter {
        /** {@inheritDoc} */
        @SuppressWarnings("StatementWithEmptyBody")
        @Override public Object execute() {
            long start = System.currentTimeMillis();

            while (System.currentTimeMillis() - start < 3000);

            return null;
        }
    }
}<|MERGE_RESOLUTION|>--- conflicted
+++ resolved
@@ -152,11 +152,8 @@
         cfg.setLifecycleBeans(bean1, bean2);
         cfg.setGridName(gridName);
 
-<<<<<<< HEAD
         cfg.setConnectorConfiguration(null);
 
-=======
->>>>>>> a0210455
         try (Ignite g = IgniteSpring.start(cfg, new GenericApplicationContext())) {
             bean1.checkState(gridName, true);
             bean2.checkState(gridName, true);
@@ -271,11 +268,8 @@
                         try {
                             IgniteConfiguration cfg = new IgniteConfiguration();
 
-<<<<<<< HEAD
                             cfg.setConnectorConfiguration(null);
 
-=======
->>>>>>> a0210455
                             G.start(cfg);
                         }
                         catch (Throwable t) {
@@ -312,10 +306,7 @@
                             IgniteConfiguration cfg = new IgniteConfiguration();
 
                             cfg.setGridName("TEST_NAME");
-<<<<<<< HEAD
                             cfg.setConnectorConfiguration(null);
-=======
->>>>>>> a0210455
 
                             G.start(cfg);
                         }
@@ -440,11 +431,8 @@
                 @Nullable @Override public Object call() throws Exception {
                     IgniteConfiguration cfg = new IgniteConfiguration();
 
-<<<<<<< HEAD
                     cfg.setConnectorConfiguration(null);
 
-=======
->>>>>>> a0210455
                     cfg.setDiscoverySpi(new TcpDiscoverySpi() {
                         @Override public void spiStart(String gridName) throws IgniteSpiException {
                             throw new IgniteSpiException("This SPI will never start.");
@@ -761,11 +749,8 @@
     public void testStopCancel() throws Exception {
         IgniteConfiguration cfg = new IgniteConfiguration();
 
-<<<<<<< HEAD
         cfg.setConnectorConfiguration(null);
 
-=======
->>>>>>> a0210455
         Ignite ignite = G.start(cfg);
 
         ignite.compute().execute(TestTask.class, null);
