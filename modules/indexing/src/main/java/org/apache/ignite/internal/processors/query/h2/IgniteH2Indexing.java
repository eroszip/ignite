/*
 * Licensed to the Apache Software Foundation (ASF) under one or more
 * contributor license agreements.  See the NOTICE file distributed with
 * this work for additional information regarding copyright ownership.
 * The ASF licenses this file to You under the Apache License, Version 2.0
 * (the "License"); you may not use this file except in compliance with
 * the License.  You may obtain a copy of the License at
 *
 *      http://www.apache.org/licenses/LICENSE-2.0
 *
 * Unless required by applicable law or agreed to in writing, software
 * distributed under the License is distributed on an "AS IS" BASIS,
 * WITHOUT WARRANTIES OR CONDITIONS OF ANY KIND, either express or implied.
 * See the License for the specific language governing permissions and
 * limitations under the License.
 */

package org.apache.ignite.internal.processors.query.h2;

import java.io.Externalizable;
import java.io.IOException;
import java.io.ObjectInput;
import java.io.ObjectOutput;
import java.lang.reflect.Constructor;
import java.lang.reflect.Field;
import java.lang.reflect.Method;
import java.lang.reflect.Modifier;
import java.math.BigDecimal;
import java.sql.Connection;
import java.sql.Date;
import java.sql.DriverManager;
import java.sql.PreparedStatement;
import java.sql.ResultSet;
import java.sql.ResultSetMetaData;
import java.sql.SQLException;
import java.sql.Statement;
import java.sql.Time;
import java.sql.Timestamp;
import java.sql.Types;
import java.text.MessageFormat;
import java.util.ArrayList;
import java.util.Arrays;
import java.util.Collection;
import java.util.Collections;
import java.util.HashMap;
import java.util.HashSet;
import java.util.Iterator;
import java.util.LinkedHashMap;
import java.util.List;
import java.util.Map;
import java.util.UUID;
import java.util.concurrent.ConcurrentHashMap;
import java.util.concurrent.ConcurrentMap;
import java.util.concurrent.TimeUnit;
import javax.cache.Cache;
import javax.cache.CacheException;
import org.apache.ignite.IgniteCheckedException;
import org.apache.ignite.IgniteException;
import org.apache.ignite.IgniteLogger;
import org.apache.ignite.cache.CacheMemoryMode;
import org.apache.ignite.cache.query.QueryCancelledException;
import org.apache.ignite.cache.query.QueryCursor;
import org.apache.ignite.cache.query.SqlFieldsQuery;
import org.apache.ignite.cache.query.SqlQuery;
import org.apache.ignite.cache.query.annotations.QuerySqlFunction;
import org.apache.ignite.cluster.ClusterNode;
import org.apache.ignite.configuration.CacheConfiguration;
import org.apache.ignite.internal.GridKernalContext;
import org.apache.ignite.internal.GridTopic;
import org.apache.ignite.internal.IgniteInternalFuture;
import org.apache.ignite.internal.jdbc2.JdbcSqlFieldsQuery;
import org.apache.ignite.internal.processors.affinity.AffinityTopologyVersion;
import org.apache.ignite.internal.processors.cache.CacheEntryImpl;
import org.apache.ignite.internal.processors.cache.CacheObject;
import org.apache.ignite.internal.processors.cache.CacheObjectContext;
import org.apache.ignite.internal.processors.cache.GridCacheAdapter;
import org.apache.ignite.internal.processors.cache.GridCacheAffinityManager;
import org.apache.ignite.internal.processors.cache.GridCacheContext;
import org.apache.ignite.internal.processors.cache.IgniteInternalCache;
import org.apache.ignite.internal.processors.cache.QueryCursorImpl;
import org.apache.ignite.internal.processors.cache.query.GridCacheQueryMarshallable;
import org.apache.ignite.internal.processors.cache.query.GridCacheTwoStepQuery;
import org.apache.ignite.internal.processors.cache.query.IgniteQueryErrorCode;
import org.apache.ignite.internal.processors.query.GridQueryCancel;
import org.apache.ignite.internal.processors.query.GridQueryFieldMetadata;
import org.apache.ignite.internal.processors.query.GridQueryFieldsResult;
import org.apache.ignite.internal.processors.query.GridQueryFieldsResultAdapter;
import org.apache.ignite.internal.processors.query.GridQueryIndexDescriptor;
import org.apache.ignite.internal.processors.query.GridQueryIndexing;
import org.apache.ignite.internal.processors.query.GridQueryProperty;
import org.apache.ignite.internal.processors.query.GridQueryTypeDescriptor;
import org.apache.ignite.internal.processors.query.IgniteSQLException;
import org.apache.ignite.internal.processors.query.h2.opt.GridH2DefaultTableEngine;
import org.apache.ignite.internal.processors.query.h2.opt.GridH2KeyValueRowOffheap;
import org.apache.ignite.internal.processors.query.h2.opt.GridH2KeyValueRowOnheap;
import org.apache.ignite.internal.processors.query.h2.opt.GridH2QueryContext;
import org.apache.ignite.internal.processors.query.h2.opt.GridH2Row;
import org.apache.ignite.internal.processors.query.h2.opt.GridH2RowDescriptor;
import org.apache.ignite.internal.processors.query.h2.opt.GridH2RowFactory;
import org.apache.ignite.internal.processors.query.h2.opt.GridH2Table;
import org.apache.ignite.internal.processors.query.h2.opt.GridH2TreeIndex;
import org.apache.ignite.internal.processors.query.h2.opt.GridH2ValueCacheObject;
import org.apache.ignite.internal.processors.query.h2.opt.GridLuceneIndex;
import org.apache.ignite.internal.processors.query.h2.sql.GridSqlQueryParser;
import org.apache.ignite.internal.processors.query.h2.sql.GridSqlQuerySplitter;
import org.apache.ignite.internal.processors.query.h2.twostep.GridMapQueryExecutor;
import org.apache.ignite.internal.processors.query.h2.twostep.GridReduceQueryExecutor;
import org.apache.ignite.internal.processors.timeout.GridTimeoutProcessor;
import org.apache.ignite.internal.util.GridBoundedConcurrentLinkedHashMap;
import org.apache.ignite.internal.util.GridEmptyCloseableIterator;
import org.apache.ignite.internal.util.GridSpinBusyLock;
import org.apache.ignite.internal.util.lang.GridCloseableIterator;
import org.apache.ignite.internal.util.lang.GridPlainRunnable;
import org.apache.ignite.internal.util.lang.IgniteInClosure2X;
import org.apache.ignite.internal.util.offheap.unsafe.GridUnsafeGuard;
import org.apache.ignite.internal.util.offheap.unsafe.GridUnsafeMemory;
import org.apache.ignite.internal.util.typedef.F;
import org.apache.ignite.internal.util.typedef.internal.CU;
import org.apache.ignite.internal.util.typedef.internal.LT;
import org.apache.ignite.internal.util.typedef.internal.S;
import org.apache.ignite.internal.util.typedef.internal.SB;
import org.apache.ignite.internal.util.typedef.internal.U;
import org.apache.ignite.lang.IgniteBiClosure;
import org.apache.ignite.lang.IgniteBiPredicate;
import org.apache.ignite.lang.IgniteBiTuple;
import org.apache.ignite.lang.IgniteFuture;
import org.apache.ignite.lang.IgniteInClosure;
import org.apache.ignite.marshaller.Marshaller;
import org.apache.ignite.marshaller.jdk.JdkMarshaller;
import org.apache.ignite.plugin.extensions.communication.Message;
import org.apache.ignite.resources.LoggerResource;
import org.apache.ignite.spi.indexing.IndexingQueryFilter;
import org.h2.api.ErrorCode;
import org.h2.api.JavaObjectSerializer;
import org.h2.command.CommandInterface;
import org.h2.command.Prepared;
import org.h2.engine.Session;
import org.h2.engine.SysProperties;
import org.h2.index.Index;
import org.h2.index.SpatialIndex;
import org.h2.jdbc.JdbcConnection;
import org.h2.jdbc.JdbcPreparedStatement;
import org.h2.jdbc.JdbcStatement;
import org.h2.message.DbException;
import org.h2.mvstore.cache.CacheLongKeyLIRS;
import org.h2.result.SortOrder;
import org.h2.server.web.WebServer;
import org.h2.table.Column;
import org.h2.table.IndexColumn;
import org.h2.table.Table;
import org.h2.tools.Server;
import org.h2.util.JdbcUtils;
import org.h2.value.DataType;
import org.h2.value.Value;
import org.h2.value.ValueArray;
import org.h2.value.ValueBoolean;
import org.h2.value.ValueByte;
import org.h2.value.ValueBytes;
import org.h2.value.ValueDate;
import org.h2.value.ValueDecimal;
import org.h2.value.ValueDouble;
import org.h2.value.ValueFloat;
import org.h2.value.ValueGeometry;
import org.h2.value.ValueInt;
import org.h2.value.ValueJavaObject;
import org.h2.value.ValueLong;
import org.h2.value.ValueNull;
import org.h2.value.ValueShort;
import org.h2.value.ValueString;
import org.h2.value.ValueTime;
import org.h2.value.ValueTimestamp;
import org.h2.value.ValueUuid;
import org.jetbrains.annotations.Nullable;
import org.jsr166.ConcurrentHashMap8;

import static org.apache.ignite.IgniteSystemProperties.IGNITE_H2_DEBUG_CONSOLE;
import static org.apache.ignite.IgniteSystemProperties.IGNITE_H2_INDEXING_CACHE_CLEANUP_PERIOD;
import static org.apache.ignite.IgniteSystemProperties.IGNITE_H2_INDEXING_CACHE_THREAD_USAGE_TIMEOUT;
import static org.apache.ignite.IgniteSystemProperties.getString;
import static org.apache.ignite.internal.processors.query.GridQueryIndexType.FULLTEXT;
import static org.apache.ignite.internal.processors.query.GridQueryIndexType.GEO_SPATIAL;
import static org.apache.ignite.internal.processors.query.GridQueryIndexType.SORTED;
import static org.apache.ignite.internal.processors.query.h2.opt.GridH2AbstractKeyValueRow.KEY_COL;
import static org.apache.ignite.internal.processors.query.h2.opt.GridH2QueryType.LOCAL;
import static org.apache.ignite.internal.processors.query.h2.opt.GridH2QueryType.PREPARE;

/**
 * Indexing implementation based on H2 database engine. In this implementation main query language is SQL,
 * fulltext indexing can be performed using Lucene. For each registered space
 * the SPI will create respective schema, for default space (where space name is null) schema
 * with name {@code ""} will be used. To avoid name conflicts user should not explicitly name
 * a schema {@code ""}.
 * <p>
 * For each registered {@link GridQueryTypeDescriptor} this SPI will create respective SQL table with
 * {@code '_key'} and {@code '_val'} fields for key and value, and fields from
 * {@link GridQueryTypeDescriptor#fields()}.
 * For each table it will create indexes declared in {@link GridQueryTypeDescriptor#indexes()}.
 */
@SuppressWarnings({"UnnecessaryFullyQualifiedName", "NonFinalStaticVariableUsedInClassInitialization"})
public class IgniteH2Indexing implements GridQueryIndexing {
    /** Default DB options. */
    private static final String DB_OPTIONS = ";LOCK_MODE=3;MULTI_THREADED=1;DB_CLOSE_ON_EXIT=FALSE" +
        ";DEFAULT_LOCK_TIMEOUT=10000;FUNCTIONS_IN_SCHEMA=true;OPTIMIZE_REUSE_RESULTS=0;QUERY_CACHE_SIZE=0" +
        ";RECOMPILE_ALWAYS=1;MAX_OPERATION_MEMORY=0;NESTED_JOINS=0;BATCH_JOINS=1" +
        ";ROW_FACTORY=\"" + GridH2RowFactory.class.getName() + "\"" +
        ";DEFAULT_TABLE_ENGINE=" + GridH2DefaultTableEngine.class.getName();

    /** */
    private static final int PREPARED_STMT_CACHE_SIZE = 256;

    /** */
    private static final int TWO_STEP_QRY_CACHE_SIZE = 1024;

    /** Field name for key. */
    public static final String KEY_FIELD_NAME = "_KEY";

    /** Field name for value. */
    public static final String VAL_FIELD_NAME = "_VAL";

    /** */
    private static final Field COMMAND_FIELD;

    /** */
    private static final char ESC_CH = '\"';

    /** */
    private static final String ESC_STR = ESC_CH + "" + ESC_CH;

    /** The period of clean up the {@link #stmtCache}. */
    private final Long CLEANUP_STMT_CACHE_PERIOD = Long.getLong(IGNITE_H2_INDEXING_CACHE_CLEANUP_PERIOD, 10_000);

    /** The timeout to remove entry from the {@link #stmtCache} if the thread doesn't perform any queries. */
    private final Long STATEMENT_CACHE_THREAD_USAGE_TIMEOUT =
        Long.getLong(IGNITE_H2_INDEXING_CACHE_THREAD_USAGE_TIMEOUT, 600 * 1000);

    /** */
    private GridTimeoutProcessor.CancelableTask stmtCacheCleanupTask;

    /**
     * Command in H2 prepared statement.
     */
    static {
        // Initialize system properties for H2.
        System.setProperty("h2.objectCache", "false");
        System.setProperty("h2.serializeJavaObject", "false");
        System.setProperty("h2.objectCacheMaxPerElementSize", "0"); // Avoid ValueJavaObject caching.

        try {
            COMMAND_FIELD = JdbcPreparedStatement.class.getDeclaredField("command");

            COMMAND_FIELD.setAccessible(true);
        }
        catch (NoSuchFieldException e) {
            throw new IllegalStateException("Check H2 version in classpath.", e);
        }
    }

    /** Logger. */
    @LoggerResource
    private IgniteLogger log;

    /** Node ID. */
    private UUID nodeId;

    /** */
    private Marshaller marshaller;

    /** Collection of schemaNames and registered tables. */
    private final ConcurrentMap<String, Schema> schemas = new ConcurrentHashMap8<>();

    /** */
    private String dbUrl = "jdbc:h2:mem:";

    /** */
    private final Collection<Connection> conns = Collections.synchronizedCollection(new ArrayList<Connection>());

    /** */
    private GridMapQueryExecutor mapQryExec;

    /** */
    private GridReduceQueryExecutor rdcQryExec;

    /** space name -> schema name */
    private final Map<String, String> space2schema = new ConcurrentHashMap8<>();

    /** */
    private GridSpinBusyLock busyLock;

    /** */
    private final ThreadLocal<ConnectionWrapper> connCache = new ThreadLocal<ConnectionWrapper>() {
        @Nullable @Override public ConnectionWrapper get() {
            ConnectionWrapper c = super.get();

            boolean reconnect = true;

            try {
                reconnect = c == null || c.connection().isClosed();
            }
            catch (SQLException e) {
                U.warn(log, "Failed to check connection status.", e);
            }

            if (reconnect) {
                c = initialValue();

                set(c);

                // Reset statement cache when new connection is created.
                stmtCache.remove(Thread.currentThread());
            }

            return c;
        }

        @Nullable @Override protected ConnectionWrapper initialValue() {
            Connection c;

            try {
                c = DriverManager.getConnection(dbUrl);
            }
            catch (SQLException e) {
                throw new IgniteSQLException("Failed to initialize DB connection: " + dbUrl, e);
            }

            conns.add(c);

            return new ConnectionWrapper(c);
        }
    };

    /** */
    private volatile GridKernalContext ctx;

    /** */
    private final DmlStatementsProcessor dmlProc = new DmlStatementsProcessor(this);

    /** */
    private final ConcurrentMap<String, GridH2Table> dataTables = new ConcurrentHashMap8<>();

    /** Statement cache. */
    private final ConcurrentHashMap<Thread, StatementCache> stmtCache = new ConcurrentHashMap<>();

    /** */
    private final GridBoundedConcurrentLinkedHashMap<TwoStepCachedQueryKey, TwoStepCachedQuery> twoStepCache =
        new GridBoundedConcurrentLinkedHashMap<>(TWO_STEP_QRY_CACHE_SIZE);

    /** */
    private final IgniteInClosure<? super IgniteInternalFuture<?>> logger = new IgniteInClosure<IgniteInternalFuture<?>>() {
        @Override public void apply(IgniteInternalFuture<?> fut) {
            try {
                fut.get();
            }
            catch (IgniteCheckedException e) {
                U.error(log, e.getMessage(), e);
            }
        }
    };

    /**
     * @return Kernal context.
     */
    public GridKernalContext kernalContext() {
        return ctx;
    }

    /**
     * @param space Space.
     * @return Connection.
     */
    public Connection connectionForSpace(@Nullable String space) {
        try {
            return connectionForThread(schema(space));
        }
        catch (IgniteCheckedException e) {
            throw new IgniteException(e);
        }
    }

    /**
     * @return Logger.
     */
    IgniteLogger getLogger() {
        return log;
    }

    /**
     * @param c Connection.
     * @param sql SQL.
     * @param useStmtCache If {@code true} uses statement cache.
     * @return Prepared statement.
     * @throws SQLException If failed.
     */
    private PreparedStatement prepareStatement(Connection c, String sql, boolean useStmtCache) throws SQLException {
        if (useStmtCache) {
            Thread curThread = Thread.currentThread();

            StatementCache cache = stmtCache.get(curThread);

            if (cache == null) {
                StatementCache cache0 = new StatementCache(PREPARED_STMT_CACHE_SIZE);

                cache = stmtCache.putIfAbsent(curThread, cache0);

                if (cache == null)
                    cache = cache0;
            }

            cache.updateLastUsage();

            PreparedStatement stmt = cache.get(sql);

            if (stmt != null && !stmt.isClosed() && !((JdbcStatement)stmt).wasCancelled()) {
                assert stmt.getConnection() == c;

                return stmt;
            }

            stmt = c.prepareStatement(sql);

            cache.put(sql, stmt);

            return stmt;
        }
        else
            return c.prepareStatement(sql);
    }

    /** {@inheritDoc} */
    @Override public PreparedStatement prepareNativeStatement(String schema, String sql) throws SQLException {
        return prepareStatement(connectionForSpace(schema), sql, false);
    }

    /**
     * Gets DB connection.
     *
     * @param schema Whether to set schema for connection or not.
     * @return DB connection.
     * @throws IgniteCheckedException In case of error.
     */
    private Connection connectionForThread(@Nullable String schema) throws IgniteCheckedException {
        ConnectionWrapper c = connCache.get();

        if (c == null)
            throw new IgniteCheckedException("Failed to get DB connection for thread (check log for details).");

        if (schema != null && !F.eq(c.schema(), schema)) {
            Statement stmt = null;

            try {
                stmt = c.connection().createStatement();

                stmt.executeUpdate("SET SCHEMA " + schema);

                if (log.isDebugEnabled())
                    log.debug("Set schema: " + schema);

                c.schema(schema);
            }
            catch (SQLException e) {
                throw new IgniteSQLException("Failed to set schema for DB connection for thread [schema=" +
                    schema + "]", e);
            }
            finally {
                U.close(stmt, log);
            }
        }

        return c.connection();
    }

    /**
     * Creates DB schema if it has not been created yet.
     *
     * @param schema Schema name.
     * @throws IgniteCheckedException If failed to create db schema.
     */
    private void createSchema(String schema) throws IgniteCheckedException {
        executeStatement("INFORMATION_SCHEMA", "CREATE SCHEMA IF NOT EXISTS " + schema);

        if (log.isDebugEnabled())
            log.debug("Created H2 schema for index database: " + schema);
    }

    /**
     * Creates DB schema if it has not been created yet.
     *
     * @param schema Schema name.
     * @throws IgniteCheckedException If failed to create db schema.
     */
    private void dropSchema(String schema) throws IgniteCheckedException {
        executeStatement("INFORMATION_SCHEMA", "DROP SCHEMA IF EXISTS " + schema);

        if (log.isDebugEnabled())
            log.debug("Dropped H2 schema for index database: " + schema);
    }

    /**
     * @param schema Schema
     * @param sql SQL statement.
     * @throws IgniteCheckedException If failed.
     */
    public void executeStatement(String schema, String sql) throws IgniteCheckedException {
        Statement stmt = null;

        try {
            Connection c = connectionForThread(schema);

            stmt = c.createStatement();

            stmt.executeUpdate(sql);
        }
        catch (SQLException e) {
            onSqlException();

            throw new IgniteSQLException("Failed to execute statement: " + sql, e);
        }
        finally {
            U.close(stmt, log);
        }
    }

    /**
     * Removes entry with specified key from any tables (if exist).
     *
     * @param spaceName Space name.
     * @param key Key.
     * @param tblToUpdate Table to update.
     * @throws IgniteCheckedException In case of error.
     */
    private void removeKey(@Nullable String spaceName, CacheObject key, TableDescriptor tblToUpdate)
        throws IgniteCheckedException {
        try {
            Collection<TableDescriptor> tbls = tables(schema(spaceName));

            Class<?> keyCls = getClass(objectContext(spaceName), key);

            for (TableDescriptor tbl : tbls) {
                if (tbl != tblToUpdate && tbl.type().keyClass().isAssignableFrom(keyCls)) {
                    if (tbl.tbl.update(key, null, 0, true)) {
                        if (tbl.luceneIdx != null)
                            tbl.luceneIdx.remove(key);

                        return;
                    }
                }
            }
        }
        catch (Exception e) {
            throw new IgniteCheckedException("Failed to remove key: " + key, e);
        }
    }

    /**
     * Binds object to prepared statement.
     *
     * @param stmt SQL statement.
     * @param idx Index.
     * @param obj Value to store.
     * @throws IgniteCheckedException If failed.
     */
    private void bindObject(PreparedStatement stmt, int idx, @Nullable Object obj) throws IgniteCheckedException {
        try {
            if (obj == null)
                stmt.setNull(idx, Types.VARCHAR);
            else
                stmt.setObject(idx, obj);
        }
        catch (SQLException e) {
            throw new IgniteCheckedException("Failed to bind parameter [idx=" + idx + ", obj=" + obj + ", stmt=" +
                stmt + ']', e);
        }
    }

    /**
     * Handles SQL exception.
     */
    private void onSqlException() {
        Connection conn = connCache.get().connection();

        connCache.set(null);

        if (conn != null) {
            conns.remove(conn);

            // Reset connection to receive new one at next call.
            U.close(conn, log);
        }
    }

    /** {@inheritDoc} */
    @Override public void store(@Nullable String spaceName, GridQueryTypeDescriptor type, CacheObject k, CacheObject v,
        byte[] ver, long expirationTime) throws IgniteCheckedException {
        TableDescriptor tbl = tableDescriptor(spaceName, type);

        removeKey(spaceName, k, tbl);

        if (tbl == null)
            return; // Type was rejected.

        if (expirationTime == 0)
            expirationTime = Long.MAX_VALUE;

        tbl.tbl.update(k, v, expirationTime, false);

        if (tbl.luceneIdx != null)
            tbl.luceneIdx.store(k, v, ver, expirationTime);
    }

    /**
     * @param o Object.
     * @return {@code true} If it is a binary object.
     */
    private boolean isBinary(CacheObject o) {
        if (ctx == null)
            return false;

        return ctx.cacheObjects().isBinaryObject(o);
    }

    /**
     * @param coctx Cache object context.
     * @param o Object.
     * @return Object class.
     */
    private Class<?> getClass(CacheObjectContext coctx, CacheObject o) {
        return isBinary(o) ?
            Object.class :
            o.value(coctx, false).getClass();
    }

    /**
     * @param space Space.
     * @return Cache object context.
     */
    private CacheObjectContext objectContext(String space) {
        if (ctx == null)
            return null;

        return ctx.cache().internalCache(space).context().cacheObjectContext();
    }

    /**
     * @param space Space.
     * @return Cache object context.
     */
    private GridCacheContext cacheContext(String space) {
        if (ctx == null)
            return null;

        return ctx.cache().internalCache(space).context();
    }

    /** {@inheritDoc} */
    @Override public void remove(@Nullable String spaceName, CacheObject key, CacheObject val) throws IgniteCheckedException {
        if (log.isDebugEnabled())
            log.debug("Removing key from cache query index [locId=" + nodeId + ", key=" + key + ", val=" + val + ']');

        CacheObjectContext coctx = objectContext(spaceName);

        Class<?> keyCls = getClass(coctx, key);
        Class<?> valCls = val == null ? null : getClass(coctx, val);

        for (TableDescriptor tbl : tables(schema(spaceName))) {
            if (tbl.type().keyClass().isAssignableFrom(keyCls)
                && (val == null || tbl.type().valueClass().isAssignableFrom(valCls))) {
                if (tbl.tbl.update(key, val, 0, true)) {
                    if (tbl.luceneIdx != null)
                        tbl.luceneIdx.remove(key);

                    return;
                }
            }
        }
    }

    /** {@inheritDoc} */
    @Override public void onSwap(@Nullable String spaceName, CacheObject key) throws IgniteCheckedException {
        Schema schema = schemas.get(schema(spaceName));

        if (schema == null)
            return;

        Class<?> keyCls = getClass(objectContext(spaceName), key);

        for (TableDescriptor tbl : schema.tbls.values()) {
            if (tbl.type().keyClass().isAssignableFrom(keyCls)) {
                try {
                    if (tbl.tbl.onSwap(key))
                        return;
                }
                catch (IgniteCheckedException e) {
                    throw new IgniteCheckedException(e);
                }
            }
        }
    }

    /** {@inheritDoc} */
    @Override public void onUnswap(@Nullable String spaceName, CacheObject key, CacheObject val)
        throws IgniteCheckedException {
        assert val != null;

        CacheObjectContext coctx = objectContext(spaceName);

        Class<?> keyCls = getClass(coctx, key);
        Class<?> valCls = getClass(coctx, val);

        for (TableDescriptor tbl : tables(schema(spaceName))) {
            if (tbl.type().keyClass().isAssignableFrom(keyCls)
                && tbl.type().valueClass().isAssignableFrom(valCls)) {
                try {
                    if (tbl.tbl.onUnswap(key, val))
                        return;
                }
                catch (IgniteCheckedException e) {
                    throw new IgniteCheckedException(e);
                }
            }
        }
    }

    /**
     * Drops table form h2 database and clear all related indexes (h2 text, lucene).
     *
     * @param tbl Table to unregister.
     * @throws IgniteCheckedException If failed to unregister.
     */
    private void removeTable(TableDescriptor tbl) throws IgniteCheckedException {
        assert tbl != null;

        if (log.isDebugEnabled())
            log.debug("Removing query index table: " + tbl.fullTableName());

        Connection c = connectionForThread(tbl.schemaName());

        Statement stmt = null;

        try {
            // NOTE: there is no method dropIndex() for lucene engine correctly working.
            // So we have to drop all lucene index.
            // FullTextLucene.dropAll(c); TODO: GG-4015: fix this

            stmt = c.createStatement();

            String sql = "DROP TABLE IF EXISTS " + tbl.fullTableName();

            if (log.isDebugEnabled())
                log.debug("Dropping database index table with SQL: " + sql);

            stmt.executeUpdate(sql);
        }
        catch (SQLException e) {
            onSqlException();

            throw new IgniteSQLException("Failed to drop database index table [type=" + tbl.type().name() +
                ", table=" + tbl.fullTableName() + "]", IgniteQueryErrorCode.TABLE_DROP_FAILED, e);
        }
        finally {
            U.close(stmt, log);
        }

        tbl.onDrop();

        tbl.schema.tbls.remove(tbl.name());
    }

    /** {@inheritDoc} */
    @SuppressWarnings("unchecked")
    @Override public <K, V> GridCloseableIterator<IgniteBiTuple<K, V>> queryLocalText(
        @Nullable String spaceName, String qry, GridQueryTypeDescriptor type,
        IndexingQueryFilter filters) throws IgniteCheckedException {
        TableDescriptor tbl = tableDescriptor(spaceName, type);

        if (tbl != null && tbl.luceneIdx != null)
            return tbl.luceneIdx.query(qry, filters);

        return new GridEmptyCloseableIterator<>();
    }

    /** {@inheritDoc} */
    @Override public void unregisterType(@Nullable String spaceName, GridQueryTypeDescriptor type)
        throws IgniteCheckedException {
        TableDescriptor tbl = tableDescriptor(spaceName, type);

        if (tbl != null)
            removeTable(tbl);
    }

    /** {@inheritDoc} */
    @SuppressWarnings("unchecked")
    @Override public GridQueryFieldsResult queryLocalSqlFields(@Nullable final String spaceName, final String qry,
        @Nullable final Collection<Object> params, final IndexingQueryFilter filters, boolean enforceJoinOrder,
        final int timeout, final GridQueryCancel cancel)
        throws IgniteCheckedException {
        final Connection conn = connectionForSpace(spaceName);

        setupConnection(conn, false, enforceJoinOrder);

        final PreparedStatement stmt = preparedStatementWithParams(conn, qry, params, true);

        List<GridQueryFieldMetadata> meta;

        Prepared p = null;

        try {
            meta = meta(stmt.getMetaData());
        }
        catch (SQLException e) {
            throw new IgniteCheckedException("Cannot prepare query metadata", e);
        }

<<<<<<< HEAD
            p = GridSqlQueryParser.prepared((JdbcPreparedStatement) stmt);

            if (!p.isQuery()) {
                GridH2QueryContext.clearThreadLocal();

                SqlFieldsQuery fldsQry = new SqlFieldsQuery(qry);

                if (params != null)
                    fldsQry.setArgs(params.toArray());

                fldsQry.setEnforceJoinOrder(enforceJoinOrder);
                fldsQry.setTimeout(timeout, TimeUnit.MILLISECONDS);

                return dmlProc.updateLocalSqlFields(spaceName, stmt, fldsQry, filters, cancel);
            }

            List<GridQueryFieldMetadata> meta;
=======
        final GridH2QueryContext ctx = new GridH2QueryContext(nodeId, nodeId, 0, LOCAL)
            .filter(filters).distributedJoins(false);
>>>>>>> 8dd4ada6

        return new GridQueryFieldsResultAdapter(meta, null) {
            @Override public GridCloseableIterator<List<?>> iterator() throws IgniteCheckedException {
                assert GridH2QueryContext.get() == null;

                GridH2QueryContext.set(ctx);

                try {
                    ResultSet rs = executeSqlQueryWithTimer(spaceName, stmt, conn, qry, params, timeout, cancel);

                    return new FieldsIterator(rs);
                }
<<<<<<< HEAD
            };
        }
        finally {
            if (p == null || p.isQuery())
                GridH2QueryContext.clearThreadLocal();
        }
=======
                finally {
                    GridH2QueryContext.clearThreadLocal();
                }
            }
        };
>>>>>>> 8dd4ada6
    }

    /**
     * @param rsMeta Metadata.
     * @return List of fields metadata.
     * @throws SQLException If failed.
     */
    private static List<GridQueryFieldMetadata> meta(ResultSetMetaData rsMeta) throws SQLException {
        List<GridQueryFieldMetadata> meta = new ArrayList<>(rsMeta.getColumnCount());

        for (int i = 1; i <= rsMeta.getColumnCount(); i++) {
            String schemaName = rsMeta.getSchemaName(i);
            String typeName = rsMeta.getTableName(i);
            String name = rsMeta.getColumnLabel(i);
            String type = rsMeta.getColumnClassName(i);

            if (type == null) // Expression always returns NULL.
                type = Void.class.getName();

            meta.add(new SqlFieldMetadata(schemaName, typeName, name, type));
        }

        return meta;
    }

    /**
     * @param stmt Prepared statement.
     * @return Command type.
     */
    private static int commandType(PreparedStatement stmt) {
        try {
            return ((CommandInterface)COMMAND_FIELD.get(stmt)).getCommandType();
        }
        catch (IllegalAccessException e) {
            throw new IllegalStateException(e);
        }
    }

    /**
     * Stores rule for constructing schemaName according to cache configuration.
     *
     * @param ccfg Cache configuration.
     * @return Proper schema name according to ANSI-99 standard.
     */
    private static String schemaNameFromCacheConf(CacheConfiguration<?,?> ccfg) {
        if (ccfg.getSqlSchema() == null)
            return escapeName(ccfg.getName(), true);

        if (ccfg.getSqlSchema().charAt(0) == ESC_CH)
            return ccfg.getSqlSchema();

        return ccfg.isSqlEscapeAll() ? escapeName(ccfg.getSqlSchema(), true) : ccfg.getSqlSchema().toUpperCase();
    }

    /**
     * Prepares sql statement.
     *
     * @param conn Connection.
     * @param sql Sql.
     * @param params Params.
     * @param useStmtCache If {@code true} use stmt cache.
     * @return Prepared statement with set parameters.
     * @throws IgniteCheckedException If failed.
     */
    private PreparedStatement preparedStatementWithParams(Connection conn, String sql, Collection<Object> params,
        boolean useStmtCache) throws IgniteCheckedException {
        final PreparedStatement stmt;

        try {
            stmt = prepareStatement(conn, sql, useStmtCache);
        }
        catch (SQLException e) {
            throw new IgniteCheckedException("Failed to parse SQL query: " + sql, e);
        }

        bindParameters(stmt, params);

        return stmt;
    }

    /**
     * Executes sql query statement.
     *
     * @param conn Connection,.
     * @param stmt Statement.
     * @param cancel Query cancel.
     * @return Result.
     * @throws IgniteCheckedException If failed.
     */
    private ResultSet executeSqlQuery(final Connection conn, final PreparedStatement stmt,
        int timeoutMillis, @Nullable GridQueryCancel cancel)
        throws IgniteCheckedException {

        if (timeoutMillis > 0)
            ((Session)((JdbcConnection)conn).getSession()).setQueryTimeout(timeoutMillis);

        if (cancel != null) {
            cancel.set(new Runnable() {
                @Override public void run() {
                    try {
                        stmt.cancel();
                    }
                    catch (SQLException ignored) {
                        // No-op.
                    }
                }
            });
        }

        try {
            return stmt.executeQuery();
        }
        catch (SQLException e) {
            // Throw special exception.
            if (e.getErrorCode() == ErrorCode.STATEMENT_WAS_CANCELED)
                throw new QueryCancelledException();

            throw new IgniteCheckedException("Failed to execute SQL query.", e);
        }
        finally {
            if (timeoutMillis > 0)
                ((Session)((JdbcConnection)conn).getSession()).setQueryTimeout(0);
        }
    }

    /**
     * Executes sql query and prints warning if query is too slow..
     *
     * @param space Space name.
     * @param conn Connection,.
     * @param sql Sql query.
     * @param params Parameters.
     * @param useStmtCache If {@code true} uses stmt cache.
     * @param cancel Query cancel.
     * @return Result.
     * @throws IgniteCheckedException If failed.
     */
    public ResultSet executeSqlQueryWithTimer(String space,
        Connection conn,
        String sql,
        @Nullable Collection<Object> params,
        boolean useStmtCache,
        int timeoutMillis,
        @Nullable GridQueryCancel cancel) throws IgniteCheckedException {
        return executeSqlQueryWithTimer(space, preparedStatementWithParams(conn, sql, params, useStmtCache),
            conn, sql, params, timeoutMillis, cancel);
    }

    /**
     * Executes sql query and prints warning if query is too slow.
     *
     * @param space Space name.
     * @param stmt Prepared statement for query.
     * @param conn Connection.
     * @param sql Sql query.
     * @param params Parameters.
     * @param cancel Query cancel.
     * @return Result.
     * @throws IgniteCheckedException If failed.
     */
    private ResultSet executeSqlQueryWithTimer(String space, PreparedStatement stmt,
        Connection conn,
        String sql,
        @Nullable Collection<Object> params,
        int timeoutMillis,
        @Nullable GridQueryCancel cancel) throws IgniteCheckedException {
        long start = U.currentTimeMillis();

        try {
            ResultSet rs = executeSqlQuery(conn, stmt, timeoutMillis, cancel);

            long time = U.currentTimeMillis() - start;

            long longQryExecTimeout = schemas.get(schema(space)).ccfg.getLongQueryWarningTimeout();

            if (time > longQryExecTimeout) {
                String msg = "Query execution is too long (" + time + " ms): " + sql;

                ResultSet plan = executeSqlQuery(conn, preparedStatementWithParams(conn, "EXPLAIN " + sql,
                    params, false), 0, null);

                plan.next();

                // Add SQL explain result message into log.
                String longMsg = "Query execution is too long [time=" + time + " ms, sql='" + sql + '\'' +
                    ", plan=" + U.nl() + plan.getString(1) + U.nl() + ", parameters=" + params + "]";

                LT.warn(log, longMsg, msg);
            }

            return rs;
        }
        catch (SQLException e) {
            onSqlException();

            throw new IgniteCheckedException(e);
        }
    }

    /**
     * Binds parameters to prepared statement.
     *
     * @param stmt Prepared statement.
     * @param params Parameters collection.
     * @throws IgniteCheckedException If failed.
     */
    public void bindParameters(PreparedStatement stmt, @Nullable Collection<Object> params) throws IgniteCheckedException {
        if (!F.isEmpty(params)) {
            int idx = 1;

            for (Object arg : params)
                bindObject(stmt, idx++, arg);
        }
    }

    /**
     * @param conn Connection to use.
     * @param distributedJoins If distributed joins are enabled.
     * @param enforceJoinOrder Enforce join order of tables.
     */
    public void setupConnection(Connection conn, boolean distributedJoins, boolean enforceJoinOrder) {
        Session s = session(conn);

        s.setForceJoinOrder(enforceJoinOrder);
        s.setJoinBatchEnabled(distributedJoins);
    }

    /** {@inheritDoc} */
    @SuppressWarnings("unchecked")
    @Override public <K, V> GridCloseableIterator<IgniteBiTuple<K, V>> queryLocalSql(@Nullable String spaceName,
        final String qry, @Nullable final Collection<Object> params, GridQueryTypeDescriptor type,
        final IndexingQueryFilter filter) throws IgniteCheckedException {
        final TableDescriptor tbl = tableDescriptor(spaceName, type);

        if (tbl == null)
            throw new IgniteSQLException("Failed to find SQL table for type: " + type.name(),
                IgniteQueryErrorCode.TABLE_NOT_FOUND);

        String sql = generateQuery(qry, tbl);

        Connection conn = connectionForThread(tbl.schemaName());

        setupConnection(conn, false, false);

        GridH2QueryContext.set(new GridH2QueryContext(nodeId, nodeId, 0, LOCAL).filter(filter).distributedJoins(false));

        try {
            ResultSet rs = executeSqlQueryWithTimer(spaceName, conn, sql, params, true, 0, null);

            return new KeyValIterator(rs);
        }
        finally {
            GridH2QueryContext.clearThreadLocal();
        }
    }

    /**
     * @param cctx Cache context.
     * @param qry Query.
     * @param keepCacheObj Flag to keep cache object.
     * @param enforceJoinOrder Enforce join order of tables.
     * @return Iterable result.
     */
    private Iterable<List<?>> runQueryTwoStep(final GridCacheContext<?,?> cctx, final GridCacheTwoStepQuery qry,
        final boolean keepCacheObj, final boolean enforceJoinOrder,
        final int timeoutMillis,
        final GridQueryCancel cancel) {
        return new Iterable<List<?>>() {
            @Override public Iterator<List<?>> iterator() {
                return rdcQryExec.query(cctx, qry, keepCacheObj, enforceJoinOrder, timeoutMillis, cancel);
            }
        };
    }

    /** {@inheritDoc} */
    @SuppressWarnings("unchecked")
    @Override public <K, V> QueryCursor<Cache.Entry<K,V>> queryTwoStep(GridCacheContext<?,?> cctx, SqlQuery qry) {
        String type = qry.getType();
        String space = cctx.name();

        TableDescriptor tblDesc = tableDescriptor(type, space);

        if (tblDesc == null)
            throw new IgniteSQLException("Failed to find SQL table for type: " + type,
                IgniteQueryErrorCode.TABLE_NOT_FOUND);

        String sql;

        try {
            sql = generateQuery(qry.getSql(), tblDesc);
        }
        catch (IgniteCheckedException e) {
            throw new IgniteException(e);
        }

        SqlFieldsQuery fqry = new SqlFieldsQuery(sql);

        fqry.setArgs(qry.getArgs());
        fqry.setPageSize(qry.getPageSize());
        fqry.setDistributedJoins(qry.isDistributedJoins());

        if(qry.getTimeout() > 0)
            fqry.setTimeout(qry.getTimeout(), TimeUnit.MILLISECONDS);

        final QueryCursor<List<?>> res = queryTwoStep(cctx, fqry, null);

        final Iterable<Cache.Entry<K, V>> converted = new Iterable<Cache.Entry<K, V>>() {
            @Override public Iterator<Cache.Entry<K, V>> iterator() {
                final Iterator<List<?>> iter0 = res.iterator();

                return new Iterator<Cache.Entry<K,V>>() {
                    @Override public boolean hasNext() {
                        return iter0.hasNext();
                    }

                    @Override public Cache.Entry<K,V> next() {
                        List<?> l = iter0.next();

                        return new CacheEntryImpl<>((K)l.get(0),(V)l.get(1));
                    }

                    @Override public void remove() {
                        throw new UnsupportedOperationException();
                    }
                };
            }
        };

        // No metadata for SQL queries.
        return new QueryCursorImpl<Cache.Entry<K,V>>(converted) {
            @Override public void close() {
                res.close();
            }
        };
    }

    /**
     * @param c Connection.
     * @return Session.
     */
    public static Session session(Connection c) {
        return (Session)((JdbcConnection)c).getSession();
    }

    /** {@inheritDoc} */
    @Override public QueryCursor<List<?>> queryTwoStep(GridCacheContext<?, ?> cctx, SqlFieldsQuery qry,
        GridQueryCancel cancel) {
        final String space = cctx.name();
        final String sqlQry = qry.getSql();

        Connection c = connectionForSpace(space);

        final boolean enforceJoinOrder = qry.isEnforceJoinOrder();
        final boolean distributedJoins = qry.isDistributedJoins() && cctx.isPartitioned();
        final boolean grpByCollocated = qry.isCollocated();

        GridCacheTwoStepQuery twoStepQry;
        List<GridQueryFieldMetadata> meta;

        final TwoStepCachedQueryKey cachedQryKey = new TwoStepCachedQueryKey(space, sqlQry, grpByCollocated,
            distributedJoins, enforceJoinOrder);
        TwoStepCachedQuery cachedQry = twoStepCache.get(cachedQryKey);

        if (cachedQry != null) {
            twoStepQry = cachedQry.twoStepQry.copy(qry.getArgs());
            meta = cachedQry.meta;
        }
        else {
            final UUID locNodeId = ctx.localNodeId();

            setupConnection(c, distributedJoins, enforceJoinOrder);

            GridH2QueryContext.set(new GridH2QueryContext(locNodeId, locNodeId, 0, PREPARE)
                .distributedJoins(distributedJoins));

            PreparedStatement stmt;

            boolean cachesCreated = false;

            try {
                while (true) {
                    try {
                        // Do not cache this statement because the whole two step query object will be cached later on.
                        stmt = prepareStatement(c, sqlQry, false);

                        break;
                    }
                    catch (SQLException e) {
                        if (!cachesCreated && e.getErrorCode() == ErrorCode.SCHEMA_NOT_FOUND_1) {
                            try {
                                ctx.cache().createMissingCaches();
                            }
                            catch (IgniteCheckedException e1) {
                                throw new CacheException("Failed to create missing caches.", e);
                            }

                            cachesCreated = true;
                        }
                        else
                            throw new IgniteSQLException("Failed to parse query: " + sqlQry,
                                IgniteQueryErrorCode.PARSING, e);
                    }
                }
            }
            finally {
                GridH2QueryContext.clearThreadLocal();
            }

            Prepared prepared = GridSqlQueryParser.prepared((JdbcPreparedStatement) stmt);

            if (qry instanceof JdbcSqlFieldsQuery && ((JdbcSqlFieldsQuery) qry).isQuery() != prepared.isQuery())
                throw new IgniteSQLException("Given statement type does not match that declared by JDBC driver",
                    IgniteQueryErrorCode.STMT_TYPE_MISMATCH);

            if (!prepared.isQuery()) {
                try {
                    return dmlProc.updateSqlFieldsTwoStep(cctx.namexx(), stmt, qry, cancel);
                }
                catch (IgniteCheckedException e) {
                    throw new IgniteSQLException("Failed to execute DML statement [qry=" + sqlQry + ", params=" +
                        Arrays.deepToString(qry.getArgs()) + "]", e);
                }
            }

            try {
                bindParameters(stmt, F.asList(qry.getArgs()));

                twoStepQry = GridSqlQuerySplitter.split((JdbcPreparedStatement)stmt, qry.getArgs(), grpByCollocated,
                    distributedJoins);

                List<Integer> caches;
                List<Integer> extraCaches = null;

                // Setup spaces from schemas.
                if (!twoStepQry.schemas().isEmpty()) {
                    Collection<String> spaces = new ArrayList<>(twoStepQry.schemas().size());
                    caches = new ArrayList<>(twoStepQry.schemas().size() + 1);
                    caches.add(cctx.cacheId());

                    for (String schema : twoStepQry.schemas()) {
                        String space0 = space(schema);

                        spaces.add(space0);

                        if (!F.eq(space0, space)) {
                            int cacheId = CU.cacheId(space0);

                            caches.add(cacheId);

                            if (extraCaches == null)
                                extraCaches = new ArrayList<>();

                            extraCaches.add(cacheId);
                        }
                    }

                    twoStepQry.spaces(spaces);
                }
                else {
                    caches = Collections.singletonList(cctx.cacheId());
                    extraCaches = null;
                }

                twoStepQry.caches(caches);
                twoStepQry.extraCaches(extraCaches);

                meta = meta(stmt.getMetaData());
            }
            catch (IgniteCheckedException e) {
                throw new CacheException("Failed to bind parameters: [qry=" + sqlQry + ", params=" +
                    Arrays.deepToString(qry.getArgs()) + "]", e);
            }
            catch (SQLException e) {
                throw new IgniteSQLException(e);
            }
            finally {
                U.close(stmt, log);
            }
        }

        if (log.isDebugEnabled())
            log.debug("Parsed query: `" + sqlQry + "` into two step query: " + twoStepQry);

        twoStepQry.pageSize(qry.getPageSize());

        if (cancel == null)
            cancel = new GridQueryCancel();

        QueryCursorImpl<List<?>> cursor = new QueryCursorImpl<>(
            runQueryTwoStep(cctx, twoStepQry, cctx.keepBinary(), enforceJoinOrder, qry.getTimeout(), cancel), cancel);

        cursor.fieldsMeta(meta);

        if (cachedQry == null && !twoStepQry.explain()) {
            cachedQry = new TwoStepCachedQuery(meta, twoStepQry.copy(null));
            twoStepCache.putIfAbsent(cachedQryKey, cachedQry);
        }

        return cursor;
    }

    /**
     * Prepares statement for query.
     *
     * @param qry Query string.
     * @param tbl Table to use.
     * @return Prepared statement.
     * @throws IgniteCheckedException In case of error.
     */
    private String generateQuery(String qry, TableDescriptor tbl) throws IgniteCheckedException {
        assert tbl != null;

        final String qry0 = qry;

        String t = tbl.fullTableName();

        String from = " ";

        qry = qry.trim();

        String upper = qry.toUpperCase();

        if (upper.startsWith("SELECT")) {
            qry = qry.substring(6).trim();

            final int star = qry.indexOf('*');

            if (star == 0)
                qry = qry.substring(1).trim();
            else if (star > 0) {
                if (F.eq('.', qry.charAt(star - 1))) {
                    t = qry.substring(0, star - 1);

                    qry = qry.substring(star + 1).trim();
                }
                else
                    throw new IgniteCheckedException("Invalid query (missing alias before asterisk): " + qry0);
            }
            else
                throw new IgniteCheckedException("Only queries starting with 'SELECT *' and 'SELECT alias.*' " +
                    "are supported (rewrite your query or use SqlFieldsQuery instead): " + qry0);

            upper = qry.toUpperCase();
        }

        if (!upper.startsWith("FROM"))
            from = " FROM " + t +
                (upper.startsWith("WHERE") || upper.startsWith("ORDER") || upper.startsWith("LIMIT") ?
                    " " : " WHERE ");

        qry = "SELECT " + t + "." + KEY_FIELD_NAME + ", " + t + "." + VAL_FIELD_NAME + from + qry;

        return qry;
    }

    /**
     * Registers new class description.
     *
     * This implementation doesn't support type reregistration.
     *
     * @param type Type description.
     * @throws IgniteCheckedException In case of error.
     */
    @Override public boolean registerType(@Nullable String spaceName, GridQueryTypeDescriptor type)
        throws IgniteCheckedException {
        if (!validateTypeDescriptor(type))
            return false;

        String schemaName = schema(spaceName);

        Schema schema = schemas.get(schemaName);

        TableDescriptor tbl = new TableDescriptor(schema, type);

        try {
            Connection conn = connectionForThread(schemaName);

            createTable(schema, tbl, conn);

            schema.add(tbl);
        }
        catch (SQLException e) {
            onSqlException();

            throw new IgniteCheckedException("Failed to register query type: " + type, e);
        }

        return true;
    }

    /**
     * Validates properties described by query types.
     *
     * @param type Type descriptor.
     * @return True if type is valid.
     * @throws IgniteCheckedException If validation failed.
     */
    private boolean validateTypeDescriptor(GridQueryTypeDescriptor type)
        throws IgniteCheckedException {
        assert type != null;

        Collection<String> names = new HashSet<>();

        names.addAll(type.fields().keySet());

        if (names.size() < type.fields().size())
            throw new IgniteCheckedException("Found duplicated properties with the same name [keyType=" +
                type.keyClass().getName() + ", valueType=" + type.valueClass().getName() + "]");

        String ptrn = "Name ''{0}'' is reserved and cannot be used as a field name [type=" + type.name() + "]";

        for (String name : names) {
            if (name.equalsIgnoreCase(KEY_FIELD_NAME) || name.equalsIgnoreCase(VAL_FIELD_NAME))
                throw new IgniteCheckedException(MessageFormat.format(ptrn, name));
        }

        return true;
    }

    /**
     * Returns empty string, if {@code nullableString} is empty.
     *
     * @param nullableString String for convertion. Could be null.
     * @return Non null string. Could be empty.
     */
    private static String emptyIfNull(String nullableString) {
        return nullableString == null ? "" : nullableString;
    }

    /**
     * Escapes name to be valid SQL identifier. Currently just replaces '.' and '$' sign with '_'.
     *
     * @param name Name.
     * @param escapeAll Escape flag.
     * @return Escaped name.
     */
    public static String escapeName(String name, boolean escapeAll) {
        if (name == null) // It is possible only for a cache name.
            return ESC_STR;

        if (escapeAll)
            return ESC_CH + name + ESC_CH;

        SB sb = null;

        for (int i = 0; i < name.length(); i++) {
            char ch = name.charAt(i);

            if (!Character.isLetter(ch) && !Character.isDigit(ch) && ch != '_' &&
                !(ch == '"' && (i == 0 || i == name.length() - 1)) && ch != '-') {
                // Class name can also contain '$' or '.' - these should be escaped.
                assert ch == '$' || ch == '.';

                if (sb == null)
                    sb = new SB();

                sb.a(name.substring(sb.length(), i));

                // Replace illegal chars with '_'.
                sb.a('_');
            }
        }

        if (sb == null)
            return name;

        sb.a(name.substring(sb.length(), name.length()));

        return sb.toString();
    }

    /**
     * Create db table by using given table descriptor.
     *
     * @param schema Schema.
     * @param tbl Table descriptor.
     * @param conn Connection.
     * @throws SQLException If failed to create db table.
     */
    private void createTable(Schema schema, TableDescriptor tbl, Connection conn) throws SQLException {
        assert schema != null;
        assert tbl != null;

        boolean escapeAll = schema.escapeAll();

        String keyType = dbTypeFromClass(tbl.type().keyClass());
        String valTypeStr = dbTypeFromClass(tbl.type().valueClass());

        SB sql = new SB();

        sql.a("CREATE TABLE ").a(tbl.fullTableName()).a(" (")
            .a(KEY_FIELD_NAME).a(' ').a(keyType).a(" NOT NULL");

        sql.a(',').a(VAL_FIELD_NAME).a(' ').a(valTypeStr);

        for (Map.Entry<String, Class<?>> e: tbl.type().fields().entrySet())
            sql.a(',').a(escapeName(e.getKey(), escapeAll)).a(' ').a(dbTypeFromClass(e.getValue()));

        sql.a(')');

        if (log.isDebugEnabled())
            log.debug("Creating DB table with SQL: " + sql);

        GridH2RowDescriptor desc = new RowDescriptor(tbl.type(), schema);

        GridH2Table res = GridH2Table.Engine.createTable(conn, sql.toString(), desc, tbl, tbl.schema.spaceName);

        if (dataTables.putIfAbsent(res.identifier(), res) != null)
            throw new IllegalStateException("Table already exists: " + res.identifier());
    }

    /**
     * @param identifier Table identifier.
     * @return Data table.
     */
    public GridH2Table dataTable(String identifier) {
        return dataTables.get(identifier);
    }

    /**
     * Gets corresponding DB type from java class.
     *
     * @param cls Java class.
     * @return DB type name.
     */
    private String dbTypeFromClass(Class<?> cls) {
        return DBTypeEnum.fromClass(cls).dBTypeAsString();
    }

    /**
     * Gets table descriptor by value type.
     *
     * @param spaceName Space name.
     * @param type Value type descriptor.
     * @return Table descriptor or {@code null} if not found.
     */
    @Nullable private TableDescriptor tableDescriptor(@Nullable String spaceName, GridQueryTypeDescriptor type) {
        return tableDescriptor(type.name(), spaceName);
    }

    /**
     * Gets table descriptor by type and space names.
     *
     * @param type Type name.
     * @param space Space name.
     * @return Table descriptor.
     */
    @Nullable private TableDescriptor tableDescriptor(String type, @Nullable String space) {
        Schema s = schemas.get(schema(space));

        if (s == null)
            return null;

        return s.tbls.get(type);
    }

    /**
     * Gets collection of table for given schema name.
     *
     * @param schema Schema name.
     * @return Collection of table descriptors.
     */
    private Collection<TableDescriptor> tables(String schema) {
        Schema s = schemas.get(schema);

        if (s == null)
            return Collections.emptySet();

        return s.tbls.values();
    }

    /**
     * Gets database schema from space.
     *
     * @param space Space name. {@code null} would be converted to an empty string.
     * @return Schema name. Should not be null since we should not fail for an invalid space name.
     */
    private String schema(@Nullable String space) {
        return emptyIfNull(space2schema.get(emptyIfNull(space)));
    }

    /**
     * Called periodically by {@link GridTimeoutProcessor} to clean up the {@link #stmtCache}.
     */
    private void cleanupStatementCache() {
        long cur = U.currentTimeMillis();

        for(Iterator<Map.Entry<Thread, StatementCache>> it = stmtCache.entrySet().iterator(); it.hasNext(); ) {
            Map.Entry<Thread, StatementCache> entry = it.next();

            Thread t = entry.getKey();

            if (t.getState() == Thread.State.TERMINATED
                || cur - entry.getValue().lastUsage() > STATEMENT_CACHE_THREAD_USAGE_TIMEOUT)
                it.remove();
        }
    }

    /**
     * Gets space name from database schema.
     *
     * @param schemaName Schema name. Could not be null. Could be empty.
     * @return Space name. Could be null.
     */
    public String space(String schemaName) {
        assert schemaName != null;

        Schema schema = schemas.get(schemaName);

        // For the compatibility with conversion from """" to "" inside h2 lib
        if (schema == null) {
            assert schemaName.isEmpty() || schemaName.charAt(0) != ESC_CH;

            schema = schemas.get(escapeName(schemaName, true));
        }

        return schema.spaceName;
    }

    /** {@inheritDoc} */
    @Override public void rebuildIndexes(@Nullable String spaceName, GridQueryTypeDescriptor type) {
        TableDescriptor tbl = tableDescriptor(spaceName, type);

        if (tbl == null)
            return;

        if (tbl.schema.offheap != null)
            throw new UnsupportedOperationException("Index rebuilding is not supported when off-heap memory is used");

        tbl.tbl.rebuildIndexes();
    }

    /**
     * Gets size (for tests only).
     *
     * @param spaceName Space name.
     * @param type Type descriptor.
     * @return Size.
     * @throws IgniteCheckedException If failed or {@code -1} if the type is unknown.
     */
    long size(@Nullable String spaceName, GridQueryTypeDescriptor type) throws IgniteCheckedException {
        TableDescriptor tbl = tableDescriptor(spaceName, type);

        if (tbl == null)
            return -1;

        Connection conn = connectionForSpace(spaceName);

        setupConnection(conn, false, false);

        try {
            ResultSet rs = executeSqlQuery(conn, prepareStatement(conn, "SELECT COUNT(*) FROM " + tbl.fullTableName(), false),
                0, null);

            if (!rs.next())
                throw new IllegalStateException();

            return rs.getLong(1);
        }
        catch (SQLException e) {
            throw new IgniteCheckedException(e);
        }
    }

    /**
     * @return Busy lock.
     */
    public GridSpinBusyLock busyLock() {
        return busyLock;
    }

    /**
     * @return Map query executor.
     */
    public GridMapQueryExecutor mapQueryExecutor() {
        return mapQryExec;
    }

    /**
     * @return Reduce query executor.
     */
    public GridReduceQueryExecutor reduceQueryExecutor() {
        return rdcQryExec;
    }

    /** {@inheritDoc} */
    @SuppressWarnings("NonThreadSafeLazyInitialization")
    @Override public void start(GridKernalContext ctx, GridSpinBusyLock busyLock) throws IgniteCheckedException {
        if (log.isDebugEnabled())
            log.debug("Starting cache query index...");

        this.busyLock = busyLock;

        if (SysProperties.serializeJavaObject) {
            U.warn(log, "Serialization of Java objects in H2 was enabled.");

            SysProperties.serializeJavaObject = false;
        }

        if (JdbcUtils.serializer != null)
            U.warn(log, "Custom H2 serialization is already configured, will override.");

        JdbcUtils.serializer = h2Serializer();

        String dbName = (ctx != null ? ctx.localNodeId() : UUID.randomUUID()).toString();

        dbUrl = "jdbc:h2:mem:" + dbName + DB_OPTIONS;

        org.h2.Driver.load();

        try {
            if (getString(IGNITE_H2_DEBUG_CONSOLE) != null) {
                Connection c = DriverManager.getConnection(dbUrl);

                WebServer webSrv = new WebServer();
                Server web = new Server(webSrv, "-webPort", "0");
                web.start();
                String url = webSrv.addSession(c);

                try {
                    Server.openBrowser(url);
                }
                catch (Exception e) {
                    U.warn(log, "Failed to open browser: " + e.getMessage());
                }
            }
        }
        catch (SQLException e) {
            throw new IgniteCheckedException(e);
        }

        if (ctx == null) {
            // This is allowed in some tests.
            nodeId = UUID.randomUUID();
            marshaller = new JdkMarshaller();
        }
        else {
            this.ctx = ctx;

            nodeId = ctx.localNodeId();
            marshaller = ctx.config().getMarshaller();

            mapQryExec = new GridMapQueryExecutor(busyLock);
            rdcQryExec = new GridReduceQueryExecutor(busyLock);

            mapQryExec.start(ctx, this);
            rdcQryExec.start(ctx, this);

            stmtCacheCleanupTask = ctx.timeout().schedule(new Runnable() {
                @Override public void run() {
                    cleanupStatementCache();
                }
            }, CLEANUP_STMT_CACHE_PERIOD, CLEANUP_STMT_CACHE_PERIOD);
        }

        // TODO https://issues.apache.org/jira/browse/IGNITE-2139
        // registerMBean(gridName, this, GridH2IndexingSpiMBean.class);
    }

    /**
     * @param topic Topic.
     * @param topicOrd Topic ordinal for {@link GridTopic}.
     * @param nodes Nodes.
     * @param msg Message.
     * @param specialize Optional closure to specialize message for each node.
     * @param locNodeHnd Handler for local node.
     * @param plc Policy identifying the executor service which will process message.
     * @param runLocParallel Run local handler in parallel thread.
     * @return {@code true} If all messages sent successfully.
     */
    public boolean send(
        Object topic,
        int topicOrd,
        Collection<ClusterNode> nodes,
        Message msg,
        @Nullable IgniteBiClosure<ClusterNode, Message, Message> specialize,
        @Nullable final IgniteInClosure2X<ClusterNode, Message> locNodeHnd,
        byte plc,
        boolean runLocParallel
    ) {
        boolean ok = true;

        if (specialize == null && msg instanceof GridCacheQueryMarshallable)
            ((GridCacheQueryMarshallable)msg).marshall(marshaller);

        ClusterNode locNode = null;

        for (ClusterNode node : nodes) {
            if (node.isLocal()) {
                locNode = node;

                continue;
            }

            try {
                if (specialize != null) {
                    msg = specialize.apply(node, msg);

                    if (msg instanceof GridCacheQueryMarshallable)
                        ((GridCacheQueryMarshallable)msg).marshall(marshaller);
                }

                ctx.io().send(node, topic, topicOrd, msg, plc);
            }
            catch (IgniteCheckedException e) {
                ok = false;

                U.warn(log, "Failed to send message [node=" + node + ", msg=" + msg +
                    ", errMsg=" + e.getMessage() + "]");
            }
        }

        // Local node goes the last to allow parallel execution.
        if (locNode != null) {
            if (specialize != null)
                msg = specialize.apply(locNode, msg);

            if (runLocParallel) {
                final ClusterNode finalLocNode = locNode;
                final Message finalMsg = msg;

                try {
                    // We prefer runLocal to runLocalSafe, because the latter can produce deadlock here.
                    ctx.closure().runLocal(new GridPlainRunnable() {
                        @Override public void run() {
                            locNodeHnd.apply(finalLocNode, finalMsg);
                        }
                    }, plc).listen(logger);
                }
                catch (IgniteCheckedException e) {
                    ok = false;

                    U.error(log, "Failed to execute query locally.", e);
                }
            }
            else
                locNodeHnd.apply(locNode, msg);
        }

        return ok;
    }

    /**
     * @return Serializer.
     */
    private JavaObjectSerializer h2Serializer() {
        return new JavaObjectSerializer() {
                @Override public byte[] serialize(Object obj) throws Exception {
                    return U.marshal(marshaller, obj);
                }

                @Override public Object deserialize(byte[] bytes) throws Exception {
                    ClassLoader clsLdr = ctx != null ? U.resolveClassLoader(ctx.config()) : null;

                    return U.unmarshal(marshaller, bytes, clsLdr);
                }
            };
    }

    /**
     * Registers SQL functions.
     *
     * @param schema Schema.
     * @param clss Classes.
     * @throws IgniteCheckedException If failed.
     */
    private void createSqlFunctions(String schema, Class<?>[] clss) throws IgniteCheckedException {
        if (F.isEmpty(clss))
            return;

        for (Class<?> cls : clss) {
            for (Method m : cls.getDeclaredMethods()) {
                QuerySqlFunction ann = m.getAnnotation(QuerySqlFunction.class);

                if (ann != null) {
                    int modifiers = m.getModifiers();

                    if (!Modifier.isStatic(modifiers) || !Modifier.isPublic(modifiers))
                        throw new IgniteCheckedException("Method " + m.getName() + " must be public static.");

                    String alias = ann.alias().isEmpty() ? m.getName() : ann.alias();

                    String clause = "CREATE ALIAS IF NOT EXISTS " + alias + (ann.deterministic() ?
                        " DETERMINISTIC FOR \"" :
                        " FOR \"") +
                        cls.getName() + '.' + m.getName() + '"';

                    executeStatement(schema, clause);
                }
            }
        }
    }

    /** {@inheritDoc} */
    @Override public void stop() throws IgniteCheckedException {
        if (log.isDebugEnabled())
            log.debug("Stopping cache query index...");

//        unregisterMBean(); TODO https://issues.apache.org/jira/browse/IGNITE-2139

        for (Schema schema : schemas.values())
            schema.onDrop();

        for (Connection c : conns)
            U.close(c, log);

        conns.clear();
        schemas.clear();
        space2schema.clear();

        try (Connection c = DriverManager.getConnection(dbUrl);
             Statement s = c.createStatement()) {
            s.execute("SHUTDOWN");
        }
        catch (SQLException e) {
            U.error(log, "Failed to shutdown database.", e);
        }

        if (stmtCacheCleanupTask != null)
            stmtCacheCleanupTask.close();

        GridH2QueryContext.clearLocalNodeStop(nodeId);

        if (log.isDebugEnabled())
            log.debug("Cache query index stopped.");
    }

    /** {@inheritDoc} */
    @Override public void registerCache(GridCacheContext<?, ?> cctx, CacheConfiguration<?,?> ccfg)
        throws IgniteCheckedException {
        String schema = schemaNameFromCacheConf(ccfg);

        if (schemas.putIfAbsent(schema, new Schema(ccfg.getName(), schema, cctx, ccfg)) != null)
            throw new IgniteCheckedException("Cache already registered: " + U.maskName(ccfg.getName()));

        space2schema.put(emptyIfNull(ccfg.getName()), schema);

        createSchema(schema);

        createSqlFunctions(schema, ccfg.getSqlFunctionClasses());
    }

    /** {@inheritDoc} */
    @Override public void unregisterCache(CacheConfiguration<?, ?> ccfg) {
        String schema = schema(ccfg.getName());
        Schema rmv = schemas.remove(schema);

        if (rmv != null) {
            space2schema.remove(emptyIfNull(rmv.spaceName));
            mapQryExec.onCacheStop(ccfg.getName());

            rmv.onDrop();

            try {
                dropSchema(schema);
            }
            catch (IgniteCheckedException e) {
                U.error(log, "Failed to drop schema on cache stop (will ignore): " + U.maskName(ccfg.getName()), e);
            }

            for (Iterator<Map.Entry<TwoStepCachedQueryKey, TwoStepCachedQuery>> it = twoStepCache.entrySet().iterator();
                it.hasNext();) {
                Map.Entry<TwoStepCachedQueryKey, TwoStepCachedQuery> e = it.next();

                if (F.eq(e.getKey().space, ccfg.getName()))
                    it.remove();
            }
        }
    }

    /** {@inheritDoc} */
    @Override public IndexingQueryFilter backupFilter(
        @Nullable final AffinityTopologyVersion topVer,
        @Nullable final int[] parts
    ) {
        final AffinityTopologyVersion topVer0 = topVer != null ? topVer : AffinityTopologyVersion.NONE;

        return new IndexingQueryFilter() {
            @Nullable @Override public <K, V> IgniteBiPredicate<K, V> forSpace(String spaceName) {
                final GridCacheAdapter<Object, Object> cache = ctx.cache().internalCache(spaceName);

                if (cache.context().isReplicated())
                    return null;

                final GridCacheAffinityManager aff = cache.context().affinity();

                if (parts != null) {
                    if (parts.length < 64) { // Fast scan for small arrays.
                        return new IgniteBiPredicate<K,V>() {
                            @Override public boolean apply(K k, V v) {
                                int p = aff.partition(k);

                                for (int p0 : parts) {
                                    if (p0 == p)
                                        return true;

                                    if (p0 > p) // Array is sorted.
                                        return false;
                                }

                                return false;
                            }
                        };
                    }

                    return new IgniteBiPredicate<K,V>() {
                        @Override public boolean apply(K k, V v) {
                            int p = aff.partition(k);

                            return Arrays.binarySearch(parts, p) >= 0;
                        }
                    };
                }

                final ClusterNode locNode = ctx.discovery().localNode();

                return new IgniteBiPredicate<K, V>() {
                    @Override public boolean apply(K k, V v) {
                        return aff.primary(locNode, k, topVer0);
                    }
                };
            }

            @Override public boolean isValueRequired() {
                return false;
            }

            @Override public String toString() {
                return "IndexingQueryFilter [ver=" + topVer + ']';
            }
        };
    }

    /**
     * @return Ready topology version.
     */
    public AffinityTopologyVersion readyTopologyVersion() {
        return ctx.cache().context().exchange().readyAffinityVersion();
    }

    /**
     * @param topVer Topology version.
     * @throws IgniteCheckedException If failed.
     */
    public void awaitForReadyTopologyVersion(AffinityTopologyVersion topVer) throws IgniteCheckedException {
        IgniteInternalFuture<?> fut = ctx.cache().context().exchange().affinityReadyFuture(topVer);

        if (fut != null)
            fut.get();
    }

    /** {@inheritDoc} */
    @Override public void onDisconnected(IgniteFuture<?> reconnectFut) {
        rdcQryExec.onDisconnected(reconnectFut);
    }

    /**
     * Key for cached two-step query.
     */
    private static final class TwoStepCachedQueryKey {
        /** */
        private final String space;

        /** */
        private final String sql;

        /** */
        private final boolean grpByCollocated;

        /** */
        private final boolean distributedJoins;

        /** */
        private final boolean enforceJoinOrder;

        /**
         * @param space Space.
         * @param sql Sql.
         * @param grpByCollocated Collocated GROUP BY.
         * @param distributedJoins Distributed joins enabled.
         * @param enforceJoinOrder Enforce join order of tables.
         */
        private TwoStepCachedQueryKey(String space,
            String sql,
            boolean grpByCollocated,
            boolean distributedJoins,
            boolean enforceJoinOrder) {
            this.space = space;
            this.sql = sql;
            this.grpByCollocated = grpByCollocated;
            this.distributedJoins = distributedJoins;
            this.enforceJoinOrder = enforceJoinOrder;
        }

        /** {@inheritDoc} */
        @Override public boolean equals(Object o) {
            if (this == o)
                return true;

            if (o == null || getClass() != o.getClass())
                return false;

            TwoStepCachedQueryKey that = (TwoStepCachedQueryKey)o;

            if (grpByCollocated != that.grpByCollocated)
                return false;

            if (distributedJoins != that.distributedJoins)
                return false;

            if (enforceJoinOrder != that.enforceJoinOrder)
                return false;

            if (space != null ? !space.equals(that.space) : that.space != null)
                return false;

            return sql.equals(that.sql);
        }

        /** {@inheritDoc} */
        @Override public int hashCode() {
            int res = space != null ? space.hashCode() : 0;
            res = 31 * res + sql.hashCode();
            res = 31 * res + (grpByCollocated ? 1 : 0);
            res = 31 * res + (distributedJoins ? 1 : 0);
            res = 31 * res + (enforceJoinOrder ? 1 : 0);

            return res;
        }
    }

    /**
     * Cached two-step query.
     */
    private static final class TwoStepCachedQuery {
        /** */
        final List<GridQueryFieldMetadata> meta;

        /** */
        final GridCacheTwoStepQuery twoStepQry;

        /**
         * @param meta Fields metadata.
         * @param twoStepQry Query.
         */
        public TwoStepCachedQuery(List<GridQueryFieldMetadata> meta, GridCacheTwoStepQuery twoStepQry) {
            this.meta = meta;
            this.twoStepQry = twoStepQry;
        }

        /** {@inheritDoc} */
        @Override public String toString() {
            return S.toString(TwoStepCachedQuery.class, this);
        }
    }

    /**
     * @param c1 First column.
     * @param c2 Second column.
     * @return {@code true} If they are the same.
     */
    private static boolean equal(IndexColumn c1, IndexColumn c2) {
        return c1.column.getColumnId() == c2.column.getColumnId();
    }

    /**
     * @param cols Columns list.
     * @param col Column to find.
     * @return {@code true} If found.
     */
    private static boolean containsColumn(List<IndexColumn> cols, IndexColumn col) {
        for (int i = cols.size() - 1; i >= 0; i--) {
            if (equal(cols.get(i), col))
                return true;
        }

        return false;
    }

    /**
     * @param cols Columns list.
     * @param keyCol Primary key column.
     * @param affCol Affinity key column.
     * @return The same list back.
     */
    private static List<IndexColumn> treeIndexColumns(List<IndexColumn> cols, IndexColumn keyCol, IndexColumn affCol) {
        assert keyCol != null;

        if (!containsColumn(cols, keyCol))
            cols.add(keyCol);

        if (affCol != null && !containsColumn(cols, affCol))
            cols.add(affCol);

        return cols;
    }

    /**
     * Wrapper to store connection and flag is schema set or not.
     */
    private static class ConnectionWrapper {
        /** */
        private Connection conn;

        /** */
        private volatile String schema;

        /**
         * @param conn Connection to use.
         */
        ConnectionWrapper(Connection conn) {
            this.conn = conn;
        }

        /**
         * @return Schema name if schema is set, null otherwise.
         */
        public String schema() {
            return schema;
        }

        /**
         * @param schema Schema name set on this connection.
         */
        public void schema(@Nullable String schema) {
            this.schema = schema;
        }

        /**
         * @return Connection.
         */
        public Connection connection() {
            return conn;
        }

        /** {@inheritDoc} */
        @Override public String toString() {
            return S.toString(ConnectionWrapper.class, this);
        }
    }

    /**
     * Enum that helps to map java types to database types.
     */
    private enum DBTypeEnum {
        /** */
        INT("INT"),

        /** */
        BOOL("BOOL"),

        /** */
        TINYINT("TINYINT"),

        /** */
        SMALLINT("SMALLINT"),

        /** */
        BIGINT("BIGINT"),

        /** */
        DECIMAL("DECIMAL"),

        /** */
        DOUBLE("DOUBLE"),

        /** */
        REAL("REAL"),

        /** */
        TIME("TIME"),

        /** */
        TIMESTAMP("TIMESTAMP"),

        /** */
        DATE("DATE"),

        /** */
        VARCHAR("VARCHAR"),

        /** */
        CHAR("CHAR"),

        /** */
        BINARY("BINARY"),

        /** */
        UUID("UUID"),

        /** */
        ARRAY("ARRAY"),

        /** */
        GEOMETRY("GEOMETRY"),

        /** */
        OTHER("OTHER");

        /** Map of Class to enum. */
        private static final Map<Class<?>, DBTypeEnum> map = new HashMap<>();

        /**
         * Initialize map of DB types.
         */
        static {
            map.put(int.class, INT);
            map.put(Integer.class, INT);
            map.put(boolean.class, BOOL);
            map.put(Boolean.class, BOOL);
            map.put(byte.class, TINYINT);
            map.put(Byte.class, TINYINT);
            map.put(short.class, SMALLINT);
            map.put(Short.class, SMALLINT);
            map.put(long.class, BIGINT);
            map.put(Long.class, BIGINT);
            map.put(BigDecimal.class, DECIMAL);
            map.put(double.class, DOUBLE);
            map.put(Double.class, DOUBLE);
            map.put(float.class, REAL);
            map.put(Float.class, REAL);
            map.put(Time.class, TIME);
            map.put(Timestamp.class, TIMESTAMP);
            map.put(java.util.Date.class, TIMESTAMP);
            map.put(java.sql.Date.class, DATE);
            map.put(String.class, VARCHAR);
            map.put(UUID.class, UUID);
            map.put(byte[].class, BINARY);
        }

        /** */
        private final String dbType;

        /**
         * Constructs new instance.
         *
         * @param dbType DB type name.
         */
        DBTypeEnum(String dbType) {
            this.dbType = dbType;
        }

        /**
         * Resolves enum by class.
         *
         * @param cls Class.
         * @return Enum value.
         */
        public static DBTypeEnum fromClass(Class<?> cls) {
            DBTypeEnum res = map.get(cls);

            if (res != null)
                return res;

            if (DataType.isGeometryClass(cls))
                return GEOMETRY;

            return cls.isArray() && !cls.getComponentType().isPrimitive() ? ARRAY : OTHER;
        }

        /**
         * Gets DB type name.
         *
         * @return DB type name.
         */
        public String dBTypeAsString() {
            return dbType;
        }

        /** {@inheritDoc} */
        @Override public String toString() {
            return S.toString(DBTypeEnum.class, this);
        }
    }

    /**
     * Information about table in database.
     */
    private class TableDescriptor implements GridH2Table.IndexesFactory {
        /** */
        private final String fullTblName;

        /** */
        private final GridQueryTypeDescriptor type;

        /** */
        private final Schema schema;

        /** */
        private GridH2Table tbl;

        /** */
        private GridLuceneIndex luceneIdx;

        /**
         * @param schema Schema.
         * @param type Type descriptor.
         */
        TableDescriptor(Schema schema, GridQueryTypeDescriptor type) {
            this.type = type;
            this.schema = schema;

            fullTblName = schema.schemaName + "." + escapeName(type.name(), schema.escapeAll());
        }

        /**
         * @return Schema name.
         */
        public String schemaName() {
            return schema.schemaName;
        }

        /**
         * @return Database table name.
         */
        String fullTableName() {
            return fullTblName;
        }

        /**
         * @return Database table name.
         */
        String name() {
            return type.name();
        }

        /**
         * @return Type.
         */
        GridQueryTypeDescriptor type() {
            return type;
        }

        /** {@inheritDoc} */
        @Override public String toString() {
            return S.toString(TableDescriptor.class, this);
        }

        /** {@inheritDoc} */
        @Override public ArrayList<Index> createIndexes(GridH2Table tbl) {
            this.tbl = tbl;

            ArrayList<Index> idxs = new ArrayList<>();

            IndexColumn keyCol = tbl.indexColumn(KEY_COL, SortOrder.ASCENDING);
            IndexColumn affCol = tbl.getAffinityKeyColumn();

            if (affCol != null && equal(affCol, keyCol))
                affCol = null;

            // Add primary key index.
            idxs.add(new GridH2TreeIndex("_key_PK", tbl, true,
                treeIndexColumns(new ArrayList<IndexColumn>(2), keyCol, affCol)));

            if (type().valueClass() == String.class) {
                try {
                    luceneIdx = new GridLuceneIndex(ctx, schema.offheap, schema.spaceName, type);
                }
                catch (IgniteCheckedException e1) {
                    throw new IgniteException(e1);
                }
            }

            boolean affIdxFound = false;

            for (Map.Entry<String, GridQueryIndexDescriptor> e : type.indexes().entrySet()) {
                String name = e.getKey();
                GridQueryIndexDescriptor idx = e.getValue();

                if (idx.type() == FULLTEXT) {
                    try {
                        luceneIdx = new GridLuceneIndex(ctx, schema.offheap, schema.spaceName, type);
                    }
                    catch (IgniteCheckedException e1) {
                        throw new IgniteException(e1);
                    }
                }
                else {
                    List<IndexColumn> cols = new ArrayList<>(idx.fields().size() + 2);

                    boolean escapeAll = schema.escapeAll();

                    for (String field : idx.fields()) {
                        String fieldName = escapeAll ? field : escapeName(field, false).toUpperCase();

                        Column col = tbl.getColumn(fieldName);

                        cols.add(tbl.indexColumn(col.getColumnId(),
                            idx.descending(field) ? SortOrder.DESCENDING : SortOrder.ASCENDING));
                    }

                    if (idx.type() == SORTED) {
                        // We don't care about number of fields in affinity index, just affinity key must be the first.
                        affIdxFound |= affCol != null && equal(cols.get(0), affCol);

                        cols = treeIndexColumns(cols, keyCol, affCol);

                        idxs.add(new GridH2TreeIndex(name, tbl, false, cols));
                    }
                    else if (idx.type() == GEO_SPATIAL)
                        idxs.add(createH2SpatialIndex(tbl, name, cols.toArray(new IndexColumn[cols.size()])));
                    else
                        throw new IllegalStateException("Index type: " + idx.type());
                }
            }

            // Add explicit affinity key index if nothing alike was found.
            if (affCol != null && !affIdxFound) {
                idxs.add(new GridH2TreeIndex("AFFINITY_KEY", tbl, false,
                    treeIndexColumns(new ArrayList<IndexColumn>(2), affCol, keyCol)));
            }

            return idxs;
        }

        /**
         *
         */
        void onDrop() {
            dataTables.remove(tbl.identifier(), tbl);

            tbl.destroy();

            U.closeQuiet(luceneIdx);
        }

        /**
         * @param tbl Table.
         * @param idxName Index name.
         * @param cols Columns.
         */
        private SpatialIndex createH2SpatialIndex(
            Table tbl,
            String idxName,
            IndexColumn[] cols
        ) {
            String className = "org.apache.ignite.internal.processors.query.h2.opt.GridH2SpatialIndex";

            try {
                Class<?> cls = Class.forName(className);

                Constructor<?> ctor = cls.getConstructor(
                    Table.class,
                    String.class,
                    IndexColumn[].class);

                if (!ctor.isAccessible())
                    ctor.setAccessible(true);

                return (SpatialIndex)ctor.newInstance(tbl, idxName, cols);
            }
            catch (Exception e) {
                throw new IgniteException("Failed to instantiate: " + className, e);
            }
        }
    }

    /**
     * Special field set iterator based on database result set.
     */
    public static class FieldsIterator extends GridH2ResultSetIterator<List<?>> {
        /** */
        private static final long serialVersionUID = 0L;

        /**
         * @param data Data.
         * @throws IgniteCheckedException If failed.
         */
        public FieldsIterator(ResultSet data) throws IgniteCheckedException {
            super(data, false, true);
        }

        /** {@inheritDoc} */
        @Override protected List<?> createRow() {
            ArrayList<Object> res = new ArrayList<>(row.length);

            Collections.addAll(res, row);

            return res;
        }
    }

    /**
     * Special key/value iterator based on database result set.
     */
    private static class KeyValIterator<K, V> extends GridH2ResultSetIterator<IgniteBiTuple<K, V>> {
        /** */
        private static final long serialVersionUID = 0L;

        /**
         * @param data Data array.
         * @throws IgniteCheckedException If failed.
         */
        protected KeyValIterator(ResultSet data) throws IgniteCheckedException {
            super(data, false, true);
        }

        /** {@inheritDoc} */
        @SuppressWarnings("unchecked")
        @Override protected IgniteBiTuple<K, V> createRow() {
            K key = (K)row[0];
            V val = (V)row[1];

            return new IgniteBiTuple<>(key, val);
        }
    }

    /**
     * Field descriptor.
     */
    static class SqlFieldMetadata implements GridQueryFieldMetadata {
        /** */
        private static final long serialVersionUID = 0L;

        /** Schema name. */
        private String schemaName;

        /** Type name. */
        private String typeName;

        /** Name. */
        private String name;

        /** Type. */
        private String type;

        /**
         * Required by {@link Externalizable}.
         */
        public SqlFieldMetadata() {
            // No-op
        }

        /**
         * @param schemaName Schema name.
         * @param typeName Type name.
         * @param name Name.
         * @param type Type.
         */
        SqlFieldMetadata(@Nullable String schemaName, @Nullable String typeName, String name, String type) {
            assert name != null && type != null : schemaName + " | " + typeName + " | " + name + " | " + type;

            this.schemaName = schemaName;
            this.typeName = typeName;
            this.name = name;
            this.type = type;
        }

        /** {@inheritDoc} */
        @Override public String schemaName() {
            return schemaName;
        }

        /** {@inheritDoc} */
        @Override public String typeName() {
            return typeName;
        }

        /** {@inheritDoc} */
        @Override public String fieldName() {
            return name;
        }

        /** {@inheritDoc} */
        @Override public String fieldTypeName() {
            return type;
        }

        /** {@inheritDoc} */
        @Override public void writeExternal(ObjectOutput out) throws IOException {
            U.writeString(out, schemaName);
            U.writeString(out, typeName);
            U.writeString(out, name);
            U.writeString(out, type);
        }

        /** {@inheritDoc} */
        @Override public void readExternal(ObjectInput in) throws IOException, ClassNotFoundException {
            schemaName = U.readString(in);
            typeName = U.readString(in);
            name = U.readString(in);
            type = U.readString(in);
        }

        /** {@inheritDoc} */
        @Override public String toString() {
            return S.toString(SqlFieldMetadata.class, this);
        }
    }

    /**
     * Database schema object.
     */
    private class Schema {
        /** */
        private final String spaceName;

        /** */
        private final String schemaName;

        /** */
        private final GridUnsafeMemory offheap;

        /** */
        private final ConcurrentMap<String, TableDescriptor> tbls = new ConcurrentHashMap8<>();

        /** Cache for deserialized offheap rows. */
        private final CacheLongKeyLIRS<GridH2KeyValueRowOffheap> rowCache;

        /** */
        private final GridCacheContext<?,?> cctx;

        /** */
        private final CacheConfiguration<?,?> ccfg;

        /**
         * @param spaceName Space name.
         * @param schemaName Schema name.
         * @param cctx Cache context.
         * @param ccfg Cache configuration.
         */
        private Schema(String spaceName, String schemaName, GridCacheContext<?,?> cctx, CacheConfiguration<?,?> ccfg) {
            this.spaceName = spaceName;
            this.cctx = cctx;
            this.schemaName = schemaName;
            this.ccfg = ccfg;

            offheap = ccfg.getOffHeapMaxMemory() >= 0 || ccfg.getMemoryMode() == CacheMemoryMode.OFFHEAP_TIERED ?
                new GridUnsafeMemory(0) : null;

            if (offheap != null) {
                CacheLongKeyLIRS.Config lirsCfg = new CacheLongKeyLIRS.Config();

                lirsCfg.maxMemory = ccfg.getSqlOnheapRowCacheSize();

                rowCache = new CacheLongKeyLIRS<>(lirsCfg);
            } else
                rowCache = null;
        }

        /**
         * @param tbl Table descriptor.
         */
        public void add(TableDescriptor tbl) {
            if (tbls.putIfAbsent(tbl.name(), tbl) != null)
                throw new IllegalStateException("Table already registered: " + tbl.name());
        }

        /**
         * @return Escape all.
         */
        public boolean escapeAll() {
            return ccfg.isSqlEscapeAll();
        }

        /**
         * Called after the schema was dropped.
         */
        public void onDrop() {
            for (TableDescriptor tblDesc : tbls.values())
                tblDesc.onDrop();
        }
    }

    /**
     * Row descriptor.
     */
    private class RowDescriptor implements GridH2RowDescriptor {
        /** */
        private final GridQueryTypeDescriptor type;

        /** */
        private final String[] fields;

        /** */
        private final int[] fieldTypes;

        /** */
        private final int keyType;

        /** */
        private final int valType;

        /** */
        private final Schema schema;

        /** */
        private final GridUnsafeGuard guard;

        /** */
        private final boolean preferSwapVal;

        /** */
        private final boolean snapshotableIdx;

        /** */
        private final GridQueryProperty[] props;

        /**
         * @param type Type descriptor.
         * @param schema Schema.
         */
        RowDescriptor(GridQueryTypeDescriptor type, Schema schema) {
            assert type != null;
            assert schema != null;

            this.type = type;
            this.schema = schema;

            guard = schema.offheap == null ? null : new GridUnsafeGuard();

            Map<String, Class<?>> allFields = new LinkedHashMap<>();

            allFields.putAll(type.fields());

            fields = allFields.keySet().toArray(new String[allFields.size()]);

            fieldTypes = new int[fields.length];

            Class[] classes = allFields.values().toArray(new Class[fields.length]);

            for (int i = 0; i < fieldTypes.length; i++)
                fieldTypes[i] = DataType.getTypeFromClass(classes[i]);

            keyType = DataType.getTypeFromClass(type.keyClass());
            valType = DataType.getTypeFromClass(type.valueClass());

            props = new GridQueryProperty[fields.length];

            for (int i = 0; i < fields.length; i++) {
                GridQueryProperty p = type.property(fields[i]);

                assert p != null : fields[i];

                props[i] = p;
            }

            preferSwapVal = schema.ccfg.getMemoryMode() == CacheMemoryMode.OFFHEAP_TIERED;
            snapshotableIdx = schema.ccfg.isSnapshotableIndex() || schema.offheap != null;
        }

        /** {@inheritDoc} */
        @Override public IgniteH2Indexing indexing() {
            return IgniteH2Indexing.this;
        }

        /** {@inheritDoc} */
        @Override public GridQueryTypeDescriptor type() {
            return type;
        }

        /** {@inheritDoc} */
        @Override public GridCacheContext<?,?> context() {
            return schema.cctx;
        }

        /** {@inheritDoc} */
        @Override public CacheConfiguration configuration() {
            return schema.ccfg;
        }

        /** {@inheritDoc} */
        @Override public GridUnsafeGuard guard() {
            return guard;
        }

        /** {@inheritDoc} */
        @Override public void cache(GridH2KeyValueRowOffheap row) {
            long ptr = row.pointer();

            assert ptr > 0 : ptr;

            schema.rowCache.put(ptr, row);
        }

        /** {@inheritDoc} */
        @Override public void uncache(long ptr) {
            schema.rowCache.remove(ptr);
        }

        /** {@inheritDoc} */
        @Override public GridUnsafeMemory memory() {
            return schema.offheap;
        }

        /** {@inheritDoc} */
        @Override public Value wrap(Object obj, int type) throws IgniteCheckedException {
            assert obj != null;

            if (obj instanceof CacheObject) { // Handle cache object.
                CacheObject co = (CacheObject)obj;

                if (type == Value.JAVA_OBJECT)
                    return new GridH2ValueCacheObject(cacheContext(schema.spaceName), co);

                obj = co.value(objectContext(schema.spaceName), false);
            }

            switch (type) {
                case Value.BOOLEAN:
                    return ValueBoolean.get((Boolean)obj);
                case Value.BYTE:
                    return ValueByte.get((Byte)obj);
                case Value.SHORT:
                    return ValueShort.get((Short)obj);
                case Value.INT:
                    return ValueInt.get((Integer)obj);
                case Value.FLOAT:
                    return ValueFloat.get((Float)obj);
                case Value.LONG:
                    return ValueLong.get((Long)obj);
                case Value.DOUBLE:
                    return ValueDouble.get((Double)obj);
                case Value.UUID:
                    UUID uuid = (UUID)obj;
                    return ValueUuid.get(uuid.getMostSignificantBits(), uuid.getLeastSignificantBits());
                case Value.DATE:
                    return ValueDate.get((Date)obj);
                case Value.TIME:
                    return ValueTime.get((Time)obj);
                case Value.TIMESTAMP:
                    if (obj instanceof java.util.Date && !(obj instanceof Timestamp))
                        obj = new Timestamp(((java.util.Date) obj).getTime());

                    return ValueTimestamp.get((Timestamp)obj);
                case Value.DECIMAL:
                    return ValueDecimal.get((BigDecimal)obj);
                case Value.STRING:
                    return ValueString.get(obj.toString());
                case Value.BYTES:
                    return ValueBytes.get((byte[])obj);
                case Value.JAVA_OBJECT:
                    return ValueJavaObject.getNoCopy(obj, null, null);
                case Value.ARRAY:
                    Object[] arr = (Object[])obj;

                    Value[] valArr = new Value[arr.length];

                    for (int i = 0; i < arr.length; i++) {
                        Object o = arr[i];

                        valArr[i] = o == null ? ValueNull.INSTANCE : wrap(o, DataType.getTypeFromClass(o.getClass()));
                    }

                    return ValueArray.get(valArr);

                case Value.GEOMETRY:
                    return ValueGeometry.getFromGeometry(obj);
            }

            throw new IgniteCheckedException("Failed to wrap value[type=" + type + ", value=" + obj + "]");
        }

        /** {@inheritDoc} */
        @Override public GridH2Row createRow(CacheObject key, @Nullable CacheObject val, long expirationTime)
            throws IgniteCheckedException {
            try {
                if (val == null) // Only can happen for remove operation, can create simple search row.
                    return GridH2RowFactory.create(wrap(key, keyType));

                return schema.offheap == null ?
                    new GridH2KeyValueRowOnheap(this, key, keyType, val, valType, expirationTime) :
                    new GridH2KeyValueRowOffheap(this, key, keyType, val, valType, expirationTime);
            }
            catch (ClassCastException e) {
                throw new IgniteCheckedException("Failed to convert key to SQL type. " +
                    "Please make sure that you always store each value type with the same key type " +
                    "or configure key type as common super class for all actual keys for this value type.", e);
            }
        }

        /** {@inheritDoc} */
        @SuppressWarnings("unchecked")
        @Override public Object readFromSwap(Object key) throws IgniteCheckedException {
            IgniteInternalCache<Object, ?> cache = ctx.cache().cache(schema.spaceName);

            GridCacheContext cctx = cache.context();

            if (cctx.isNear())
                cctx = cctx.near().dht().context();

            CacheObject v = cctx.swap().readValue(cctx.toCacheKeyObject(key), true, true);

            if (v == null)
                return null;

            return v;
        }

        /** {@inheritDoc} */
        @Override public int valueType() {
            return valType;
        }

        /** {@inheritDoc} */
        @Override public int fieldsCount() {
            return fields.length;
        }

        /** {@inheritDoc} */
        @Override public int fieldType(int col) {
            return fieldTypes[col];
        }

        /** {@inheritDoc} */
        @Override public Object columnValue(Object key, Object val, int col) {
            try {
                return props[col].value(key, val);
            }
            catch (IgniteCheckedException e) {
                throw DbException.convert(e);
            }
        }

        /** {@inheritDoc} */
        @Override public void setColumnValue(Object key, Object val, Object colVal, int col) {
            try {
                props[col].setValue(key, val, colVal);
            }
            catch (IgniteCheckedException e) {
                throw DbException.convert(e);
            }
        }

        /** {@inheritDoc} */
        @Override public boolean isColumnKeyProperty(int col) {
            return props[col].key();
        }

        /** {@inheritDoc} */
        @Override public GridH2KeyValueRowOffheap createPointer(long ptr) {
            GridH2KeyValueRowOffheap row = schema.rowCache.get(ptr);

            if (row != null) {
                assert row.pointer() == ptr : ptr + " " + row.pointer();

                return row;
            }

            return new GridH2KeyValueRowOffheap(this, ptr);
        }

        /** {@inheritDoc} */
        @Override public boolean preferSwapValue() {
            return preferSwapVal;
        }

        /** {@inheritDoc} */
        @Override public boolean snapshotableIndex() {
            return snapshotableIdx;
        }

        /** {@inheritDoc} */
        @Override public boolean quoteAllIdentifiers() {
            return schema.escapeAll();
        }
    }

    /**
     * Statement cache.
     */
    private static class StatementCache extends LinkedHashMap<String, PreparedStatement> {
        /** */
        private int size;

        /** Last usage. */
        private volatile long lastUsage;

        /**
         * @param size Size.
         */
        private StatementCache(int size) {
            super(size, (float)0.75, true);

            this.size = size;
        }

        /** {@inheritDoc} */
        @Override protected boolean removeEldestEntry(Map.Entry<String, PreparedStatement> eldest) {
            boolean rmv = size() > size;

            if (rmv) {
                PreparedStatement stmt = eldest.getValue();

                U.closeQuiet(stmt);
            }

            return rmv;
        }

        /**
         * The timestamp of the last usage of the cache. Used by {@link #cleanupStatementCache()} to remove unused caches.
         * @return last usage timestamp
         */
        private long lastUsage() {
            return lastUsage;
        }

        /**
         * Updates the {@link #lastUsage} timestamp by current time.
         */
        private void updateLastUsage() {
            lastUsage = U.currentTimeMillis();
        }
    }

    /** {@inheritDoc} */
    @Override public void cancelAllQueries() {
        for (Connection conn : conns)
            U.close(conn, log);
    }
}<|MERGE_RESOLUTION|>--- conflicted
+++ resolved
@@ -798,9 +798,23 @@
 
         final PreparedStatement stmt = preparedStatementWithParams(conn, qry, params, true);
 
+        Prepared p = GridSqlQueryParser.prepared((JdbcPreparedStatement)stmt);
+
+        if (!p.isQuery()) {
+            GridH2QueryContext.clearThreadLocal();
+
+            SqlFieldsQuery fldsQry = new SqlFieldsQuery(qry);
+
+            if (params != null)
+                fldsQry.setArgs(params.toArray());
+
+            fldsQry.setEnforceJoinOrder(enforceJoinOrder);
+            fldsQry.setTimeout(timeout, TimeUnit.MILLISECONDS);
+
+            return dmlProc.updateLocalSqlFields(spaceName, stmt, fldsQry, filters, cancel);
+        }
+
         List<GridQueryFieldMetadata> meta;
-
-        Prepared p = null;
 
         try {
             meta = meta(stmt.getMetaData());
@@ -809,28 +823,8 @@
             throw new IgniteCheckedException("Cannot prepare query metadata", e);
         }
 
-<<<<<<< HEAD
-            p = GridSqlQueryParser.prepared((JdbcPreparedStatement) stmt);
-
-            if (!p.isQuery()) {
-                GridH2QueryContext.clearThreadLocal();
-
-                SqlFieldsQuery fldsQry = new SqlFieldsQuery(qry);
-
-                if (params != null)
-                    fldsQry.setArgs(params.toArray());
-
-                fldsQry.setEnforceJoinOrder(enforceJoinOrder);
-                fldsQry.setTimeout(timeout, TimeUnit.MILLISECONDS);
-
-                return dmlProc.updateLocalSqlFields(spaceName, stmt, fldsQry, filters, cancel);
-            }
-
-            List<GridQueryFieldMetadata> meta;
-=======
         final GridH2QueryContext ctx = new GridH2QueryContext(nodeId, nodeId, 0, LOCAL)
             .filter(filters).distributedJoins(false);
->>>>>>> 8dd4ada6
 
         return new GridQueryFieldsResultAdapter(meta, null) {
             @Override public GridCloseableIterator<List<?>> iterator() throws IgniteCheckedException {
@@ -843,20 +837,11 @@
 
                     return new FieldsIterator(rs);
                 }
-<<<<<<< HEAD
-            };
-        }
-        finally {
-            if (p == null || p.isQuery())
-                GridH2QueryContext.clearThreadLocal();
-        }
-=======
                 finally {
                     GridH2QueryContext.clearThreadLocal();
                 }
             }
         };
->>>>>>> 8dd4ada6
     }
 
     /**
