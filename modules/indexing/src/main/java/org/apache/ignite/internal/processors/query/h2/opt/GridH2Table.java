/*
 * Licensed to the Apache Software Foundation (ASF) under one or more
 * contributor license agreements.  See the NOTICE file distributed with
 * this work for additional information regarding copyright ownership.
 * The ASF licenses this file to You under the Apache License, Version 2.0
 * (the "License"); you may not use this file except in compliance with
 * the License.  You may obtain a copy of the License at
 *
 *      http://www.apache.org/licenses/LICENSE-2.0
 *
 * Unless required by applicable law or agreed to in writing, software
 * distributed under the License is distributed on an "AS IS" BASIS,
 * WITHOUT WARRANTIES OR CONDITIONS OF ANY KIND, either express or implied.
 * See the License for the specific language governing permissions and
 * limitations under the License.
 */

package org.apache.ignite.internal.processors.query.h2.opt;

import java.sql.Connection;
import java.sql.SQLException;
import java.sql.Statement;
import java.util.ArrayList;
import java.util.Collections;
import java.util.Set;
import java.util.concurrent.TimeUnit;
import java.util.concurrent.atomic.AtomicReference;
import java.util.concurrent.locks.Lock;
import java.util.concurrent.locks.ReadWriteLock;
import java.util.concurrent.locks.ReentrantReadWriteLock;
import org.apache.ignite.IgniteCheckedException;
import org.apache.ignite.IgniteInterruptedException;
import org.apache.ignite.internal.processors.cache.CacheObject;
import org.apache.ignite.internal.processors.cache.GridCacheContext;
import org.apache.ignite.internal.processors.cache.KeyCacheObject;
import org.apache.ignite.internal.processors.cache.version.GridCacheVersion;
import org.apache.ignite.internal.processors.query.h2.database.H2RowFactory;
import org.apache.ignite.internal.util.offheap.unsafe.GridUnsafeMemory;
import org.apache.ignite.internal.util.typedef.F;
import org.apache.ignite.lang.IgniteBiTuple;
import org.h2.api.TableEngine;
import org.h2.command.ddl.CreateTableData;
import org.h2.engine.Database;
import org.h2.engine.DbObject;
import org.h2.engine.Session;
import org.h2.index.BaseIndex;
import org.h2.index.Cursor;
import org.h2.index.Index;
import org.h2.index.IndexLookupBatch;
import org.h2.index.IndexType;
import org.h2.message.DbException;
import org.h2.result.Row;
import org.h2.result.SearchRow;
import org.h2.result.SortOrder;
import org.h2.schema.Schema;
import org.h2.table.Column;
import org.h2.table.IndexColumn;
import org.h2.table.Table;
import org.h2.table.TableBase;
import org.h2.table.TableFilter;
import org.h2.value.Value;
import org.jetbrains.annotations.Nullable;
import org.jsr166.ConcurrentHashMap8;
import org.jsr166.LongAdder8;

import static org.apache.ignite.cache.CacheMode.PARTITIONED;
import static org.apache.ignite.internal.processors.query.h2.opt.GridH2AbstractKeyValueRow.KEY_COL;
import static org.apache.ignite.internal.processors.query.h2.opt.GridH2AbstractKeyValueRow.VAL_COL;
import static org.apache.ignite.internal.processors.query.h2.opt.GridH2QueryType.MAP;

/**
 * H2 Table implementation.
 */
public class GridH2Table extends TableBase {
    /** */
    private final String spaceName;

    /** */
    private final GridH2RowDescriptor desc;

    /** */
    private final ArrayList<Index> idxs;

    /** */
    private final ReadWriteLock lock;

    /** */
    private boolean destroyed;

    /** */
    private final Set<Session> sessions = Collections.newSetFromMap(new ConcurrentHashMap8<Session,Boolean>());

    /** */
    private final AtomicReference<Object[]> actualSnapshot = new AtomicReference<>();

    /** */
    private IndexColumn affKeyCol;

    /** */
    private final LongAdder8 size = new LongAdder8();

    /** */
    private final boolean snapshotEnabled;

    /** */
    private final H2RowFactory rowFactory;

    /**
     * Creates table.
     *
     * @param createTblData Table description.
     * @param desc Row descriptor.
     * @param idxsFactory Indexes factory.
     * @param spaceName Space name.
     */
    public GridH2Table(CreateTableData createTblData, @Nullable GridH2RowDescriptor desc, IndexesFactory idxsFactory,
        @Nullable String spaceName) {
        super(createTblData);

        assert idxsFactory != null;

        this.desc = desc;
        this.spaceName = spaceName;

<<<<<<< HEAD
        rowFactory = idxsFactory.createRowFactory(this);
=======
        if (desc != null && desc.context() != null && !desc.context().customAffinityMapper()) {
            boolean affinityColExists = true;

            String affKey = desc.type().affinityKey();

            int affKeyColId = -1;

            if (affKey != null) {
                String colName = desc.context().config().isSqlEscapeAll() ? affKey : affKey.toUpperCase();

                if (doesColumnExist(colName))
                    affKeyColId = getColumn(colName).getColumnId();
                else
                    affinityColExists = false;
            }
            else
                affKeyColId = KEY_COL;

            if (affinityColExists) {
                affKeyCol = indexColumn(affKeyColId, SortOrder.ASCENDING);

                assert affKeyCol != null;
            }
        }

        // Indexes must be created in the end when everything is ready.
>>>>>>> b0450edc
        idxs = idxsFactory.createIndexes(this);

        assert idxs != null;
        assert idxs.size() >= 1;

        // Add scan index at 0 which is required by H2.
        idxs.add(0, new ScanIndex(index(0)));

        snapshotEnabled = desc == null || desc.snapshotableIndex();

        lock = snapshotEnabled ? new ReentrantReadWriteLock() : null;
    }

    /**
     * @return {@code true} If this is a partitioned table.
     */
    public boolean isPartitioned() {
        return desc != null && desc.configuration().getCacheMode() == PARTITIONED;
    }

    /**
     * @return Affinity key column or {@code null} if not available.
     */
    @Nullable public IndexColumn getAffinityKeyColumn() {
        return affKeyCol;
    }

    /** {@inheritDoc} */
    @Override public long getDiskSpaceUsed() {
        return 0;
    }

    /**
     * @return Row descriptor.
     */
    public GridH2RowDescriptor rowDescriptor() {
        return desc;
    }

    /**
     * Should be called when entry is swapped.
     *
     * @param key Entry key.
     * @return {@code true} If row was found.
     * @throws IgniteCheckedException If failed.
     */
    public boolean onSwap(KeyCacheObject key, int partId) throws IgniteCheckedException {
        return onSwapUnswap(key, partId, null);
    }

    /**
     * Should be called when entry is unswapped.
     *
     * @param key Key.
     * @param val Value.
     * @return {@code true} If row was found.
     * @throws IgniteCheckedException If failed.
     */
    public boolean onUnswap(KeyCacheObject key, int partId, CacheObject val) throws IgniteCheckedException {
        assert val != null : "Key=" + key;

        return onSwapUnswap(key, partId, val);
    }

    /**
     * Swaps or unswaps row.
     *
     * @param key Key.
     * @param val Value for promote or {@code null} if we have to swap.
     * @return {@code true} if row was found and swapped/unswapped.
     * @throws IgniteCheckedException If failed.
     */
    @SuppressWarnings("LockAcquiredButNotSafelyReleased")
    private boolean onSwapUnswap(KeyCacheObject key, int partId, @Nullable CacheObject val) throws IgniteCheckedException {
        assert key != null;

        GridH2IndexBase pk = pk();

        assert desc != null;

        GridH2Row searchRow = desc.createRow(key, partId, null, null, 0);

        GridUnsafeMemory mem = desc.memory();

        Lock l = lock(false, Long.MAX_VALUE);

        if (mem != null)
            desc.guard().begin();

        try {
            GridH2AbstractKeyValueRow row = (GridH2AbstractKeyValueRow)pk.findOne(searchRow);

            if (row == null)
                return false;

            if (val == null)
                row.onSwap();
            else
                row.onUnswap(val, false);

            return true;
        }
        finally {
            unlock(l);

            if (mem != null)
                desc.guard().end();
        }
    }

    /**
     * @return Space name.
     */
    @Nullable public String spaceName() {
        return spaceName;
    }

    /** {@inheritDoc} */
    @SuppressWarnings({"LockAcquiredButNotSafelyReleased", "SynchronizationOnLocalVariableOrMethodParameter", "unchecked"})
    @Override public boolean lock(@Nullable final Session ses, boolean exclusive, boolean force) {
        if (ses != null) {
            if (!sessions.add(ses))
                return false;

            ses.addLock(this);
        }

        if (snapshotInLock())
            snapshotIndexes(null);

        return false;
    }

    /**
     * @return {@code True} If we must snapshot and release index snapshots in {@link #lock(Session, boolean, boolean)}
     * and {@link #unlock(Session)} methods.
     */
    private boolean snapshotInLock() {
        if (!snapshotEnabled)
            return false;

        GridH2QueryContext qctx = GridH2QueryContext.get();

        // On MAP queries with distributed joins we lock tables before the queries.
        return qctx == null || qctx.type() != MAP || !qctx.hasIndexSnapshots();
    }

    /**
     * @param qctx Query context.
     */
    public void snapshotIndexes(GridH2QueryContext qctx) {
        if (!snapshotEnabled)
            return;

        Object[] snapshots;

        Lock l;

        // Try to reuse existing snapshots outside of the lock.
        for (long waitTime = 200;; waitTime *= 2) { // Increase wait time to avoid starvation.
            snapshots = actualSnapshot.get();

            if (snapshots != null) { // Reuse existing snapshot without locking.
                snapshots = doSnapshotIndexes(snapshots, qctx);

                if (snapshots != null)
                    return; // Reused successfully.
            }

            l = lock(true, waitTime);

            if (l != null)
                break;
        }

        try {
            // Try again inside of the lock.
            snapshots = actualSnapshot.get();

            if (snapshots != null) // Try reusing.
                snapshots = doSnapshotIndexes(snapshots, qctx);

            if (snapshots == null) { // Reuse failed, produce new snapshots.
                snapshots = doSnapshotIndexes(null, qctx);

                assert snapshots != null;

                actualSnapshot.set(snapshots);
            }
        }
        finally {
            unlock(l);
        }
    }

    /**
     * @return Table identifier.
     */
    public String identifier() {
        return getSchema().getName() + '.' + getName();
    }

    /**
     * @param l Lock.
     */
    private static void unlock(Lock l) {
        if (l != null)
            l.unlock();
    }

    /**
     * @param exclusive Exclusive lock.
     * @param waitMillis Milliseconds to wait for the lock.
     * @return The acquired lock or {@code null} if the lock time out occurred.
     */
    public Lock lock(boolean exclusive, long waitMillis) {
        if (!snapshotEnabled)
            return null;

        Lock l = exclusive ? lock.writeLock() : lock.readLock();

        try {
            if (!l.tryLock(waitMillis, TimeUnit.MILLISECONDS))
                return null;
        }
        catch (InterruptedException e) {
            throw new IgniteInterruptedException("Thread got interrupted while trying to acquire table lock.", e);
        }

        if (destroyed) {
            unlock(l);

            throw new IllegalStateException("Table " + identifier() + " already destroyed.");
        }

        return l;
    }

    /**
     * Must be called inside of write lock because when using multiple indexes we have to ensure that all of them have
     * the same contents at snapshot taking time.
     *
     * @param qctx Query context.
     * @return New indexes data snapshot.
     */
    @SuppressWarnings("unchecked")
    private Object[] doSnapshotIndexes(Object[] snapshots, GridH2QueryContext qctx) {
        assert snapshotEnabled;

        if (snapshots == null) // Nothing to reuse, create new snapshots.
            snapshots = new Object[idxs.size() - 1];

        // Take snapshots on all except first which is scan.
        for (int i = 1, len = idxs.size(); i < len; i++) {
            Object s = snapshots[i - 1];

            boolean reuseExisting = s != null;

            s = index(i).takeSnapshot(s, qctx);

            if (reuseExisting && s == null) { // Existing snapshot was invalidated before we were able to reserve it.
                // Release already taken snapshots.
                if (qctx != null)
                    qctx.clearSnapshots();

                for (int j = 1; j < i; j++)
                    index(j).releaseSnapshot();

                // Drop invalidated snapshot.
                actualSnapshot.compareAndSet(snapshots, null);

                return null;
            }

            snapshots[i - 1] = s;
        }

        return snapshots;
    }

    /** {@inheritDoc} */
    @Override public void close(Session ses) {
        // No-op.
    }

    /**
     * Destroy the table.
     */
    public void destroy() {
        Lock l = lock(true, Long.MAX_VALUE);

        try {
            assert sessions.isEmpty() : sessions;

            destroyed = true;

            for (int i = 1, len = idxs.size(); i < len; i++)
                index(i).destroy();
        }
        finally {
            unlock(l);
        }
    }

    /** {@inheritDoc} */
    @Override public void unlock(@Nullable Session ses) {
        if (ses != null && !sessions.remove(ses))
            return;

        if (snapshotInLock())
            releaseSnapshots();
    }

    /**
     * Releases snapshots.
     */
    public void releaseSnapshots() {
        if (!snapshotEnabled)
            return;

        releaseSnapshots0(idxs);
    }

    /**
     * @param idxs Indexes.
     */
    private void releaseSnapshots0(ArrayList<Index> idxs) {
        // Release snapshots on all except first which is scan.
        for (int i = 1, len = idxs.size(); i < len; i++)
            ((GridH2IndexBase)idxs.get(i)).releaseSnapshot();
    }

    /**
     * Updates table for given key. If value is null then row with given key will be removed from table,
     * otherwise value and expiration time will be updated or new row will be added.
     *
     * @param key Key.
     * @param val Value.
     * @param expirationTime Expiration time.
     * @param rmv If {@code true} then remove, else update row.
     * @return {@code true} If operation succeeded.
     * @throws IgniteCheckedException If failed.
     */
    public boolean update(KeyCacheObject key,
        int partId,
        CacheObject val,
        GridCacheVersion ver,
        long expirationTime,
        boolean rmv,
        long link)
        throws IgniteCheckedException {
        assert desc != null;

        GridH2Row row = desc.createRow(key, partId, val, ver, expirationTime);

        row.link = link;

        if (!rmv)
            ((GridH2AbstractKeyValueRow)row).valuesCache(new Value[getColumns().length]);

        try {
            return doUpdate(row, rmv);
        }
        finally {
            if (!rmv)
                ((GridH2AbstractKeyValueRow)row).valuesCache(null);
        }
    }

    /**
     * @param key Key to read.
     * @return Read value.
     * @throws IgniteCheckedException If failed.
     */
    public IgniteBiTuple<CacheObject, GridCacheVersion> read(
        GridCacheContext cctx,
        KeyCacheObject key,
        int partId
    ) throws IgniteCheckedException {
        assert desc != null;

        GridH2Row row = desc.createRow(key, partId, null, null, 0);

        GridH2IndexBase primaryIdx = pk();

        GridH2Row res = primaryIdx.findOne(row);

        return res != null ? F.t(res.val, res.ver) : null;
    }

    /**
     * Gets index by index.
     *
     * @param idx Index in list.
     * @return Index.
     */
    private GridH2IndexBase index(int idx) {
        return (GridH2IndexBase)idxs.get(idx);
    }

    /**
     * Gets primary key.
     *
     * @return Primary key.
     */
    private GridH2IndexBase pk() {
        return (GridH2IndexBase)idxs.get(1);
    }

    /**
     * For testing only.
     *
     * @param row Row.
     * @param del If given row should be deleted from table.
     * @return {@code True} if operation succeeded.
     * @throws IgniteCheckedException If failed.
     */
    @SuppressWarnings("LockAcquiredButNotSafelyReleased")
    boolean doUpdate(final GridH2Row row, boolean del) throws IgniteCheckedException {
        // Here we assume that each key can't be updated concurrently and case when different indexes
        // getting updated from different threads with different rows with the same key is impossible.
        GridUnsafeMemory mem = desc == null ? null : desc.memory();

        Lock l = lock(false, Long.MAX_VALUE);

        if (mem != null)
            desc.guard().begin();

        try {
            GridH2IndexBase pk = pk();

            if (!del) {
                assert rowFactory == null || row.link != 0 : row;

                GridH2Row old = pk.put(row); // Put to PK.

                if (old instanceof GridH2AbstractKeyValueRow) { // Unswap value on replace.
                    GridH2AbstractKeyValueRow kvOld = (GridH2AbstractKeyValueRow)old;

                    kvOld.onUnswap(kvOld.getValue(VAL_COL), true);
                }
                else if (old == null)
                    size.increment();

                int len = idxs.size();

                int i = 1;

                // Put row if absent to all indexes sequentially.
                // Start from 2 because 0 - Scan (don't need to update), 1 - PK (already updated).
                while (++i < len) {
                    GridH2IndexBase idx = index(i);

                    assert !idx.getIndexType().isUnique() : "Unique indexes are not supported: " + idx;

                    GridH2Row old2 = idx.put(row);

                    if (old2 != null) { // Row was replaced in index.
                        if (!eq(pk, old2, old))
                            throw new IllegalStateException("Row conflict should never happen, unique indexes are " +
                                "not supported [idx=" + idx + ", old=" + old + ", old2=" + old2 + ']');
                    }
                    else if (old != null) // Row was not replaced, need to remove manually.
                        idx.remove(old);
                }
            }
            else {
                //  index(1) is PK, get full row from there (search row here contains only key but no other columns).
                GridH2Row old = pk.remove(row);

                if (row.getColumnCount() != 1 && old instanceof GridH2AbstractKeyValueRow) { // Unswap value.
                    Value v = row.getValue(VAL_COL);

                    if (v != null)
                        ((GridH2AbstractKeyValueRow)old).onUnswap(v.getObject(), true);
                }

                if (old != null) {
                    // Remove row from all indexes.
                    // Start from 2 because 0 - Scan (don't need to update), 1 - PK (already updated).
                    for (int i = 2, len = idxs.size(); i < len; i++) {
                        Row res = index(i).remove(old);

                        assert eq(pk, res, old): "\n" + old + "\n" + res + "\n" + i + " -> " + index(i).getName();
                    }

                    size.decrement();
                }
                else
                    return false;
            }

            // The snapshot is not actual after update.
            actualSnapshot.set(null);

            return true;
        }
        finally {
            unlock(l);

            if (mem != null)
                desc.guard().end();
        }
    }

    /**
     * Check row equality.
     *
     * @param pk Primary key index.
     * @param r1 First row.
     * @param r2 Second row.
     * @return {@code true} if rows are the same.
     */
    private static boolean eq(Index pk, SearchRow r1, SearchRow r2) {
        return r1 == r2 || (r1 != null && r2 != null && pk.compareRows(r1, r2) == 0);
    }

    /**
     * For testing only.
     *
     * @return Indexes.
     */
    ArrayList<GridH2IndexBase> indexes() {
        ArrayList<GridH2IndexBase> res = new ArrayList<>(idxs.size() - 1);

        for (int i = 1, len = idxs.size(); i < len ; i++)
            res.add(index(i));

        return res;
    }

    /**
     * Rebuilds all indexes of this table.
     */
    public void rebuildIndexes() {
        if (!snapshotEnabled)
            return;

        Lock l = lock(true, Long.MAX_VALUE);

        ArrayList<Index> idxs0 = new ArrayList<>(idxs);

        try {
            snapshotIndexes(null); // Allow read access while we are rebuilding indexes.

            for (int i = 1, len = idxs.size(); i < len; i++) {
                GridH2IndexBase newIdx = index(i).rebuild();

                idxs.set(i, newIdx);

                if (i == 1) // ScanIndex at 0 and actualSnapshot can contain references to old indexes, reset them.
                    idxs.set(0, new ScanIndex(newIdx));
            }
        }
        catch (InterruptedException e) {
            throw new IgniteInterruptedException(e);
        }
        finally {
            releaseSnapshots0(idxs0);

            unlock(l);
        }
    }

    /** {@inheritDoc} */
    @Override public Index addIndex(Session ses, String s, int i, IndexColumn[] idxCols, IndexType idxType,
        boolean b, String s1) {
        throw DbException.getUnsupportedException("addIndex");
    }

    /** {@inheritDoc} */
    @Override public void removeRow(Session ses, Row row) {
        throw DbException.getUnsupportedException("removeRow");
    }

    /** {@inheritDoc} */
    @Override public void truncate(Session ses) {
        throw DbException.getUnsupportedException("truncate");
    }

    /** {@inheritDoc} */
    @Override public void addRow(Session ses, Row row) {
        throw DbException.getUnsupportedException("addRow");
    }

    /** {@inheritDoc} */
    @Override public void checkSupportAlter() {
        throw DbException.getUnsupportedException("alter");
    }

    /** {@inheritDoc} */
    @Override public String getTableType() {
        return EXTERNAL_TABLE_ENGINE;
    }

    /** {@inheritDoc} */
    @Override public Index getScanIndex(Session ses) {
        return getIndexes().get(0); // Scan must be always first index.
    }

    /** {@inheritDoc} */
    @Override public Index getUniqueIndex() {
        return getIndexes().get(1); // PK index is always second.
    }

    /** {@inheritDoc} */
    @Override public ArrayList<Index> getIndexes() {
        return idxs;
    }

    /** {@inheritDoc} */
    @Override public boolean isLockedExclusively() {
        return false;
    }

    /** {@inheritDoc} */
    @Override public boolean isLockedExclusivelyBy(Session ses) {
        return false;
    }

    /** {@inheritDoc} */
    @Override public long getMaxDataModificationId() {
        return 0;
    }

    /** {@inheritDoc} */
    @Override public boolean isDeterministic() {
        return true;
    }

    /** {@inheritDoc} */
    @Override public boolean canGetRowCount() {
        return true;
    }

    /** {@inheritDoc} */
    @Override public boolean canDrop() {
        return true;
    }

    /** {@inheritDoc} */
    @Override public long getRowCount(@Nullable Session ses) {
        return getUniqueIndex().getRowCount(ses);
    }

    /** {@inheritDoc} */
    @Override public long getRowCountApproximation() {
        return size.longValue();
    }

    /** {@inheritDoc} */
    @Override public void checkRename() {
        throw DbException.getUnsupportedException("rename");
    }

    /**
     * Creates index column for table.
     *
     * @param col Column index.
     * @param sorting Sorting order {@link SortOrder}
     * @return Created index column.
     */
    public IndexColumn indexColumn(int col, int sorting) {
        IndexColumn res = new IndexColumn();

        res.column = getColumn(col);
        res.columnName = res.column.getName();
        res.sortType = sorting;

        return res;
    }

    /**
<<<<<<< HEAD
     *
     */
    private void readLock() {
        if (snapshotEnabled)
            lock.readLock().lock();
    }

    /**
     *
     */
    private void readUnlock() {
        if (snapshotEnabled)
            lock.readLock().unlock();
    }

    /**
     *
     */
    private void writeLock() {
        if (snapshotEnabled)
            lock.writeLock().lock();
    }

    /**
     *
     */
    private void writeUnlock() {
        if (snapshotEnabled)
            lock.writeLock().unlock();
    }

    /**
     * @return Data store.
     */
    public H2RowFactory rowFactory() {
        return rowFactory;
    }

    /**
=======
>>>>>>> b0450edc
     * H2 Table engine.
     */
    @SuppressWarnings({"PublicInnerClass", "FieldAccessedSynchronizedAndUnsynchronized"})
    public static class Engine implements TableEngine {
        /** */
        private static GridH2RowDescriptor rowDesc;

        /** */
        private static IndexesFactory idxsFactory;

        /** */
        private static GridH2Table resTbl;

        /** */
        private static String spaceName;

        /** {@inheritDoc} */
        @Override public TableBase createTable(CreateTableData createTblData) {
            resTbl = new GridH2Table(createTblData, rowDesc, idxsFactory, spaceName);

            return resTbl;
        }

        /**
         * Creates table using given connection, DDL clause for given type descriptor and list of indexes.
         *
         * @param conn Connection.
         * @param sql DDL clause.
         * @param desc Row descriptor.
         * @param factory Indexes factory.
         * @param space Space name.
         * @throws SQLException If failed.
         * @return Created table.
         */
        public static synchronized GridH2Table createTable(Connection conn, String sql,
            @Nullable GridH2RowDescriptor desc, IndexesFactory factory, String space)
            throws SQLException {
            rowDesc = desc;
            idxsFactory = factory;
            spaceName = space;

            try {
                try (Statement s = conn.createStatement()) {
                    s.execute(sql + " engine \"" + Engine.class.getName() + "\"");
                }

                return resTbl;
            }
            finally {
                resTbl = null;
                idxsFactory = null;
                rowDesc = null;
            }
        }
    }

    /**
     * Type which can create indexes list for given table.
     */
    @SuppressWarnings({"PackageVisibleInnerClass", "PublicInnerClass"})
    public static interface IndexesFactory {
        /**
         * Create list of indexes. First must be primary key, after that all unique indexes and
         * only then non-unique indexes.
         * All indexes must be subtypes of {@link GridH2TreeIndex}.
         *
         * @param tbl Table to create indexes for.
         * @return List of indexes.
         */
        ArrayList<Index> createIndexes(GridH2Table tbl);

        /**
         * @param tbl Table.
         * @return Data store.
         */
        H2RowFactory createRowFactory(GridH2Table tbl);
    }

    /**
     * Wrapper type for primary key.
     */
    @SuppressWarnings("PackageVisibleInnerClass")
    static class ScanIndex extends BaseIndex {
        /** */
        static final String SCAN_INDEX_NAME_SUFFIX = "__SCAN_";

        /** */
        private static final IndexType TYPE = IndexType.createScan(false);

        /** */
        private final GridH2IndexBase delegate;

        /**
         * Constructor.
         *
         * @param delegate Index delegate to.
         */
        private ScanIndex(GridH2IndexBase delegate) {
            this.delegate = delegate;
        }

        /** {@inheritDoc} */
        @Override public long getDiskSpaceUsed() {
            return 0;
        }

        /** {@inheritDoc} */
        @Override public void add(Session ses, Row row) {
            delegate.add(ses, row);
        }

        /** {@inheritDoc} */
        @Override public boolean canFindNext() {
            return false;
        }

        /** {@inheritDoc} */
        @Override public boolean canGetFirstOrLast() {
            return false;
        }

        /** {@inheritDoc} */
        @Override public boolean canScan() {
            return delegate.canScan();
        }

        /** {@inheritDoc} */
        @Override public final void close(Session ses) {
            // No-op.
        }

        /** {@inheritDoc} */
        @Override public void commit(int operation, Row row) {
            // No-op.
        }

        /** {@inheritDoc} */
        @Override public int compareRows(SearchRow rowData, SearchRow compare) {
            return delegate.compareRows(rowData, compare);
        }

        /** {@inheritDoc} */
        @Override public Cursor find(TableFilter filter, SearchRow first, SearchRow last) {
            return find(filter.getSession(), first, last);
        }

        /** {@inheritDoc} */
        @Override public Cursor find(Session ses, SearchRow first, SearchRow last) {
            return delegate.find(ses, null, null);
        }

        /** {@inheritDoc} */
        @Override public Cursor findFirstOrLast(Session ses, boolean first) {
            throw DbException.getUnsupportedException("SCAN");
        }

        /** {@inheritDoc} */
        @Override public Cursor findNext(Session ses, SearchRow higherThan, SearchRow last) {
            throw DbException.throwInternalError();
        }

        /** {@inheritDoc} */
        @Override public int getColumnIndex(Column col) {
            return -1;
        }

        /** {@inheritDoc} */
        @Override public Column[] getColumns() {
            return delegate.getColumns();
        }

        /** {@inheritDoc} */
        @Override public double getCost(Session ses, int[] masks, TableFilter[] filters, int filter,
            SortOrder sortOrder) {
            long rows = getRowCountApproximation();
            double baseCost = getCostRangeIndex(masks, rows, filters, filter, sortOrder, true);
            int mul = delegate.getDistributedMultiplier(ses, filters, filter);

            return  mul * baseCost;
        }

        /** {@inheritDoc} */
        @Override public IndexColumn[] getIndexColumns() {
            return delegate.getIndexColumns();
        }

        /** {@inheritDoc} */
        @Override public IndexType getIndexType() {
            return TYPE;
        }

        /** {@inheritDoc} */
        @Override public String getPlanSQL() {
            return delegate.getTable().getSQL() + "." + SCAN_INDEX_NAME_SUFFIX;
        }

        /** {@inheritDoc} */
        @Override public Row getRow(Session ses, long key) {
            return delegate.getRow(ses, key);
        }

        /** {@inheritDoc} */
        @Override public long getRowCount(Session ses) {
            return delegate.getRowCount(ses);
        }

        /** {@inheritDoc} */
        @Override public long getRowCountApproximation() {
            return delegate.getRowCountApproximation();
        }

        /** {@inheritDoc} */
        @Override public Table getTable() {
            return delegate.getTable();
        }

        /** {@inheritDoc} */
        @Override public boolean isRowIdIndex() {
            return delegate.isRowIdIndex();
        }

        /** {@inheritDoc} */
        @Override public boolean needRebuild() {
            return false;
        }

        /** {@inheritDoc} */
        @Override public void remove(Session ses) {
            // No-op.
        }

        /** {@inheritDoc} */
        @Override public void remove(Session ses, Row row) {
            // No-op.
        }

        /** {@inheritDoc} */
        @Override public void setSortedInsertMode(boolean sortedInsertMode) {
            // No-op.
        }

        /** {@inheritDoc} */
        @Override public IndexLookupBatch createLookupBatch(TableFilter filter) {
            return delegate.createLookupBatch(filter);
        }

        /** {@inheritDoc} */
        @Override public void truncate(Session ses) {
            // No-op.
        }

        /** {@inheritDoc} */
        @Override public Schema getSchema() {
            return delegate.getSchema();
        }

        /** {@inheritDoc} */
        @Override public boolean isHidden() {
            return delegate.isHidden();
        }

        /** {@inheritDoc} */
        @Override public void checkRename() {
            throw DbException.getUnsupportedException("rename");
        }

        /** {@inheritDoc} */
        @Override public ArrayList<DbObject> getChildren() {
            return delegate.getChildren();
        }

        /** {@inheritDoc} */
        @Override public String getComment() {
            return delegate.getComment();
        }

        /** {@inheritDoc} */
        @Override public String getCreateSQL() {
            return null; // Scan should return null.
        }

        /** {@inheritDoc} */
        @Override public String getCreateSQLForCopy(Table tbl, String quotedName) {
            return delegate.getCreateSQLForCopy(tbl, quotedName);
        }

        /** {@inheritDoc} */
        @Override public Database getDatabase() {
            return delegate.getDatabase();
        }

        /** {@inheritDoc} */
        @Override public String getDropSQL() {
            return delegate.getDropSQL();
        }

        /** {@inheritDoc} */
        @Override public int getId() {
            return delegate.getId();
        }

        /** {@inheritDoc} */
        @Override public String getName() {
            return delegate.getName() + SCAN_INDEX_NAME_SUFFIX;
        }

        /** {@inheritDoc} */
        @Override public String getSQL() {
            return delegate.getSQL();
        }

        /** {@inheritDoc} */
        @Override public int getType() {
            return delegate.getType();
        }

        /** {@inheritDoc} */
        @Override public boolean isTemporary() {
            return delegate.isTemporary();
        }

        /** {@inheritDoc} */
        @Override public void removeChildrenAndResources(Session ses) {
            // No-op.
        }

        /** {@inheritDoc} */
        @Override public void rename(String newName) {
            throw DbException.getUnsupportedException("rename");
        }

        /** {@inheritDoc} */
        @Override public void setComment(String comment) {
            throw DbException.getUnsupportedException("comment");
        }

        /** {@inheritDoc} */
        @Override public void setTemporary(boolean temporary) {
            throw DbException.getUnsupportedException("temporary");
        }
    }
}<|MERGE_RESOLUTION|>--- conflicted
+++ resolved
@@ -122,9 +122,6 @@
         this.desc = desc;
         this.spaceName = spaceName;
 
-<<<<<<< HEAD
-        rowFactory = idxsFactory.createRowFactory(this);
-=======
         if (desc != null && desc.context() != null && !desc.context().customAffinityMapper()) {
             boolean affinityColExists = true;
 
@@ -151,7 +148,7 @@
         }
 
         // Indexes must be created in the end when everything is ready.
->>>>>>> b0450edc
+        rowFactory = idxsFactory.createRowFactory(this);
         idxs = idxsFactory.createIndexes(this);
 
         assert idxs != null;
@@ -825,39 +822,6 @@
     }
 
     /**
-<<<<<<< HEAD
-     *
-     */
-    private void readLock() {
-        if (snapshotEnabled)
-            lock.readLock().lock();
-    }
-
-    /**
-     *
-     */
-    private void readUnlock() {
-        if (snapshotEnabled)
-            lock.readLock().unlock();
-    }
-
-    /**
-     *
-     */
-    private void writeLock() {
-        if (snapshotEnabled)
-            lock.writeLock().lock();
-    }
-
-    /**
-     *
-     */
-    private void writeUnlock() {
-        if (snapshotEnabled)
-            lock.writeLock().unlock();
-    }
-
-    /**
      * @return Data store.
      */
     public H2RowFactory rowFactory() {
@@ -865,8 +829,6 @@
     }
 
     /**
-=======
->>>>>>> b0450edc
      * H2 Table engine.
      */
     @SuppressWarnings({"PublicInnerClass", "FieldAccessedSynchronizedAndUnsynchronized"})
