/* @java.file.header */

/*  _________        _____ __________________        _____
 *  __  ____/___________(_)______  /__  ____/______ ____(_)_______
 *  _  / __  __  ___/__  / _  __  / _  / __  _  __ `/__  / __  __ \
 *  / /_/ /  _  /    _  /  / /_/ /  / /_/ /  / /_/ / _  /  _  / / /
 *  \____/   /_/     /_/   \_,__/   \____/   \__,_/  /_/   /_/ /_/
 */

package org.gridgain.grid.kernal.processors.hadoop.jobtracker;

import org.apache.hadoop.fs.*;
import org.gridgain.grid.*;
import org.gridgain.grid.cache.*;
import org.gridgain.grid.cache.query.*;
import org.gridgain.grid.events.*;
import org.gridgain.grid.hadoop.*;
import org.gridgain.grid.kernal.managers.eventstorage.*;
import org.gridgain.grid.kernal.processors.hadoop.*;
import org.gridgain.grid.kernal.processors.hadoop.taskexecutor.*;
import org.gridgain.grid.lang.*;
import org.gridgain.grid.util.*;
import org.gridgain.grid.util.future.*;
import org.gridgain.grid.util.typedef.*;
import org.gridgain.grid.util.typedef.internal.*;
import org.jdk8.backport.*;
import org.jetbrains.annotations.*;

import java.io.*;
import java.util.*;
import java.util.concurrent.*;
import java.util.concurrent.atomic.*;

import static org.gridgain.grid.hadoop.GridHadoopTaskType.*;
import static org.gridgain.grid.hadoop.GridHadoopJobPhase.*;
import static org.gridgain.grid.kernal.processors.hadoop.taskexecutor.GridHadoopTaskState.*;

/**
 * Hadoop job tracker.
 */
public class GridHadoopJobTracker extends GridHadoopComponent {
    /** System cache. */
    private GridCacheProjection<GridHadoopJobId, GridHadoopJobMetadata> jobMetaPrj;

    /** Map-reduce execution planner. */
    private GridHadoopMapReducePlanner mrPlanner;

    /** Locally active jobs. */
    private ConcurrentMap<GridHadoopJobId, JobLocalState> activeJobs = new ConcurrentHashMap8<>();

    /** Locally requested finish futures. */
    private ConcurrentMap<GridHadoopJobId, GridFutureAdapter<GridHadoopJobId>> activeFinishFuts =
        new ConcurrentHashMap8<>();

    /** Event processing service. */
    private ExecutorService evtProcSvc;

    /** Component busy lock. */
    private GridSpinReadWriteLock busyLock;

    /** {@inheritDoc} */
    @Override public void start(GridHadoopContext ctx) throws GridException {
        super.start(ctx);

        busyLock = new GridSpinReadWriteLock();

        evtProcSvc = Executors.newFixedThreadPool(1);
    }

    /** {@inheritDoc} */
    @Override public void onKernalStart() throws GridException {
        super.onKernalStart();

        GridCache<Object, Object> sysCache = ctx.kernalContext().cache().cache(ctx.systemCacheName());

        assert sysCache != null;

        mrPlanner = ctx.planner();

        ctx.kernalContext().resource().injectGeneric(mrPlanner);

        jobMetaPrj = sysCache.projection(GridHadoopJobId.class, GridHadoopJobMetadata.class);

        GridCacheContinuousQuery<GridHadoopJobId, GridHadoopJobMetadata> qry = jobMetaPrj.queries()
            .createContinuousQuery();

        qry.callback(new GridBiPredicate<UUID,
            Collection<Map.Entry<GridHadoopJobId, GridHadoopJobMetadata>>>() {
            @Override public boolean apply(UUID nodeId,
                final Collection<Map.Entry<GridHadoopJobId, GridHadoopJobMetadata>> evts) {
                if (!busyLock.tryReadLock())
                    return false;

                try {
                    // Must process query callback in a separate thread to avoid deadlocks.
                    evtProcSvc.submit(new EventHandler() {
                        @Override protected void body() {
                            processJobMetadata(evts);
                        }
                    });

                    return true;
                }
                finally {
                    busyLock.readUnlock();
                }
            }
        });

        qry.execute();

        ctx.kernalContext().event().addLocalEventListener(new GridLocalEventListener() {
            @Override public void onEvent(final GridEvent evt) {
                if (!busyLock.tryReadLock())
                    return;

                try {
                    // Must process discovery callback in a separate thread to avoid deadlock.
                    evtProcSvc.submit(new EventHandler() {
                        @Override protected void body() {
                            processNodeLeft((GridDiscoveryEvent)evt);
                        }
                    });
                }
                finally {
                    busyLock.readUnlock();
                }
            }
        }, GridEventType.EVT_NODE_FAILED, GridEventType.EVT_NODE_LEFT);
    }

    /** {@inheritDoc} */
    @Override public void onKernalStop(boolean cancel) {
        super.onKernalStop(cancel);

        busyLock.writeLock();

        evtProcSvc.shutdown();

        // Fail all pending futures.
        for (GridFutureAdapter<GridHadoopJobId> fut : activeFinishFuts.values())
            fut.onDone(new GridException("Failed to execute Hadoop map-reduce job (grid is stopping)."));
    }

    /**
     * Submits execution of Hadoop job to grid.
     *
     * @param jobId Job ID.
     * @param info Job info.
     * @return Job completion future.
     */
    public GridFuture<GridHadoopJobId> submit(GridHadoopJobId jobId, GridHadoopJobInfo info) {
        if (!busyLock.tryReadLock()) {
            return new GridFinishedFutureEx<>(new GridException("Failed to execute map-reduce job " +
                "(grid is stopping): " + info));
        }

        try {
            GridHadoopJob job = ctx.jobFactory().createJob(jobId, info);

            Collection<GridHadoopInputSplit> splits = job.input();

            GridHadoopMapReducePlan mrPlan = mrPlanner.preparePlan(splits, ctx.nodes(), job, null);

            Collection<GridHadoopFileBlock> allBlocks = allBlocks(mrPlan);
            Collection<Integer> allReducers = allReducers(job);

            GridHadoopJobMetadata meta = new GridHadoopJobMetadata(jobId, info, allBlocks, allReducers);

<<<<<<< HEAD
            meta.mapReducePlan(mrPlan);
=======
            meta.pendingSplits(allSplits(mrPlan));
            meta.pendingReducers(allReducers(job));
>>>>>>> d288bac0

            GridFutureAdapter<GridHadoopJobId> completeFut = new GridFutureAdapter<>();

            GridFutureAdapter<GridHadoopJobId> old = activeFinishFuts.put(jobId, completeFut);

            assert old == null : "Duplicate completion future [jobId=" + jobId + ", old=" + old + ']';

            if (log.isDebugEnabled())
                log.debug("Submitting job metadata [jobId=" + jobId + ", meta=" + meta + ']');

            jobMetaPrj.put(jobId, meta);

            return completeFut;
        }
        catch (GridException e) {
            return new GridFinishedFutureEx<>(e);
        }
        finally {
            busyLock.readUnlock();
        }
    }

    /**
     * Gets hadoop job status for given job ID.
     *
     * @param jobId Job ID to get status for.
     * @return Job status for given job ID or {@code null} if job was not found.
     */
    @Nullable public GridHadoopJobStatus status(GridHadoopJobId jobId) throws GridException {
        if (!busyLock.tryReadLock())
            return null; // Grid is stopping.

        try {
            GridHadoopJobMetadata meta = jobMetaPrj.get(jobId);

            return meta != null ? GridHadoopUtils.status(meta) : null;
        }
        finally {
            busyLock.readUnlock();
        }
    }

    /**
     * Gets job finish future.
     *
     * @param jobId Job ID.
     * @return Finish future or {@code null}.
     * @throws GridException If failed.
     */
    @Nullable public GridFuture<?> finishFuture(GridHadoopJobId jobId) throws GridException {
        if (!busyLock.tryReadLock())
            return null; // Grid is stopping.

        try {
            GridHadoopJobMetadata meta = jobMetaPrj.get(jobId);

            if (meta == null)
                return null;

            if (log.isDebugEnabled())
                log.debug("Got job metadata for status check [locNodeId=" + ctx.localNodeId() + ", meta=" + meta + ']');

            if (meta.phase() == PHASE_COMPLETE) {
                if (log.isDebugEnabled())
                    log.debug("Job is complete, returning finished future: " + jobId);

                return new GridFinishedFutureEx<>(jobId);
            }

            GridFutureAdapter<GridHadoopJobId> fut = F.addIfAbsent(activeFinishFuts, jobId,
                new GridFutureAdapter<GridHadoopJobId>());

            // Get meta from cache one more time to close the window.
            meta = jobMetaPrj.get(jobId);

            if (log.isDebugEnabled())
                log.debug("Re-checking job metadata [locNodeId=" + ctx.localNodeId() + ", meta=" + meta + ']');

            if (meta == null) {
                fut.onDone();

                activeFinishFuts.remove(jobId , fut);
            }
            else if (meta.phase() == PHASE_COMPLETE) {
                fut.onDone(jobId, meta.failCause());

                activeFinishFuts.remove(jobId , fut);
            }

            return fut;
        }
        finally {
            busyLock.readUnlock();
        }
    }

    /**
     * Gets job plan by job ID.
     *
     * @param jobId Job ID.
     * @return Job plan.
     * @throws GridException If failed.
     */
    public GridHadoopMapReducePlan plan(GridHadoopJobId jobId) throws GridException {
        if (!busyLock.tryReadLock())
            return null;

        try {
            GridHadoopJobMetadata meta = jobMetaPrj.get(jobId);

            if (meta != null)
                return meta.mapReducePlan();

            return null;
        }
        finally {
            busyLock.readUnlock();
        }
    }

    /**
     * Callback from task executor invoked when a task has been finished.
     *
     * @param taskInfo Task info.
     * @param status Task status.
     */
    public void onTaskFinished(GridHadoopTaskInfo taskInfo, GridHadoopTaskStatus status) {
        if (!busyLock.tryReadLock())
            return;

        try {
            assert status.state() != RUNNING;

            if (log.isDebugEnabled())
                log.debug("Received task finished callback [taskInfo=" + taskInfo + ", status=" + status + ']');

            JobLocalState state = activeJobs.get(taskInfo.jobId());

            assert (status.state() != FAILED && status.state() != CRASHED) || status.failCause() != null :
                "Invalid task status [taskInfo=" + taskInfo + ", status=" + status + ']';

            assert state != null;

            switch (taskInfo.type()) {
                case MAP: {
                    state.onMapFinished(taskInfo, status);

                    break;
                }

                case REDUCE: {
                    state.onReduceFinished(taskInfo, status);

                    break;
                }

                case COMBINE: {
                    state.onCombineFinished(taskInfo, status);

                    break;
                }

                case COMMIT:
                case ABORT: {
                    GridCacheEntry<GridHadoopJobId, GridHadoopJobMetadata> entry = jobMetaPrj.entry(taskInfo.jobId());

                    entry.timeToLive(ctx.configuration().getFinishedJobInfoTtl());

                    entry.transformAsync(new UpdatePhaseClosure(PHASE_COMPLETE));

                    break;
                }
            }
        }
        finally {
            busyLock.readUnlock();
        }
    }

    /**
     * Gets all input splits for given hadoop map-reduce plan.
     *
     * @param plan Map-reduce plan.
     * @return Collection of all input splits that should be processed.
     */
    private Collection<GridHadoopInputSplit> allSplits(GridHadoopMapReducePlan plan) {
        Collection<GridHadoopInputSplit> res = new HashSet<>();

        for (UUID nodeId : plan.mapperNodeIds())
            res.addAll(plan.mappers(nodeId));

        return res;
    }

    /**
     * Gets all reducers for this job.
     *
     * @param job Job to get reducers for.
     * @return Collection of reducers.
     */
    private Collection<Integer> allReducers(GridHadoopJob job) {
        Collection<Integer> res = new HashSet<>();

        for (int i = 0; i < job.reducers(); i++)
            res.add(i);

        return res;
    }

    /**
     * Processes node leave (oro fail) event.
     *
     * @param evt Discovery event.
     */
    private void processNodeLeft(GridDiscoveryEvent evt) {
        if (log.isDebugEnabled())
            log.debug("Processing discovery event [locNodeId=" + ctx.localNodeId() + ", evt=" + evt + ']');

        // Check only if this node is responsible for job status updates.
        if (ctx.jobUpdateLeader()) {
            // Iteration over all local entries is correct since system cache is REPLICATED.
            for (GridHadoopJobMetadata meta : jobMetaPrj.values()) {
                try {
                    GridHadoopMapReducePlan plan = meta.mapReducePlan();

                    GridHadoopJobPhase phase = meta.phase();

                    if (phase == PHASE_MAP || phase == PHASE_REDUCE) {
                        // Must check all nodes, even that are not event node ID due to
                        // multiple node failure possibility.
                        Collection<GridHadoopInputSplit> cancelSplits = null;

                        for (UUID nodeId : plan.mapperNodeIds()) {
                            if (ctx.kernalContext().discovery().node(nodeId) == null) {
                                // Node has left the grid.
                                Collection<GridHadoopInputSplit> mappers = plan.mappers(nodeId);

                                if (cancelSplits == null)
                                    cancelSplits = new HashSet<>();

                                cancelSplits.addAll(mappers);
                            }
                        }

                        Collection<Integer> cancelReducers = null;

                        for (UUID nodeId : plan.reducerNodeIds()) {
                            if (ctx.kernalContext().discovery().node(nodeId) == null) {
                                // Node has left the grid.
                                int[] reducers = plan.reducers(nodeId);

                                if (cancelReducers == null)
                                    cancelReducers = new HashSet<>();

                                for (int rdc : reducers)
                                    cancelReducers.add(rdc);
                            }
                        }

                        if (cancelSplits != null || cancelReducers != null)
                            jobMetaPrj.transform(meta.jobId(), new CancelJobClosure(new GridException("One or more nodes " +
                                "participating in map-reduce job execution failed."), cancelSplits, cancelReducers));
                    }
                }
                catch (GridException e) {
                    U.error(log, "Failed to cancel job: " + meta, e);
                }
            }
        }
    }

    /**
     * @param updated Updated cache entries.
     */
    private void processJobMetadata(Iterable<Map.Entry<GridHadoopJobId, GridHadoopJobMetadata>> updated) {
        UUID locNodeId = ctx.localNodeId();

        for (Map.Entry<GridHadoopJobId, GridHadoopJobMetadata> entry : updated) {
            GridHadoopJobId jobId = entry.getKey();
            GridHadoopJobMetadata meta = entry.getValue();

            if (log.isDebugEnabled())
                log.debug("Processing job metadata update callback [locNodeId=" + locNodeId +
                    ", meta=" + meta + ']');

            JobLocalState state = activeJobs.get(jobId);

            GridHadoopJob job = ctx.jobFactory().createJob(jobId, meta.jobInfo());

            GridHadoopMapReducePlan plan = meta.mapReducePlan();

            switch (meta.phase()) {
                case PHASE_MAP: {
                    // Check if we should initiate new task on local node.
                    Collection<GridHadoopInputSplit> mappers = plan.mappers(locNodeId);

                    if (mappers != null) {
                        if (state == null)
                            state = initState(job, meta);

                        Collection<GridHadoopTask> tasks = null;

                        for (GridHadoopInputSplit split : mappers) {
                            if (state.addMapper(split)) {
                                if (log.isDebugEnabled())
                                    log.debug("Submitting MAP task for execution [locNodeId=" + locNodeId +
                                        ", split=" + split + ']');

                                GridHadoopTaskInfo taskInfo = new GridHadoopTaskInfo(locNodeId,
                                    GridHadoopTaskType.MAP, jobId, meta.taskNumber(split), 0, split);

                                GridHadoopTask task = job.createTask(taskInfo);

                                if (tasks == null)
                                    tasks = new ArrayList<>();

                                tasks.add(task);
                            }
                        }

                        if (tasks != null)
                            ctx.taskExecutor().run(job, tasks);
                    }

                    break;
                }

                case PHASE_REDUCE: {
                    if (meta.pendingReducers().isEmpty() && ctx.jobUpdateLeader()) {
                        GridHadoopTaskInfo info = new GridHadoopTaskInfo(ctx.localNodeId(), GridHadoopTaskType.COMMIT,
                            jobId, 0, 0, null);

                        GridHadoopTask cleanupTask = job.createTask(info);

                        if (log.isDebugEnabled())
                            log.debug("Submitting COMMIT task for execution [locNodeId=" + locNodeId +
                                ", jobId=" + jobId + ']');

                        ctx.taskExecutor().run(job, Collections.singletonList(cleanupTask));

                        return;
                    }

                    int[] reducers = plan.reducers(locNodeId);

                    if (reducers != null) {
                        if (state == null)
                            state = initState(job, meta);

                        Collection<GridHadoopTask> tasks = null;

                        for (int rdc : reducers) {
                            if (state.addReducer(rdc)) {
                                if (log.isDebugEnabled())
                                    log.debug("Submitting REDUCE task for execution [locNodeId=" + locNodeId +
                                        ", rdc=" + rdc + ']');

                                GridHadoopTaskInfo taskInfo = new GridHadoopTaskInfo(locNodeId,
                                    GridHadoopTaskType.REDUCE, jobId, rdc, 0, null);

                                GridHadoopTask task = job.createTask(taskInfo);

                                assert task != null : "Job created null task: " + job;

                                if (tasks == null)
                                    tasks = new ArrayList<>();

                                tasks.add(task);
                            }
                        }

                        if (tasks != null)
                            ctx.taskExecutor().run(job, tasks);
                    }

                    break;
                }

                case PHASE_CANCELLING: {
                    // Prevent multiple task executor notification.
                    if (state != null && state.onCancel()) {
                        if (log.isDebugEnabled())
                            log.debug("Cancelling local task execution for job: " + meta);

                        ctx.taskExecutor().cancelTasks(jobId);
                    }

                    if (meta.pendingSplits().isEmpty() && meta.pendingReducers().isEmpty()) {
                        GridHadoopTaskInfo info = new GridHadoopTaskInfo(ctx.localNodeId(), GridHadoopTaskType.ABORT,
                            jobId, 0, 0, null);

                        GridHadoopTask cleanupTask = job.createTask(info);

                        if (log.isDebugEnabled())
                            log.debug("Submitting ABORT task for execution [locNodeId=" + locNodeId +
                                ", jobId=" + jobId + ']');

                        ctx.taskExecutor().run(job, Collections.singletonList(cleanupTask));

                        return;
                    }
                    else {
                        // Check if there are unscheduled mappers or reducers.
                        Collection<GridHadoopInputSplit> cancelMappers = new ArrayList<>();
                        Collection<Integer> cancelReducers = new ArrayList<>();

                        Collection<GridHadoopInputSplit> mappers = plan.mappers(ctx.localNodeId());

                        if (mappers != null) {
                            for (GridHadoopInputSplit b : mappers) {
                                if (state == null || !state.mapperScheduled(b))
                                    cancelMappers.add(b);
                            }
                        }

                        int[] rdc = plan.reducers(ctx.localNodeId());

                        if (rdc != null) {
                            for (int r : rdc) {
                                if (state == null || !state.reducerScheduled(r))
                                    cancelReducers.add(r);
                            }
                        }

                        if (!cancelMappers.isEmpty() || !cancelReducers.isEmpty())
                            jobMetaPrj.transformAsync(jobId, new CancelJobClosure(cancelMappers, cancelReducers));
                    }

                    break;
                }

                case PHASE_COMPLETE: {
                    if (state != null) {
                        state = activeJobs.remove(jobId);

                        assert state != null;

                        ctx.shuffle().jobFinished(jobId);
                    }

                    GridFutureAdapter<GridHadoopJobId> finishFut = activeFinishFuts.remove(jobId);

                    if (finishFut != null) {
                        if (log.isDebugEnabled())
                            log.debug("Completing job future [locNodeId=" + locNodeId + ", meta=" + meta + ']');

                        finishFut.onDone(jobId, meta.failCause());
                    }

                    break;
                }

                default:
                    assert false;
            }
        }
    }

    /**
     * Initializes local state for given job metadata.
     *
     * @param meta Job metadata.
     * @return Local state.
     */
    private JobLocalState initState(GridHadoopJob job, GridHadoopJobMetadata meta) {
        GridHadoopJobId jobId = meta.jobId();

        JobLocalState state = new JobLocalState(job, meta);

        return F.addIfAbsent(activeJobs, jobId, state);
    }

    /**
     * Gets job instance by job ID.
     *
     * @param jobId Job ID.
     * @return Job.
     */
    @Nullable public GridHadoopJob job(GridHadoopJobId jobId) throws GridException {
        JobLocalState state = activeJobs.get(jobId);

        if (state != null)
            return state.job;

        GridHadoopJobMetadata meta = jobMetaPrj.get(jobId);

        if (meta == null)
            return null;

        return ctx.jobFactory().createJob(jobId, meta.jobInfo());
    }

    /**
     * Event handler protected by busy lock.
     */
    private abstract class EventHandler implements Runnable {
        /** {@inheritDoc} */
        @Override public void run() {
            if (!busyLock.tryReadLock())
                return;

            try {
                body();
            }
            finally {
                busyLock.readUnlock();
            }
        }

        /**
         * Handler body.
         */
        protected abstract void body();
    }

    /**
     *
     */
    private class JobLocalState {
        /** Job info. */
        private GridHadoopJob job;

        /** Execution plan. */
        private GridHadoopJobMetadata meta;

        /** Mappers. */
        private Collection<GridHadoopInputSplit> currMappers = new HashSet<>();

        /** Reducers. */
        private Collection<Integer> currReducers = new HashSet<>();

        /** Number of completed mappers. */
        private AtomicInteger completedMappersCnt = new AtomicInteger();

        /** Cancelled flag. */
        private boolean cancelled;

        /**
         * @param job Job.
         */
        private JobLocalState(GridHadoopJob job, GridHadoopJobMetadata meta) {
            this.job = job;
            this.meta = meta;
        }

        /**
         * @param mapSplit Map split to add.
         * @return {@code True} if mapper was added.
         */
        private boolean addMapper(GridHadoopInputSplit mapSplit) {
            return currMappers.add(mapSplit);
        }

        /**
         * @param rdc Reducer number to add.
         * @return {@code True} if reducer was added.
         */
        private boolean addReducer(int rdc) {
            return currReducers.add(rdc);
        }

        /**
         * Checks whether this split was scheduled for given attempt.
         *
         * @param mapSplit Map split to check.
         * @return {@code True} if mapper was scheduled.
         */
        public boolean mapperScheduled(GridHadoopInputSplit mapSplit) {
            return currMappers.contains(mapSplit);
        }

        /**
         * Checks whether this split was scheduled for given attempt.
         *
         * @param rdc Reducer number to check.
         * @return {@code True} if reducer was scheduled.
         */
        public boolean reducerScheduled(int rdc) {
            return currReducers.contains(rdc);
        }

        /**
         * @param taskInfo Task info.
         * @param status Task status.
         */
        private void onMapFinished(final GridHadoopTaskInfo taskInfo, GridHadoopTaskStatus status) {
            final GridHadoopJobId jobId = taskInfo.jobId();

            boolean lastMapperFinished = completedMappersCnt.incrementAndGet() == currMappers.size();

            if (status.state() == FAILED || status.state() == CRASHED) {
                // Fail the whole job.
                jobMetaPrj.transformAsync(jobId, new RemoveMappersClosure(taskInfo.inputSplit(), status.failCause()));

                return;
            }

            if (job.hasCombiner()) {
                // Create combiner.
                if (lastMapperFinished) {
                    GridHadoopTaskInfo info = new GridHadoopTaskInfo(ctx.localNodeId(), COMBINE, jobId,
                        meta.taskNumber(ctx.localNodeId()), taskInfo.attempt(), null);

                    GridHadoopTask task = job.createTask(info);

                    ctx.taskExecutor().run(job, Collections.singletonList(task));
                }
            }
            else {
                GridInClosure<GridFuture<?>> cacheUpdater = new CIX1<GridFuture<?>>() {
                    @Override public void applyx(GridFuture<?> f) {
                        Throwable err = null;

                        if (f != null) {
                            try {
                                f.get();
                            }
                            catch (GridException e) {
                                err = e;
                            }
                        }

                        jobMetaPrj.transformAsync(jobId, new RemoveMappersClosure(taskInfo.inputSplit(), err));
                    }
                };

                if (lastMapperFinished)
                    ctx.shuffle().flush(jobId).listenAsync(cacheUpdater);
                else
                    cacheUpdater.apply(null);
            }
        }

        /**
         * @param taskInfo Task info.
         * @param status Task status.
         */
        private void onReduceFinished(GridHadoopTaskInfo taskInfo, GridHadoopTaskStatus status) {
            GridHadoopJobId jobId = taskInfo.jobId();
            if (status.state() == FAILED || status.state() == CRASHED)
                // Fail the whole job.
                jobMetaPrj.transformAsync(jobId, new RemoveReducerClosure(taskInfo.taskNumber(), status.failCause()));
            else
                jobMetaPrj.transformAsync(jobId, new RemoveReducerClosure(taskInfo.taskNumber()));
        }

        /**
         * @param taskInfo Task info.
         * @param status Task status.
         */
        private void onCombineFinished(GridHadoopTaskInfo taskInfo, GridHadoopTaskStatus status) {
            final GridHadoopJobId jobId = taskInfo.jobId();

            assert job.hasCombiner();

            if (status.state() == FAILED || status.state() == CRASHED)
                // Fail the whole job.
                jobMetaPrj.transformAsync(jobId, new RemoveMappersClosure(currMappers, status.failCause()));
            else {
                ctx.shuffle().flush(jobId).listenAsync(new CIX1<GridFuture<?>>() {
                    @Override public void applyx(GridFuture<?> f) {
                        Throwable err = null;

                        if (f != null) {
                            try {
                                f.get();
                            }
                            catch (GridException e) {
                                err = e;
                            }
                        }

                        jobMetaPrj.transformAsync(jobId, new RemoveMappersClosure(currMappers, err));
                    }
                });
            }
        }

        /**
         * @return {@code True} if job was cancelled by this (first) call.
         */
        public boolean onCancel() {
            if (!cancelled) {
                cancelled = true;

                return true;
            }

            return false;
        }
    }

    /**
     * Update job phase transform closure.
     */
    private static class UpdatePhaseClosure implements GridClosure<GridHadoopJobMetadata, GridHadoopJobMetadata> {
        /** Phase to update. */
        private GridHadoopJobPhase phase;

        /**
         * @param phase Phase to update.
         */
        private UpdatePhaseClosure(GridHadoopJobPhase phase) {
            this.phase = phase;
        }

        /** {@inheritDoc} */
        @Override public GridHadoopJobMetadata apply(GridHadoopJobMetadata meta) {
            GridHadoopJobMetadata cp = new GridHadoopJobMetadata(meta);

            cp.phase(phase);

            return cp;
        }
    }

    /**
     * Remove mapper transform closure.
     */
    private static class RemoveMappersClosure implements GridClosure<GridHadoopJobMetadata, GridHadoopJobMetadata> {
        /** Mapper split to remove. */
        private Collection<GridHadoopInputSplit> splits;

        /** Error. */
        private Throwable err;

        /**
         * @param split Mapper split to remove.
         */
        private RemoveMappersClosure(GridHadoopInputSplit split) {
            splits = Collections.singletonList(split);
        }

        /**
         * @param split Mapper split to remove.
         */
        private RemoveMappersClosure(GridHadoopInputSplit split, Throwable err) {
            splits = Collections.singletonList(split);
            this.err = err;
        }

        /**
         * @param splits Mapper splits to remove.
         */
        private RemoveMappersClosure(Collection<GridHadoopInputSplit> splits) {
            this.splits = splits;
        }

        /**
         * @param splits Mapper splits to remove.
         */
        private RemoveMappersClosure(Collection<GridHadoopInputSplit> splits, Throwable err) {
            this.splits = splits;
            this.err = err;
        }

        /** {@inheritDoc} */
        @Override public GridHadoopJobMetadata apply(GridHadoopJobMetadata meta) {
            GridHadoopJobMetadata cp = new GridHadoopJobMetadata(meta);

            Collection<GridHadoopInputSplit> splitsCp = new HashSet<>(cp.pendingSplits());

            splitsCp.removeAll(splits);

            cp.pendingSplits(splitsCp);

            cp.failCause(err);

            if (err != null)
                cp.phase(PHASE_CANCELLING);

            if (splitsCp.isEmpty()) {
                if (cp.phase() != PHASE_CANCELLING)
                    cp.phase(PHASE_REDUCE);
            }

            return cp;
        }
    }

    /**
     * Remove reducer transform closure.
     */
    private static class RemoveReducerClosure implements GridClosure<GridHadoopJobMetadata, GridHadoopJobMetadata> {
        /** Mapper split to remove. */
        private int rdc;

        /** Error. */
        private Throwable err;

        /**
         * @param rdc Reducer to remove.
         */
        private RemoveReducerClosure(int rdc) {
            this.rdc = rdc;
        }

        /**
         * @param rdc Reducer to remove.
         */
        private RemoveReducerClosure(int rdc, Throwable err) {
            this.rdc = rdc;
            this.err = err;
        }

        /** {@inheritDoc} */
        @Override public GridHadoopJobMetadata apply(GridHadoopJobMetadata meta) {
            GridHadoopJobMetadata cp = new GridHadoopJobMetadata(meta);

            Collection<Integer> rdcCp = new HashSet<>(cp.pendingReducers());

            rdcCp.remove(rdc);

            cp.pendingReducers(rdcCp);

            if (err != null)
                cp.phase(PHASE_CANCELLING);

            return cp;
        }
    }

    /**
     * Remove reducer transform closure.
     */
    private static class CancelJobClosure implements GridClosure<GridHadoopJobMetadata, GridHadoopJobMetadata> {
        /** Mapper split to remove. */
        private Collection<GridHadoopInputSplit> splits;

        /** Reducers to remove. */
        private Collection<Integer> rdc;

        /** Error. */
        private Throwable err;

        /**
         * @param splits Splits to remove.
         * @param rdc Reducers to remove.
         */
        private CancelJobClosure(Collection<GridHadoopInputSplit> splits, Collection<Integer> rdc) {
            this.splits = splits;
            this.rdc = rdc;
        }

        /**
         * @param err Error.
         * @param splits Splits to remove.
         * @param rdc Reducers to remove.
         */
        private CancelJobClosure(Throwable err, Collection<GridHadoopInputSplit> splits, Collection<Integer> rdc) {
            this.splits = splits;
            this.rdc = rdc;
            this.err = err;
        }

        /** {@inheritDoc} */
        @Override public GridHadoopJobMetadata apply(GridHadoopJobMetadata meta) {
            assert meta.phase() == PHASE_CANCELLING || err != null: "Invalid phase for cancel: " + meta;

            GridHadoopJobMetadata cp = new GridHadoopJobMetadata(meta);

            Collection<Integer> rdcCp = new HashSet<>(cp.pendingReducers());

            rdcCp.removeAll(rdc);

            cp.pendingReducers(rdcCp);

            Collection<GridHadoopInputSplit> splitsCp = new HashSet<>(cp.pendingSplits());

            splitsCp.removeAll(splits);

            cp.pendingSplits(splitsCp);

            cp.phase(PHASE_CANCELLING);

            if (splitsCp.isEmpty() && rdcCp.isEmpty())
                cp.phase(PHASE_COMPLETE);

            return cp;
        }
    }
}<|MERGE_RESOLUTION|>--- conflicted
+++ resolved
@@ -167,12 +167,10 @@
 
             GridHadoopJobMetadata meta = new GridHadoopJobMetadata(jobId, info, allBlocks, allReducers);
 
-<<<<<<< HEAD
             meta.mapReducePlan(mrPlan);
-=======
+
             meta.pendingSplits(allSplits(mrPlan));
             meta.pendingReducers(allReducers(job));
->>>>>>> d288bac0
 
             GridFutureAdapter<GridHadoopJobId> completeFut = new GridFutureAdapter<>();
 
