--- conflicted
+++ resolved
@@ -72,19 +72,6 @@
         <property name="atomicityMode" value="ATOMIC"/>
     </bean>
 
-<<<<<<< HEAD
-=======
-    <bean id="atomic-offheap" class="org.apache.ignite.configuration.CacheConfiguration" abstract="true">
-        <property name="name" value="atomic-offheap"/>
-
-        <property name="cacheMode" value="PARTITIONED"/>
-
-        <property name="atomicityMode" value="ATOMIC"/>
-
-        <property name="memoryMode" value="OFFHEAP_TIERED"/>
-    </bean>
-
->>>>>>> a7afb7f4
     <bean id="tx" class="org.apache.ignite.configuration.CacheConfiguration" abstract="true">
         <property name="cacheMode" value="PARTITIONED"/>
 
@@ -93,14 +80,4 @@
         <property name="swapEnabled" value="false"/>
     </bean>
 
-<<<<<<< HEAD
-=======
-    <bean id="tx-offheap" class="org.apache.ignite.configuration.CacheConfiguration" abstract="true">
-        <property name="cacheMode" value="PARTITIONED"/>
-
-        <property name="atomicityMode" value="TRANSACTIONAL"/>
-
-        <property name="memoryMode" value="OFFHEAP_TIERED"/>
-    </bean>
->>>>>>> a7afb7f4
 </beans>