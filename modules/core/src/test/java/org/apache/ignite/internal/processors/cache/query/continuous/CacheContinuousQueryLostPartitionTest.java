/*
 * Licensed to the Apache Software Foundation (ASF) under one or more
 * contributor license agreements.  See the NOTICE file distributed with
 * this work for additional information regarding copyright ownership.
 * The ASF licenses this file to You under the Apache License, Version 2.0
 * (the "License"); you may not use this file except in compliance with
 * the License.  You may obtain a copy of the License at
 *
 *      http://www.apache.org/licenses/LICENSE-2.0
 *
 * Unless required by applicable law or agreed to in writing, software
 * distributed under the License is distributed on an "AS IS" BASIS,
 * WITHOUT WARRANTIES OR CONDITIONS OF ANY KIND, either express or implied.
 * See the License for the specific language governing permissions and
 * limitations under the License.
 */

package org.apache.ignite.internal.processors.cache.query.continuous;

import java.io.Serializable;
import java.util.concurrent.atomic.AtomicInteger;
import javax.cache.configuration.MutableCacheEntryListenerConfiguration;
import javax.cache.event.CacheEntryCreatedListener;
import javax.cache.event.CacheEntryEvent;
import javax.cache.event.CacheEntryExpiredListener;
import javax.cache.event.CacheEntryRemovedListener;
import javax.cache.event.CacheEntryUpdatedListener;
import org.apache.ignite.IgniteCache;
import org.apache.ignite.configuration.CacheConfiguration;
import org.apache.ignite.configuration.IgniteConfiguration;
import org.apache.ignite.internal.util.typedef.PA;
import org.apache.ignite.spi.discovery.tcp.TcpDiscoverySpi;
import org.apache.ignite.spi.discovery.tcp.ipfinder.TcpDiscoveryIpFinder;
import org.apache.ignite.spi.discovery.tcp.ipfinder.vm.TcpDiscoveryVmIpFinder;
import org.apache.ignite.testframework.GridTestUtils;
import org.apache.ignite.testframework.junits.common.GridCommonAbstractTest;

import static javax.cache.configuration.FactoryBuilder.factoryOf;
import static org.apache.ignite.cache.CacheAtomicityMode.ATOMIC;
import static org.apache.ignite.cache.CacheAtomicityMode.TRANSACTIONAL;
import static org.apache.ignite.cache.CacheMode.PARTITIONED;
import static org.apache.ignite.cache.CacheRebalanceMode.SYNC;
import static org.apache.ignite.cache.CacheWriteSynchronizationMode.PRIMARY_SYNC;

/**
 * Test from https://issues.apache.org/jira/browse/IGNITE-2384.
 */
public class CacheContinuousQueryLostPartitionTest extends GridCommonAbstractTest {
    /** */
    static public TcpDiscoveryIpFinder ipFinder = new TcpDiscoveryVmIpFinder(true);

    /** Cache name. */
    public static final String CACHE_NAME = "test_cache";

    /** Cache name. */
    public static final String TX_CACHE_NAME = "tx_test_cache";

    /** {@inheritDoc} */
    @Override protected void beforeTest() throws Exception {
        super.beforeTest();

        startGridsMultiThreaded(2);

        assert GridTestUtils.waitForCondition(new PA() {
            @Override public boolean apply() {
                return grid(0).cluster().nodes().size() == 2;
            }
        }, 10000L);
    }

    /** {@inheritDoc} */
    @Override protected void afterTest() throws Exception {
        stopAllGrids();
    }

    /**
     * @throws Exception If failed.
     */
    public void testTxEvent() throws Exception {
        testEvent(TX_CACHE_NAME, false);
    }

    /**
     * @throws Exception If failed.
     */
    public void testAtomicEvent() throws Exception {
        testEvent(CACHE_NAME, false);
    }

    /**
     * @throws Exception If failed.
     */
    public void testTxClientEvent() throws Exception {
        testEvent(TX_CACHE_NAME, true);
    }

    /**
     * @throws Exception If failed.
     */
    public void testAtomicClientEvent() throws Exception {
        testEvent(CACHE_NAME, true);
    }

    /**
     * @param cacheName Cache name.
     * @throws Exception If failed.
     */
    public void testEvent(String cacheName, boolean client) throws Exception {
        IgniteCache<Integer, String> cache1 = grid(0).getOrCreateCache(cacheName);

        final AllEventListener<Integer, String> lsnr1 = registerCacheListener(cache1);

        IgniteCache<Integer, String> cache2 = grid(1).getOrCreateCache(cacheName);

        Integer key = primaryKey(cache1);

        cache1.put(key, "1");

        // Note the issue is only reproducible if the second registration is done right
        // here, after the first put() above.
        AllEventListener<Integer, String> lsnr20;

        if (client) {
            IgniteCache<Integer, String> clnCache = startGrid(3).getOrCreateCache(cacheName);

            lsnr20 = registerCacheListener(clnCache);
        }
        else
            lsnr20 = registerCacheListener(cache2);

        final AllEventListener<Integer, String> lsnr2 = lsnr20;

        assert GridTestUtils.waitForCondition(new PA() {
            @Override public boolean apply() {
                return lsnr1.createdCnt.get() == 1;
            }
        }, 2000L) : "Unexpected number of events: " + lsnr1.createdCnt.get();

        // Sanity check.
        assert GridTestUtils.waitForCondition(new PA() {
            @Override public boolean apply() {
                return lsnr2.createdCnt.get() == 0;
            }
        }, 2000L) : "Expected no create events, but got: " + lsnr2.createdCnt.get();

        // node2 now becomes the primary for the key.
        stopGrid(0);
<<<<<<< HEAD
=======

        final int prevSize = grid(1).cluster().nodes().size();

        GridTestUtils.waitForCondition(new PA() {
            @Override public boolean apply() {
                return prevSize - 1 == grid(1).cluster().nodes().size();
            }
        }, 5000L);
>>>>>>> 4a8fb8f3

        cache2.put(key, "2");

        // Sanity check.
        assert GridTestUtils.waitForCondition(new PA() {
            @Override public boolean apply() {
                return lsnr1.createdCnt.get() == 1;
            }
        }, 2000L) : "Expected no change here, but got: " + lsnr1.createdCnt.get();

        // Sanity check.
        assert GridTestUtils.waitForCondition(new PA() {
            @Override public boolean apply() {
                return lsnr2.updatedCnt.get() == 0;
            }
        }, 2000L) : "Expected no update events, but got: " + lsnr2.updatedCnt.get();

        System.out.println(">>>>> " + lsnr2.createdCnt.get());

        // This assertion fails: 0 events get delivered.
        assert GridTestUtils.waitForCondition(new PA() {
            @Override public boolean apply() {
                return lsnr2.createdCnt.get() == 1;
            }
        }, 2000L) : "Expected a single event due to '2', but got: " + lsnr2.createdCnt.get();
    }

    /**
     * @param cache Cache.
     * @return Event listener.
     */
    private AllEventListener<Integer, String> registerCacheListener(IgniteCache<Integer, String> cache) {
        AllEventListener<Integer, String> lsnr = new AllEventListener<>();

        cache.registerCacheEntryListener(
            new MutableCacheEntryListenerConfiguration<>(factoryOf(lsnr), null, true, false));

        return lsnr;
    }

    /** {@inheritDoc} */
    @Override protected IgniteConfiguration getConfiguration(String name) throws Exception {
        IgniteConfiguration cfg = super.getConfiguration(name);

        TcpDiscoverySpi spi = new TcpDiscoverySpi();

        spi.setIpFinder(ipFinder);

        cfg.setDiscoverySpi(spi);
        cfg.setCacheConfiguration(cache(TX_CACHE_NAME), cache(CACHE_NAME));

        if (name.endsWith("3"))
            cfg.setClientMode(true);

        return cfg;
    }

    /**
     * @param cacheName Cache name.
     * @return Cache configuration.
     */
    protected CacheConfiguration<Integer, String> cache(String cacheName) {
        CacheConfiguration<Integer, String> cfg = new CacheConfiguration<>(cacheName);

        cfg.setCacheMode(PARTITIONED);

        if (cacheName.equals(CACHE_NAME))
            cfg.setAtomicityMode(ATOMIC);
        else
            cfg.setAtomicityMode(TRANSACTIONAL);

        cfg.setRebalanceMode(SYNC);
        cfg.setWriteSynchronizationMode(PRIMARY_SYNC);
        cfg.setBackups(0);

        return cfg;
    }

    /**
     * Event listener.
     */
    public static class AllEventListener<K, V> implements CacheEntryCreatedListener<K, V>,
        CacheEntryUpdatedListener<K, V>, CacheEntryRemovedListener<K, V>, CacheEntryExpiredListener<K, V>,
        Serializable {
        /** */
        final AtomicInteger createdCnt = new AtomicInteger();

        /** */
        final AtomicInteger updatedCnt = new AtomicInteger();

        /** {@inheritDoc} */
        @Override public void onCreated(Iterable<CacheEntryEvent<? extends K, ? extends V>> evts) {
            createdCnt.incrementAndGet();

            System.out.printf("onCreate: %s. \n", evts);
        }

        /** {@inheritDoc} */
        @Override public void onExpired(Iterable<CacheEntryEvent<? extends K, ? extends V>> evts) {
            System.out.printf("onExpired: %s. \n", evts);
        }

        /** {@inheritDoc} */
        @Override public void onRemoved(Iterable<CacheEntryEvent<? extends K, ? extends V>> evts) {
            System.out.printf("onRemoved: %s. \n", evts);
        }

        /** {@inheritDoc} */
        @Override public void onUpdated(Iterable<CacheEntryEvent<? extends K, ? extends V>> evts) {
            updatedCnt.incrementAndGet();

            System.out.printf("onUpdated: %s.", evts);
        }
    }
}<|MERGE_RESOLUTION|>--- conflicted
+++ resolved
@@ -145,8 +145,6 @@
 
         // node2 now becomes the primary for the key.
         stopGrid(0);
-<<<<<<< HEAD
-=======
 
         final int prevSize = grid(1).cluster().nodes().size();
 
@@ -155,7 +153,6 @@
                 return prevSize - 1 == grid(1).cluster().nodes().size();
             }
         }, 5000L);
->>>>>>> 4a8fb8f3
 
         cache2.put(key, "2");
 
