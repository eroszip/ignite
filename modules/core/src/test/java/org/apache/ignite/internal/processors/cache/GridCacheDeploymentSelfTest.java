--- conflicted
+++ resolved
@@ -101,12 +101,7 @@
 
         cfg.setCacheMode(PARTITIONED);
         cfg.setWriteSynchronizationMode(FULL_SYNC);
-<<<<<<< HEAD
         cfg.setRebalanceMode(SYNC);
-        cfg.setStoreValueBytes(true);
-=======
-        cfg.setPreloadMode(SYNC);
->>>>>>> 5d460e06
         cfg.setAtomicityMode(TRANSACTIONAL);
         cfg.setDistributionMode(NEAR_PARTITIONED);
         cfg.setBackups(1);
