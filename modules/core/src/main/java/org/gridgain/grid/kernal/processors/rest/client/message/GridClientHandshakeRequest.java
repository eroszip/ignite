--- conflicted
+++ resolved
@@ -29,14 +29,7 @@
     private static final long serialVersionUID = 0L;
 
     /** Packet size. */
-<<<<<<< HEAD
-    private static final int PACKET_SIZE = 5;
-
-    /** Protocol version. */
-    private static final short PROTO_VER = 1;
-=======
     private static final int PACKET_SIZE = 4;
->>>>>>> 50acba01
 
     /** Protocol version. */
     private static final short PROTO_VER = 1;
@@ -44,8 +37,6 @@
     /** Handshake byte array. */
     private byte[] arr;
 
-<<<<<<< HEAD
-=======
     /** Marshaller ID. */
     private byte marshId;
 
@@ -63,21 +54,9 @@
         return (byte)((arr[2] & 0xff) >> 6);
     }
 
->>>>>>> 50acba01
     /**
      * @param marshId Marshaller ID.
      */
-<<<<<<< HEAD
-    @Nullable public byte[] versionBytes() {
-        if (verArr == null)
-            return null;
-
-        return Arrays.copyOf(verArr, verArr.length);
-    }
-
-    /**
-     * Sets the version bytes from specified buffer to a given value.
-=======
     public void marshallerId(byte marshId) {
         assert marshId >= 0 && marshId <= 2;
 
@@ -86,25 +65,16 @@
 
     /**
      * Sets bytes from specified buffer to a given value.
->>>>>>> 50acba01
      *
      * @param buf Buffer.
      * @param off Offset.
      * @param len Length.
      */
-<<<<<<< HEAD
-    public void putVersionBytes(byte[] buf, int off, int len) {
-        if (verArr == null)
-            verArr = new byte[PACKET_SIZE - 1];
-
-        U.arrayCopy(buf, 0, verArr, off, len);
-=======
     public void putBytes(byte[] buf, int off, int len) {
         if (arr == null)
             arr = new byte[PACKET_SIZE];
 
         U.arrayCopy(buf, 0, arr, off, len);
->>>>>>> 50acba01
     }
 
     /**
@@ -113,36 +83,15 @@
     public byte[] rawBytes() {
         byte[] ret = new byte[PACKET_SIZE];
 
-<<<<<<< HEAD
-        ret[0] = SIGNAL_CHAR;
-
-        U.shortToBytes(PROTO_VER, ret, 1);
-
-        return ret;
-    }
-
-    /**
-     * @return Raw representation of this packet.
-     */
-    public byte[] rawBytesNoHeader() {
-        byte[] ret = new byte[PACKET_SIZE - 1];
-
-        U.shortToBytes(PROTO_VER, ret, 0);
-=======
         U.shortToBytes(PROTO_VER, ret, 0);
 
         ret[2] = (byte)(marshId << 6);
->>>>>>> 50acba01
 
         return ret;
     }
 
     /** {@inheritDoc} */
     @Override public String toString() {
-<<<<<<< HEAD
-        return getClass().getSimpleName() + " [verArr=" + Arrays.toString(verArr) + ']';
-=======
         return getClass().getSimpleName() + " [arr=" + Arrays.toString(arr) + ']';
->>>>>>> 50acba01
     }
 }