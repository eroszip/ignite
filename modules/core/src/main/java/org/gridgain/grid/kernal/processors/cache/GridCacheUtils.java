--- conflicted
+++ resolved
@@ -1632,8 +1632,6 @@
     public static <K, V> boolean invalidate(GridCacheProjection<K, V> cache, K key) {
         return cache.clear(key);
     }
-<<<<<<< HEAD
-=======
 
     /**
      * Escapes specified string if it is keyword reserved by H2 or contains special characters
@@ -1652,37 +1650,4 @@
 
         return s;
     }
-
-    /**
-     * Type filter.
-     */
-    public static class TypeFilter<K, V> implements GridBiPredicate<K, V> {
-        private static final long serialVersionUID = 0L;
-
-        /** */
-        private final Class<?> keyType;
-
-        /** */
-        private final Class<?> valType;
-
-        /**
-         * @param keyType Key type.
-         * @param valType Value type.
-         */
-        public TypeFilter(Class<?> keyType, Class<?> valType) {
-            this.keyType = keyType;
-            this.valType = valType;
-        }
-
-        /** {@inheritDoc} */
-        @Override public boolean apply(K k, V v) {
-            return keyType.isAssignableFrom(k.getClass()) && valType.isAssignableFrom(v.getClass());
-        }
-
-        /** {@inheritDoc} */
-        @Override public String toString() {
-            return "Type filter [keyType=" + keyType + ", valType=" + valType + ']';
-        }
-    }
->>>>>>> e5116efa
 }