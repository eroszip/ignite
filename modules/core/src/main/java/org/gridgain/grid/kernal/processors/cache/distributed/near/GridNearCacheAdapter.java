--- conflicted
+++ resolved
@@ -262,8 +262,7 @@
      * @param expiryPlc Expiry policy.
      * @return Loaded values.
      */
-<<<<<<< HEAD
-    public IgniteFuture<Map<K, V>> loadAsync(@Nullable GridCacheTxEx tx,
+    public IgniteFuture<Map<K, V>> loadAsync(@Nullable IgniteTxEx tx,
         @Nullable Collection<? extends K> keys,
         boolean reload,
         boolean forcePrimary,
@@ -272,11 +271,6 @@
         String taskName,
         boolean deserializePortable,
         @Nullable ExpiryPolicy expiryPlc) {
-=======
-    public IgniteFuture<Map<K, V>> loadAsync(@Nullable IgniteTxEx tx, @Nullable Collection<? extends K> keys,
-        boolean reload, boolean forcePrimary, @Nullable IgnitePredicate<GridCacheEntry<K, V>>[] filter,
-        @Nullable UUID subjId, String taskName, boolean deserializePortable) {
->>>>>>> f7118cea
         if (F.isEmpty(keys))
             return new GridFinishedFuture<>(ctx.kernalContext(), Collections.<K, V>emptyMap());
 
