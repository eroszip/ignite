--- conflicted
+++ resolved
@@ -240,43 +240,7 @@
     private void onUndeploy0(final ClassLoader ldr, final GridCacheContext<K, V> cacheCtx) {
         GridCacheAdapter<K, V> cache = cacheCtx.cache();
 
-<<<<<<< HEAD
-        Set<K> keySet = cache.keySet(cacheCtx.vararg(
-            new P1<Cache.Entry<K, V>>() {
-                @Override public boolean apply(Cache.Entry<K, V> e) {
-                    return cacheCtx.isNear() ? undeploy(e, cacheCtx.near()) || undeploy(e, cacheCtx.near().dht()) :
-                        undeploy(e, cacheCtx.cache());
-                }
-
-                /**
-                 * @param e Entry.
-                 * @param cache Cache.
-                 * @return {@code True} if entry should be undeployed.
-                 */
-                private boolean undeploy(Cache.Entry<K, V> e, GridCacheAdapter<K, V> cache) {
-                    // TODO IGNITE-51.
-                    K k = e.getKey();
-
-                    GridCacheEntryEx entry = cache.peekEx(cacheCtx.toCacheKeyObject(e.getKey()));
-
-                    if (entry == null)
-                        return false;
-
-                    CacheObject v;
-
-                    try {
-                        v = entry.peek(GridCachePeekMode.GLOBAL, CU.<K, V>empty());
-                    }
-                    catch (GridCacheEntryRemovedException ignore) {
-                        return false;
-                    }
-                    catch (IgniteException ignore) {
-                        // Peek can throw runtime exception if unmarshalling failed.
-                        return true;
-                    }
-=======
         Collection<KeyCacheObject> keys = new ArrayList<>();
->>>>>>> bf2b5ac2
 
         for (GridCacheEntryEx e : cache.entries()) {
             boolean undeploy = cacheCtx.isNear() ?
