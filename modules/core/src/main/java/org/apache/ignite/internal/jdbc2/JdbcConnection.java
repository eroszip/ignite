--- conflicted
+++ resolved
@@ -77,15 +77,12 @@
 import static org.apache.ignite.IgniteJdbcDriver.PROP_DISTRIBUTED_JOINS;
 import static org.apache.ignite.IgniteJdbcDriver.PROP_LOCAL;
 import static org.apache.ignite.IgniteJdbcDriver.PROP_NODE_ID;
-<<<<<<< HEAD
+import static org.apache.ignite.IgniteJdbcDriver.PROP_TX_ALLOWED;
 import static org.apache.ignite.IgniteJdbcDriver.PROP_STREAMING;
 import static org.apache.ignite.IgniteJdbcDriver.PROP_STREAMING_ALLOW_OVERWRITE;
 import static org.apache.ignite.IgniteJdbcDriver.PROP_STREAMING_FLUSH_FREQ;
 import static org.apache.ignite.IgniteJdbcDriver.PROP_STREAMING_PER_NODE_BUF_SIZE;
 import static org.apache.ignite.IgniteJdbcDriver.PROP_STREAMING_PER_NODE_PAR_OPS;
-=======
-import static org.apache.ignite.IgniteJdbcDriver.PROP_TX_ALLOWED;
->>>>>>> 2e6bc441
 
 /**
  * JDBC connection implementation.
@@ -131,7 +128,12 @@
     /** Distributed joins flag. */
     private boolean distributedJoins;
 
-<<<<<<< HEAD
+    /** Transactions allowed flag. */
+    private boolean txAllowed;
+
+    /** Current transaction isolation. */
+    private int txIsolation;
+
     /** Make this connection streaming oriented, and prepared statements - data streamer aware. */
     private final boolean stream;
 
@@ -146,13 +148,6 @@
 
     /** Allow overwrites for duplicate keys on streamed {@code INSERT}s. */
     private final boolean streamAllowOverwrite;
-=======
-    /** Transactions allowed flag. */
-    private boolean txAllowed;
-
-    /** Current transaction isolation. */
-    private int txIsolation;
->>>>>>> 2e6bc441
 
     /** Statements. */
     final Set<JdbcStatement> statements = new HashSet<>();
@@ -819,11 +814,7 @@
      */
     PreparedStatement prepareNativeStatement(String sql) throws SQLException {
         return ((IgniteCacheProxy) ignite().cache(cacheName())).context()
-<<<<<<< HEAD
             .kernalContext().query().prepareNativeStatement(getSchema(), sql);
-=======
-            .kernalContext().query().prepareNativeStatement(cacheName(), sql);
->>>>>>> 2e6bc441
     }
 
     /**
