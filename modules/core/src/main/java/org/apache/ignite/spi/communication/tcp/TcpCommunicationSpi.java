/*
 * Licensed to the Apache Software Foundation (ASF) under one or more
 * contributor license agreements.  See the NOTICE file distributed with
 * this work for additional information regarding copyright ownership.
 * The ASF licenses this file to You under the Apache License, Version 2.0
 * (the "License"); you may not use this file except in compliance with
 * the License.  You may obtain a copy of the License at
 *
 *      http://www.apache.org/licenses/LICENSE-2.0
 *
 * Unless required by applicable law or agreed to in writing, software
 * distributed under the License is distributed on an "AS IS" BASIS,
 * WITHOUT WARRANTIES OR CONDITIONS OF ANY KIND, either express or implied.
 * See the License for the specific language governing permissions and
 * limitations under the License.
 */

package org.apache.ignite.spi.communication.tcp;

import java.io.IOException;
import java.io.InputStream;
import java.io.OutputStream;
import java.net.ConnectException;
import java.net.InetAddress;
import java.net.InetSocketAddress;
import java.net.SocketTimeoutException;
import java.nio.ByteBuffer;
import java.nio.ByteOrder;
import java.nio.channels.SelectableChannel;
import java.nio.channels.SocketChannel;
import java.nio.channels.spi.AbstractInterruptibleChannel;
import java.util.ArrayList;
import java.util.Arrays;
import java.util.Collection;
import java.util.Collections;
import java.util.HashMap;
import java.util.HashSet;
import java.util.LinkedHashSet;
import java.util.List;
import java.util.Map;
import java.util.Set;
import java.util.UUID;
import java.util.concurrent.BlockingQueue;
import java.util.concurrent.ConcurrentMap;
import java.util.concurrent.CountDownLatch;
import java.util.concurrent.LinkedBlockingQueue;
import java.util.concurrent.TimeUnit;
import java.util.concurrent.atomic.AtomicBoolean;
import javax.net.ssl.SSLEngine;
import javax.net.ssl.SSLException;
import org.apache.ignite.Ignite;
import org.apache.ignite.IgniteCheckedException;
import org.apache.ignite.IgniteClientDisconnectedException;
import org.apache.ignite.IgniteException;
import org.apache.ignite.IgniteLogger;
import org.apache.ignite.IgniteSystemProperties;
import org.apache.ignite.cluster.ClusterNode;
import org.apache.ignite.configuration.AddressResolver;
import org.apache.ignite.configuration.IgniteConfiguration;
import org.apache.ignite.events.DiscoveryEvent;
import org.apache.ignite.events.Event;
import org.apache.ignite.internal.IgniteClientDisconnectedCheckedException;
import org.apache.ignite.internal.IgniteDiagnosticAware;
import org.apache.ignite.internal.IgniteInternalFuture;
import org.apache.ignite.internal.IgniteInterruptedCheckedException;
import org.apache.ignite.internal.cluster.ClusterTopologyCheckedException;
import org.apache.ignite.internal.managers.eventstorage.GridLocalEventListener;
import org.apache.ignite.internal.util.GridConcurrentFactory;
import org.apache.ignite.internal.util.GridSpinReadWriteLock;
import org.apache.ignite.internal.util.future.GridFinishedFuture;
import org.apache.ignite.internal.util.future.GridFutureAdapter;
import org.apache.ignite.internal.util.ipc.IpcEndpoint;
import org.apache.ignite.internal.util.ipc.IpcToNioAdapter;
import org.apache.ignite.internal.util.ipc.shmem.IpcOutOfSystemResourcesException;
import org.apache.ignite.internal.util.ipc.shmem.IpcSharedMemoryServerEndpoint;
import org.apache.ignite.internal.util.lang.IgniteInClosure2X;
import org.apache.ignite.internal.util.nio.GridCommunicationClient;
import org.apache.ignite.internal.util.nio.GridConnectionBytesVerifyFilter;
import org.apache.ignite.internal.util.nio.GridDirectParser;
import org.apache.ignite.internal.util.nio.GridNioCodecFilter;
import org.apache.ignite.internal.util.nio.GridNioFilter;
import org.apache.ignite.internal.util.nio.GridNioMessageReaderFactory;
import org.apache.ignite.internal.util.nio.GridNioMessageTracker;
import org.apache.ignite.internal.util.nio.GridNioMessageWriterFactory;
import org.apache.ignite.internal.util.nio.GridNioMetricsListener;
import org.apache.ignite.internal.util.nio.GridNioRecoveryDescriptor;
import org.apache.ignite.internal.util.nio.GridNioServer;
import org.apache.ignite.internal.util.nio.GridNioServerListener;
import org.apache.ignite.internal.util.nio.GridNioServerListenerAdapter;
import org.apache.ignite.internal.util.nio.GridNioSession;
import org.apache.ignite.internal.util.nio.GridNioSessionMetaKey;
import org.apache.ignite.internal.util.nio.GridShmemCommunicationClient;
import org.apache.ignite.internal.util.nio.GridTcpNioCommunicationClient;
import org.apache.ignite.internal.util.nio.ssl.BlockingSslHandler;
import org.apache.ignite.internal.util.nio.ssl.GridNioSslFilter;
import org.apache.ignite.internal.util.nio.ssl.GridSslMeta;
import org.apache.ignite.internal.util.typedef.CI1;
import org.apache.ignite.internal.util.typedef.CI2;
import org.apache.ignite.internal.util.typedef.F;
import org.apache.ignite.internal.util.typedef.X;
import org.apache.ignite.internal.util.typedef.internal.CU;
import org.apache.ignite.internal.util.typedef.internal.LT;
import org.apache.ignite.internal.util.typedef.internal.S;
import org.apache.ignite.internal.util.typedef.internal.U;
import org.apache.ignite.internal.util.worker.GridWorker;
import org.apache.ignite.lang.IgniteBiInClosure;
import org.apache.ignite.lang.IgniteBiTuple;
import org.apache.ignite.lang.IgniteFuture;
import org.apache.ignite.lang.IgniteInClosure;
import org.apache.ignite.lang.IgnitePredicate;
import org.apache.ignite.lang.IgniteRunnable;
import org.apache.ignite.lang.IgniteUuid;
import org.apache.ignite.plugin.extensions.communication.Message;
import org.apache.ignite.plugin.extensions.communication.MessageFactory;
import org.apache.ignite.plugin.extensions.communication.MessageFormatter;
import org.apache.ignite.plugin.extensions.communication.MessageReader;
import org.apache.ignite.plugin.extensions.communication.MessageWriter;
import org.apache.ignite.resources.IgniteInstanceResource;
import org.apache.ignite.resources.LoggerResource;
import org.apache.ignite.spi.IgnitePortProtocol;
import org.apache.ignite.spi.IgniteSpiAdapter;
import org.apache.ignite.spi.IgniteSpiConfiguration;
import org.apache.ignite.spi.IgniteSpiConsistencyChecked;
import org.apache.ignite.spi.IgniteSpiContext;
import org.apache.ignite.spi.IgniteSpiException;
import org.apache.ignite.spi.IgniteSpiMBeanAdapter;
import org.apache.ignite.spi.IgniteSpiMultipleInstancesSupport;
import org.apache.ignite.spi.IgniteSpiOperationTimeoutException;
import org.apache.ignite.spi.IgniteSpiOperationTimeoutHelper;
import org.apache.ignite.spi.IgniteSpiThread;
import org.apache.ignite.spi.IgniteSpiTimeoutObject;
import org.apache.ignite.spi.communication.CommunicationListener;
import org.apache.ignite.spi.communication.CommunicationSpi;
import org.apache.ignite.thread.IgniteThread;
import org.jetbrains.annotations.Nullable;
import org.jsr166.ConcurrentLinkedDeque8;
import org.jsr166.LongAdder8;

import static org.apache.ignite.events.EventType.EVT_NODE_FAILED;
import static org.apache.ignite.events.EventType.EVT_NODE_LEFT;
import static org.apache.ignite.internal.util.nio.GridNioSessionMetaKey.SSL_META;

/**
 * <tt>TcpCommunicationSpi</tt> is default communication SPI which uses
 * TCP/IP protocol and Java NIO to communicate with other nodes.
 * <p>
 * To enable communication with other nodes, this SPI adds {@link #ATTR_ADDRS}
 * and {@link #ATTR_PORT} local node attributes (see {@link ClusterNode#attributes()}.
 * <p>
 * At startup, this SPI tries to start listening to local port specified by
 * {@link #setLocalPort(int)} method. If local port is occupied, then SPI will
 * automatically increment the port number until it can successfully bind for
 * listening. {@link #setLocalPortRange(int)} configuration parameter controls
 * maximum number of ports that SPI will try before it fails. Port range comes
 * very handy when starting multiple grid nodes on the same machine or even
 * in the same VM. In this case all nodes can be brought up without a single
 * change in configuration.
 * <p>
 * This SPI caches connections to remote nodes so it does not have to reconnect every
 * time a message is sent. By default, idle connections are kept active for
 * {@link #DFLT_IDLE_CONN_TIMEOUT} period and then are closed. Use
 * {@link #setIdleConnectionTimeout(long)} configuration parameter to configure
 * you own idle connection timeout.
 * <h1 class="header">Failure Detection</h1>
 * Configuration defaults (see Configuration section below and
 * {@link IgniteConfiguration#getFailureDetectionTimeout()}) for details) are chosen to make possible for
 * communication SPI work reliably on most of hardware and virtual deployments, but this has made failure detection
 * time worse.
 * <p>
 * If it's needed to tune failure detection then it's highly recommended to do this using
 * {@link IgniteConfiguration#setFailureDetectionTimeout(long)}. This failure timeout automatically controls the
 * following parameters: {@link #getConnectTimeout()}, {@link #getMaxConnectTimeout()},
 * {@link #getReconnectCount()}. If any of those parameters is set explicitly, then the failure timeout setting will be
 * ignored.
 * <p>
 * If it's required to perform advanced settings of failure detection and
 * {@link IgniteConfiguration#getFailureDetectionTimeout()} is unsuitable then various {@code TcpCommunicationSpi}
 * configuration parameters may be used.
 * <h1 class="header">Configuration</h1>
 * <h2 class="header">Mandatory</h2>
 * This SPI has no mandatory configuration parameters.
 * <h2 class="header">Optional</h2>
 * The following configuration parameters are optional:
 * <ul>
 * <li>Node local IP address (see {@link #setLocalAddress(String)})</li>
 * <li>Node local port number (see {@link #setLocalPort(int)})</li>
 * <li>Local port range (see {@link #setLocalPortRange(int)}</li>
 * <li>Connections per node (see {@link #setConnectionsPerNode(int)})</li>
 * <li>Idle connection timeout (see {@link #setIdleConnectionTimeout(long)})</li>
 * <li>Direct or heap buffer allocation (see {@link #setDirectBuffer(boolean)})</li>
 * <li>Direct or heap buffer allocation for sending (see {@link #setDirectSendBuffer(boolean)})</li>
 * <li>Count of selectors and selector threads for NIO server (see {@link #setSelectorsCount(int)})</li>
 * <li>{@code TCP_NODELAY} socket option for sockets (see {@link #setTcpNoDelay(boolean)})</li>
 * <li>Message queue limit (see {@link #setMessageQueueLimit(int)})</li>
 * <li>Connect timeout (see {@link #setConnectTimeout(long)})</li>
 * <li>Maximum connect timeout (see {@link #setMaxConnectTimeout(long)})</li>
 * <li>Reconnect attempts count (see {@link #setReconnectCount(int)})</li>
 * <li>Socket receive buffer size (see {@link #setSocketReceiveBuffer(int)})</li>
 * <li>Socket send buffer size (see {@link #setSocketSendBuffer(int)})</li>
 * <li>Socket write timeout (see {@link #setSocketWriteTimeout(long)})</li>
 * <li>Number of received messages after which acknowledgment is sent (see {@link #setAckSendThreshold(int)})</li>
 * <li>Maximum number of unacknowledged messages (see {@link #setUnacknowledgedMessagesBufferSize(int)})</li>
 * </ul>
 * <h2 class="header">Java Example</h2>
 * TcpCommunicationSpi is used by default and should be explicitly configured
 * only if some SPI configuration parameters need to be overridden.
 * <pre name="code" class="java">
 * TcpCommunicationSpi commSpi = new TcpCommunicationSpi();
 *
 * // Override local port.
 * commSpi.setLocalPort(4321);
 *
 * IgniteConfiguration cfg = new IgniteConfiguration();
 *
 * // Override default communication SPI.
 * cfg.setCommunicationSpi(commSpi);
 *
 * // Start grid.
 * Ignition.start(cfg);
 * </pre>
 * <h2 class="header">Spring Example</h2>
 * TcpCommunicationSpi can be configured from Spring XML configuration file:
 * <pre name="code" class="xml">
 * &lt;bean id="grid.custom.cfg" class="org.apache.ignite.configuration.IgniteConfiguration" singleton="true"&gt;
 *         ...
 *         &lt;property name="communicationSpi"&gt;
 *             &lt;bean class="org.apache.ignite.spi.communication.tcp.TcpCommunicationSpi"&gt;
 *                 &lt;!-- Override local port. --&gt;
 *                 &lt;property name="localPort" value="4321"/&gt;
 *             &lt;/bean&gt;
 *         &lt;/property&gt;
 *         ...
 * &lt;/bean&gt;
 * </pre>
 * <p>
 * <img src="http://ignite.apache.org/images/spring-small.png">
 * <br>
 * For information about Spring framework visit <a href="http://www.springframework.org/">www.springframework.org</a>
 * @see CommunicationSpi
 */
@IgniteSpiMultipleInstancesSupport(true)
@IgniteSpiConsistencyChecked(optional = false)
public class TcpCommunicationSpi extends IgniteSpiAdapter implements CommunicationSpi<Message>, IgniteDiagnosticAware {
    /** IPC error message. */
    public static final String OUT_OF_RESOURCES_TCP_MSG = "Failed to allocate shared memory segment " +
        "(switching to TCP, may be slower).";

    /** Node attribute that is mapped to node IP addresses (value is <tt>comm.tcp.addrs</tt>). */
    public static final String ATTR_ADDRS = "comm.tcp.addrs";

    /** Node attribute that is mapped to node host names (value is <tt>comm.tcp.host.names</tt>). */
    public static final String ATTR_HOST_NAMES = "comm.tcp.host.names";

    /** Node attribute that is mapped to node port number (value is <tt>comm.tcp.port</tt>). */
    public static final String ATTR_PORT = "comm.tcp.port";

    /** Node attribute that is mapped to node port number (value is <tt>comm.shmem.tcp.port</tt>). */
    public static final String ATTR_SHMEM_PORT = "comm.shmem.tcp.port";

    /** Node attribute that is mapped to node's external addresses (value is <tt>comm.tcp.ext-addrs</tt>). */
    public static final String ATTR_EXT_ADDRS = "comm.tcp.ext-addrs";

    /** */
    public static final String ATTR_PAIRED_CONN = "comm.tcp.pairedConnection";

    /** Default port which node sets listener to (value is <tt>47100</tt>). */
    public static final int DFLT_PORT = 47100;

    /** Default port which node sets listener for shared memory connections (value is <tt>48100</tt>). */
    public static final int DFLT_SHMEM_PORT = -1;

    /** Default idle connection timeout (value is <tt>10</tt>min). */
    public static final long DFLT_IDLE_CONN_TIMEOUT = 10 * 60_000;

    /** Default socket send and receive buffer size. */
    public static final int DFLT_SOCK_BUF_SIZE = 32 * 1024;

    /** Default connection timeout (value is <tt>5000</tt>ms). */
    public static final long DFLT_CONN_TIMEOUT = 5000;

    /** Default Maximum connection timeout (value is <tt>600,000</tt>ms). */
    public static final long DFLT_MAX_CONN_TIMEOUT = 10 * 60 * 1000;

    /** Default reconnect attempts count (value is <tt>10</tt>). */
    public static final int DFLT_RECONNECT_CNT = 10;

    /** Default message queue limit per connection (for incoming and outgoing . */
    public static final int DFLT_MSG_QUEUE_LIMIT = GridNioServer.DFLT_SEND_QUEUE_LIMIT;

    /**
     * Default count of selectors for TCP server equals to
     * {@code "Math.max(4, Runtime.getRuntime().availableProcessors() / 2)"}.
     */
    public static final int DFLT_SELECTORS_CNT = Math.max(4, Runtime.getRuntime().availableProcessors() / 2);

    /** Connection index meta for session. */
    private static final int CONN_IDX_META = GridNioSessionMetaKey.nextUniqueKey();

    /** Message tracker meta for session. */
    private static final int TRACKER_META = GridNioSessionMetaKey.nextUniqueKey();

    /**
     * Default local port range (value is <tt>100</tt>).
     * See {@link #setLocalPortRange(int)} for details.
     */
    public static final int DFLT_PORT_RANGE = 100;

    /** Default value for {@code TCP_NODELAY} socket option (value is <tt>true</tt>). */
    public static final boolean DFLT_TCP_NODELAY = true;

    /** Default received messages threshold for sending ack. */
    public static final int DFLT_ACK_SND_THRESHOLD = 32;

    /** Default socket write timeout. */
    public static final long DFLT_SOCK_WRITE_TIMEOUT = 2000;

    /** Default connections per node. */
    public static final int DFLT_CONN_PER_NODE = 1;

    /** No-op runnable. */
    private static final IgniteRunnable NOOP = new IgniteRunnable() {
        @Override public void run() {
            // No-op.
        }
    };

    /** Node ID message type. */
    public static final short NODE_ID_MSG_TYPE = -1;

    /** Recovery last received ID message type. */
    public static final short RECOVERY_LAST_ID_MSG_TYPE = -2;

    /** Handshake message type. */
    public static final short HANDSHAKE_MSG_TYPE = -3;

    /** */
    private ConnectGateway connectGate;

    /** */
    private ConnectionPolicy connPlc;

    /** Server listener. */
    private final GridNioServerListener<Message> srvLsnr =
        new GridNioServerListenerAdapter<Message>() {
            @Override public void onSessionWriteTimeout(GridNioSession ses) {
                LT.warn(log,"Communication SPI session write timed out (consider increasing " +
                    "'socketWriteTimeout' " + "configuration property) [remoteAddr=" + ses.remoteAddress() +
                    ", writeTimeout=" + sockWriteTimeout + ']');

                if (log.isDebugEnabled())
                    log.debug("Closing communication SPI session on write timeout [remoteAddr=" + ses.remoteAddress() +
                        ", writeTimeout=" + sockWriteTimeout + ']');

                ses.close();
            }

            @Override public void onConnected(GridNioSession ses) {
                if (ses.accepted()) {
                    if (log.isInfoEnabled())
                        log.info("Accepted incoming communication connection [locAddr=" + ses.localAddress() +
                            ", rmtAddr=" + ses.remoteAddress() + ']');

                    if (log.isDebugEnabled())
                        log.debug("Sending local node ID to newly accepted session: " + ses);

                    try {
                        ses.sendNoFuture(nodeIdMessage(), null);
                    }
                    catch (IgniteCheckedException e) {
                        U.error(log, "Failed to send message: " + e, e);
                    }
                }
                else {
                    if (log.isInfoEnabled())
                        log.info("Established outgoing communication connection [locAddr=" + ses.localAddress() +
                            ", rmtAddr=" + ses.remoteAddress() + ']');
                }
            }

            @Override public void onDisconnected(GridNioSession ses, @Nullable Exception e) {
                ConnectionKey connId = ses.meta(CONN_IDX_META);

                if (connId != null) {
                    UUID id = connId.nodeId();

                    GridCommunicationClient[] nodeClients = clients.get(id);

                    if (nodeClients != null) {
                        for (GridCommunicationClient client : nodeClients) {
                            if (client instanceof GridTcpNioCommunicationClient &&
                                ((GridTcpNioCommunicationClient)client).session() == ses) {
                                client.close();

                                removeNodeClient(id, client);
                            }
                        }
                    }

                    if (!stopping) {
                        GridNioRecoveryDescriptor outDesc = ses.outRecoveryDescriptor();

                        if (outDesc != null) {
                            if (outDesc.nodeAlive(getSpiContext().node(id))) {
                                if (!outDesc.messagesRequests().isEmpty()) {
                                    if (log.isDebugEnabled())
                                        log.debug("Session was closed but there are unacknowledged messages, " +
                                            "will try to reconnect [rmtNode=" + outDesc.node().id() + ']');

                                    DisconnectedSessionInfo disconnectData =
                                        new DisconnectedSessionInfo(outDesc, connId.connectionIndex());

                                    commWorker.addProcessDisconnectRequest(disconnectData);
                                }
                            }
                            else
                                outDesc.onNodeLeft();
                        }
                    }

                    CommunicationListener<Message> lsnr0 = lsnr;

                    if (lsnr0 != null)
                        lsnr0.onDisconnected(id);
                }
            }

            /**
             * @param ses Session.
             * @param msg Message.
             */
            private void onFirstMessage(GridNioSession ses, Message msg) {
                UUID sndId;

                ConnectionKey connKey;

                if (msg instanceof NodeIdMessage) {
                    sndId = U.bytesToUuid(((NodeIdMessage) msg).nodeIdBytes, 0);
                    connKey = new ConnectionKey(sndId, 0, -1);
                }
                else {
                    assert msg instanceof HandshakeMessage : msg;

                    HandshakeMessage msg0 = (HandshakeMessage)msg;

                    sndId = ((HandshakeMessage)msg).nodeId();
                    connKey = new ConnectionKey(sndId, msg0.connectionIndex(), msg0.connectCount());
                }

                if (log.isDebugEnabled())
                    log.debug("Remote node ID received: " + sndId);

                final ClusterNode rmtNode = getSpiContext().node(sndId);

                if (rmtNode == null) {
                    if (log.isDebugEnabled())
                        log.debug("Close incoming connection, unknown node: " + sndId);

                    ses.close();

                    return;
                }

                final ConnectionKey old = ses.addMeta(CONN_IDX_META, connKey);

                assert old == null;

                ClusterNode locNode = getSpiContext().localNode();

                if (ses.remoteAddress() == null)
                    return;

                assert msg instanceof HandshakeMessage : msg;

                HandshakeMessage msg0 = (HandshakeMessage)msg;

                if (log.isDebugEnabled())
                    log.debug("Received handshake message [locNodeId=" + locNode.id() + ", rmtNodeId=" + sndId +
                        ", msg=" + msg0 + ']');

                if (usePairedConnections(rmtNode)) {
                    final GridNioRecoveryDescriptor recoveryDesc = inRecoveryDescriptor(rmtNode, connKey);

                    ConnectClosureNew c = new ConnectClosureNew(ses, recoveryDesc, rmtNode);

                    boolean reserve = recoveryDesc.tryReserve(msg0.connectCount(), c);

                    if (reserve)
                        connectedNew(recoveryDesc, ses, true);
                    else {
                        if (c.failed) {
                            ses.send(new RecoveryLastReceivedMessage(-1));

                            for (GridNioSession ses0 : nioSrvr.sessions()) {
                                ConnectionKey key0 = ses0.meta(CONN_IDX_META);

                                if (ses0.accepted() && key0 != null &&
                                    key0.nodeId().equals(connKey.nodeId()) &&
                                    key0.connectionIndex() == connKey.connectionIndex() &&
                                    key0.connectCount() < connKey.connectCount())
                                    ses0.close();
                            }
                        }
                    }
                }
                else {
                    assert connKey.connectionIndex() >= 0 : connKey;

                    GridCommunicationClient[] curClients = clients.get(sndId);

                    GridCommunicationClient oldClient =
                        curClients != null && connKey.connectionIndex() < curClients.length ?
                            curClients[connKey.connectionIndex()] :
                            null;

                    boolean hasShmemClient = false;

                    if (oldClient != null) {
                        if (oldClient instanceof GridTcpNioCommunicationClient) {
                            if (log.isDebugEnabled())
                                log.debug("Received incoming connection when already connected " +
                                    "to this node, rejecting [locNode=" + locNode.id() +
                                    ", rmtNode=" + sndId + ']');

                            ses.send(new RecoveryLastReceivedMessage(-1));

                            return;
                        }
                        else {
                            assert oldClient instanceof GridShmemCommunicationClient;

                            hasShmemClient = true;
                        }
                    }

                    GridFutureAdapter<GridCommunicationClient> fut = new GridFutureAdapter<>();

                    GridFutureAdapter<GridCommunicationClient> oldFut = clientFuts.putIfAbsent(connKey, fut);

                    final GridNioRecoveryDescriptor recoveryDesc = inRecoveryDescriptor(rmtNode, connKey);

                    if (oldFut == null) {
                        curClients = clients.get(sndId);

                        oldClient = curClients != null && connKey.connectionIndex() < curClients.length ?
                            curClients[connKey.connectionIndex()] : null;

                        if (oldClient != null) {
                            if (oldClient instanceof GridTcpNioCommunicationClient) {
                                assert oldClient.connectionIndex() == connKey.connectionIndex() : oldClient;

                                if (log.isDebugEnabled())
                                    log.debug("Received incoming connection when already connected " +
                                        "to this node, rejecting [locNode=" + locNode.id() +
                                        ", rmtNode=" + sndId + ']');

                                ses.send(new RecoveryLastReceivedMessage(-1));

                                fut.onDone(oldClient);

                                return;
                            }
                            else {
                                assert oldClient instanceof GridShmemCommunicationClient;

                                hasShmemClient = true;
                            }
                        }

                        boolean reserved = recoveryDesc.tryReserve(msg0.connectCount(),
                            new ConnectClosure(ses, recoveryDesc, rmtNode, connKey, msg0, !hasShmemClient, fut));

                        if (log.isDebugEnabled())
                            log.debug("Received incoming connection from remote node " +
                                "[rmtNode=" + rmtNode.id() + ", reserved=" + reserved +
                                ", recovery=" + recoveryDesc + ']');

                        if (reserved) {
                            try {
                                GridTcpNioCommunicationClient client =
                                    connected(recoveryDesc, ses, rmtNode, msg0.received(), true, !hasShmemClient);

                                fut.onDone(client);
                            }
                            finally {
                                clientFuts.remove(connKey, fut);
                            }
                        }
                    }
                    else {
                        if (oldFut instanceof ConnectFuture && locNode.order() < rmtNode.order()) {
                            if (log.isDebugEnabled()) {
                                log.debug("Received incoming connection from remote node while " +
                                    "connecting to this node, rejecting [locNode=" + locNode.id() +
                                    ", locNodeOrder=" + locNode.order() + ", rmtNode=" + rmtNode.id() +
                                    ", rmtNodeOrder=" + rmtNode.order() + ']');
                            }

                            ses.send(new RecoveryLastReceivedMessage(-1));
                        }
                        else {
                            // The code below causes a race condition between shmem and TCP (see IGNITE-1294)
                            boolean reserved = recoveryDesc.tryReserve(msg0.connectCount(),
                                new ConnectClosure(ses, recoveryDesc, rmtNode, connKey, msg0, !hasShmemClient, fut));

                            if (reserved)
                                connected(recoveryDesc, ses, rmtNode, msg0.received(), true, !hasShmemClient);
                        }
                    }
                }
            }

            @Override public void onMessage(GridNioSession ses, Message msg) {
                ConnectionKey connKey = ses.meta(CONN_IDX_META);

                if (connKey == null) {
                    assert ses.accepted() : ses;

                    if (!connectGate.tryEnter()) {
                        if (log.isDebugEnabled())
                            log.debug("Close incoming connection, failed to enter gateway.");

                        ses.close();

                        return;
                    }

                    try {
                        onFirstMessage(ses, msg);
                    }
                    finally {
                        connectGate.leave();
                    }
                }
                else {
                    rcvdMsgsCnt.increment();

                    if (msg instanceof RecoveryLastReceivedMessage) {
                        GridNioRecoveryDescriptor recovery = ses.outRecoveryDescriptor();

                        if (recovery != null) {
                            RecoveryLastReceivedMessage msg0 = (RecoveryLastReceivedMessage)msg;

                            if (log.isDebugEnabled()) {
                                log.debug("Received recovery acknowledgement [rmtNode=" + connKey.nodeId() +
                                    ", connIdx=" + connKey.connectionIndex() +
                                    ", rcvCnt=" + msg0.received() + ']');
                            }

                            recovery.ackReceived(msg0.received());

                            return;
                        }
                    }
                    else {
                        GridNioRecoveryDescriptor recovery = ses.inRecoveryDescriptor();

                        if (recovery != null) {
                            long rcvCnt = recovery.onReceived();

                            if (rcvCnt % ackSndThreshold == 0) {
                                if (log.isDebugEnabled()) {
                                    log.debug("Send recovery acknowledgement [rmtNode=" + connKey.nodeId() +
                                        ", connIdx=" + connKey.connectionIndex() +
                                        ", rcvCnt=" + rcvCnt + ']');
                                }

                                ses.systemMessage(new RecoveryLastReceivedMessage(rcvCnt));

                                recovery.lastAcknowledged(rcvCnt);
                            }
                        }
                    }

                    IgniteRunnable c;

                    if (msgQueueLimit > 0) {
                        GridNioMessageTracker tracker = ses.meta(TRACKER_META);

                        if (tracker == null) {
                            GridNioMessageTracker old = ses.addMeta(TRACKER_META, tracker =
                                new GridNioMessageTracker(ses, msgQueueLimit));

                            assert old == null;
                        }

                        tracker.onMessageReceived();

                        c = tracker;
                    }
                    else
                        c = NOOP;

                    notifyListener(connKey.nodeId(), msg, c);
                }
            }

            /**
             * @param recovery Recovery descriptor.
             * @param ses Session.
             * @param node Node.
             * @param rcvCnt Number of received messages.
             * @param sndRes If {@code true} sends response for recovery handshake.
             * @param createClient If {@code true} creates NIO communication client.
             * @return Client.
             */
            private GridTcpNioCommunicationClient connected(
                GridNioRecoveryDescriptor recovery,
                GridNioSession ses,
                ClusterNode node,
                long rcvCnt,
                boolean sndRes,
                boolean createClient) {
                ConnectionKey connKey = ses.meta(CONN_IDX_META);

                assert connKey != null && connKey.connectionIndex() >= 0 : connKey;
                assert !usePairedConnections(node);

                recovery.onHandshake(rcvCnt);

                ses.inRecoveryDescriptor(recovery);
                ses.outRecoveryDescriptor(recovery);

                nioSrvr.resend(ses);

                try {
                    if (sndRes)
                        nioSrvr.sendSystem(ses, new RecoveryLastReceivedMessage(recovery.received()));
                }
                catch (IgniteCheckedException e) {
                    U.error(log, "Failed to send message: " + e, e);
                }

                recovery.onConnected();

                GridTcpNioCommunicationClient client = null;

                if (createClient) {
                    client = new GridTcpNioCommunicationClient(connKey.connectionIndex(), ses, log);

                    addNodeClient(node, connKey.connectionIndex(), client);
                }

                return client;
            }

            /**
             * @param recovery Recovery descriptor.
             * @param ses Session.
             * @param sndRes If {@code true} sends response for recovery handshake.
             */
            private void connectedNew(
                GridNioRecoveryDescriptor recovery,
                GridNioSession ses,
                boolean sndRes) {
                try {
                    ses.inRecoveryDescriptor(recovery);

                    if (sndRes)
                        nioSrvr.sendSystem(ses, new RecoveryLastReceivedMessage(recovery.received()));

                    recovery.onConnected();
                }
                catch (IgniteCheckedException e) {
                    U.error(log, "Failed to send message: " + e, e);
                }
            }

            /**
             *
             */
            class ConnectClosureNew implements IgniteInClosure<Boolean> {
                /** */
                private static final long serialVersionUID = 0L;

                /** */
                private final GridNioSession ses;

                /** */
                private final GridNioRecoveryDescriptor recoveryDesc;

                /** */
                private final ClusterNode rmtNode;

                /** */
                private boolean failed;

                /**
                 * @param ses Incoming session.
                 * @param recoveryDesc Recovery descriptor.
                 * @param rmtNode Remote node.
                 */
                ConnectClosureNew(GridNioSession ses,
                    GridNioRecoveryDescriptor recoveryDesc,
                    ClusterNode rmtNode) {
                    this.ses = ses;
                    this.recoveryDesc = recoveryDesc;
                    this.rmtNode = rmtNode;
                }

                /** {@inheritDoc} */
                @Override public void apply(Boolean success) {
                    try {
                        failed = !success;

                        if (success) {
                            IgniteInClosure<IgniteInternalFuture<?>> lsnr = new IgniteInClosure<IgniteInternalFuture<?>>() {
                                @Override public void apply(IgniteInternalFuture<?> msgFut) {
                                    try {
                                        msgFut.get();

                                        connectedNew(recoveryDesc, ses, false);
                                    }
                                    catch (IgniteCheckedException e) {
                                        if (log.isDebugEnabled())
                                            log.debug("Failed to send recovery handshake " +
                                                    "[rmtNode=" + rmtNode.id() + ", err=" + e + ']');

                                        recoveryDesc.release();
                                    }
                                }
                            };

                            nioSrvr.sendSystem(ses, new RecoveryLastReceivedMessage(recoveryDesc.received()), lsnr);
                        }
                        else
                            nioSrvr.sendSystem(ses, new RecoveryLastReceivedMessage(-1));
                    }
                    catch (IgniteCheckedException e) {
                        U.error(log, "Failed to send message: " + e, e);
                    }
                }
            }

            /**
             *
             */
            @SuppressWarnings("PackageVisibleInnerClass")
            class ConnectClosure implements IgniteInClosure<Boolean> {
                /** */
                private static final long serialVersionUID = 0L;

                /** */
                private final GridNioSession ses;

                /** */
                private final GridNioRecoveryDescriptor recoveryDesc;

                /** */
                private final ClusterNode rmtNode;

                /** */
                private final HandshakeMessage msg;

                /** */
                private final GridFutureAdapter<GridCommunicationClient> fut;

                /** */
                private final boolean createClient;

                /** */
                private final ConnectionKey connKey;

                /**
                 * @param ses Incoming session.
                 * @param recoveryDesc Recovery descriptor.
                 * @param rmtNode Remote node.
                 * @param connKey Connection key.
                 * @param msg Handshake message.
                 * @param createClient If {@code true} creates NIO communication client..
                 * @param fut Connect future.
                 */
                ConnectClosure(GridNioSession ses,
                    GridNioRecoveryDescriptor recoveryDesc,
                    ClusterNode rmtNode,
                    ConnectionKey connKey,
                    HandshakeMessage msg,
                    boolean createClient,
                    GridFutureAdapter<GridCommunicationClient> fut) {
                    this.ses = ses;
                    this.recoveryDesc = recoveryDesc;
                    this.rmtNode = rmtNode;
                    this.connKey = connKey;
                    this.msg = msg;
                    this.createClient = createClient;
                    this.fut = fut;
                }

                /** {@inheritDoc} */
                @Override public void apply(Boolean success) {
                    if (success) {
                        try {
                            IgniteInClosure<IgniteInternalFuture<?>> lsnr = new IgniteInClosure<IgniteInternalFuture<?>>() {
                                @Override public void apply(IgniteInternalFuture<?> msgFut) {
                                    try {
                                        msgFut.get();

                                        GridTcpNioCommunicationClient client =
                                                connected(recoveryDesc, ses, rmtNode, msg.received(), false, createClient);

                                        fut.onDone(client);
                                    }
                                    catch (IgniteCheckedException e) {
                                        if (log.isDebugEnabled())
                                            log.debug("Failed to send recovery handshake " +
                                                    "[rmtNode=" + rmtNode.id() + ", err=" + e + ']');

                                        recoveryDesc.release();

                                        fut.onDone();
                                    }
                                    finally {
                                        clientFuts.remove(connKey, fut);
                                    }
                                }
                            };

                            nioSrvr.sendSystem(ses, new RecoveryLastReceivedMessage(recoveryDesc.received()), lsnr);
                        }
                        catch (IgniteCheckedException e) {
                            U.error(log, "Failed to send message: " + e, e);
                        }
                    }
                    else {
                        try {
                            fut.onDone();
                        }
                        finally {
                            clientFuts.remove(connKey, fut);
                        }
                    }
                }
            }
        };

    /** Logger. */
    @LoggerResource
    private IgniteLogger log;

    /** Logger. */
    @LoggerResource(categoryName = "org.apache.ignite.internal.diagnostic")
    private IgniteLogger diagnosticLog;

    /** Local IP address. */
    private String locAddr;

    /** Complex variable that represents this node IP address. */
    private volatile InetAddress locHost;

    /** Local port which node uses. */
    private int locPort = DFLT_PORT;

    /** Local port range. */
    private int locPortRange = DFLT_PORT_RANGE;

    /** Local port which node uses to accept shared memory connections. */
    private int shmemPort = DFLT_SHMEM_PORT;

    /** Allocate direct buffer or heap buffer. */
    private boolean directBuf = true;

    /** Allocate direct buffer or heap buffer. */
    private boolean directSndBuf;

    /** Idle connection timeout. */
    private long idleConnTimeout = DFLT_IDLE_CONN_TIMEOUT;

    /** Connect timeout. */
    private long connTimeout = DFLT_CONN_TIMEOUT;

    /** Maximum connect timeout. */
    private long maxConnTimeout = DFLT_MAX_CONN_TIMEOUT;

    /** Reconnect attempts count. */
    @SuppressWarnings({"FieldAccessedSynchronizedAndUnsynchronized"})
    private int reconCnt = DFLT_RECONNECT_CNT;

    /** Socket send buffer. */
    private int sockSndBuf = DFLT_SOCK_BUF_SIZE;

    /** Socket receive buffer. */
    private int sockRcvBuf = DFLT_SOCK_BUF_SIZE;

    /** Message queue limit. */
    private int msgQueueLimit = DFLT_MSG_QUEUE_LIMIT;

    /** Slow client queue limit. */
    private int slowClientQueueLimit;

    /** NIO server. */
    private GridNioServer<Message> nioSrvr;

    /** Shared memory server. */
    private IpcSharedMemoryServerEndpoint shmemSrv;

    /** */
    private boolean usePairedConnections;

    /** */
    private int connectionsPerNode = DFLT_CONN_PER_NODE;

    /** {@code TCP_NODELAY} option value for created sockets. */
    private boolean tcpNoDelay = DFLT_TCP_NODELAY;

    /** Number of received messages after which acknowledgment is sent. */
    private int ackSndThreshold = DFLT_ACK_SND_THRESHOLD;

    /** Maximum number of unacknowledged messages. */
    private int unackedMsgsBufSize;

    /** Socket write timeout. */
    private long sockWriteTimeout = DFLT_SOCK_WRITE_TIMEOUT;

    /** Recovery and idle clients handler. */
    private CommunicationWorker commWorker;

    /** Shared memory accept worker. */
    private ShmemAcceptWorker shmemAcceptWorker;

    /** Shared memory workers. */
    private final Collection<ShmemWorker> shmemWorkers = new ConcurrentLinkedDeque8<>();

    /** Clients. */
    private final ConcurrentMap<UUID, GridCommunicationClient[]> clients = GridConcurrentFactory.newMap();

    /** SPI listener. */
    private volatile CommunicationListener<Message> lsnr;

    /** Bound port. */
    private int boundTcpPort = -1;

    /** Bound port for shared memory server. */
    private int boundTcpShmemPort = -1;

    /** Count of selectors to use in TCP server. */
    private int selectorsCnt = DFLT_SELECTORS_CNT;

    /**
     * Defines how many non-blocking {@code selector.selectNow()} should be made before
     * falling into {@code selector.select(long)} in NIO server. Long value. Default is {@code 0}.
     * Can be set to {@code Long.MAX_VALUE} so selector threads will never block.
     */
    private long selectorSpins = IgniteSystemProperties.getLong("IGNITE_SELECTOR_SPINS", 0L);

    /** Address resolver. */
    private AddressResolver addrRslvr;

    /** Received messages count. */
    private final LongAdder8 rcvdMsgsCnt = new LongAdder8();

    /** Sent messages count.*/
    private final LongAdder8 sentMsgsCnt = new LongAdder8();

    /** Received bytes count. */
    private final LongAdder8 rcvdBytesCnt = new LongAdder8();

    /** Sent bytes count.*/
    private final LongAdder8 sentBytesCnt = new LongAdder8();

    /** Context initialization latch. */
    private final CountDownLatch ctxInitLatch = new CountDownLatch(1);

    /** Stopping flag (set to {@code true} when SPI gets stopping signal). */
    private volatile boolean stopping;

    /** metrics listener. */
    private final GridNioMetricsListener metricsLsnr = new GridNioMetricsListener() {
        @Override public void onBytesSent(int bytesCnt) {
            sentBytesCnt.add(bytesCnt);
        }

        @Override public void onBytesReceived(int bytesCnt) {
            rcvdBytesCnt.add(bytesCnt);
        }
    };

    /** Client connect futures. */
    private final ConcurrentMap<ConnectionKey, GridFutureAdapter<GridCommunicationClient>> clientFuts =
        GridConcurrentFactory.newMap();

    /** */
    private final ConcurrentMap<ConnectionKey, GridNioRecoveryDescriptor> recoveryDescs = GridConcurrentFactory.newMap();

    /** */
    private final ConcurrentMap<ConnectionKey, GridNioRecoveryDescriptor> outRecDescs = GridConcurrentFactory.newMap();

    /** */
    private final ConcurrentMap<ConnectionKey, GridNioRecoveryDescriptor> inRecDescs = GridConcurrentFactory.newMap();

    /** Discovery listener. */
    private final GridLocalEventListener discoLsnr = new GridLocalEventListener() {
        @Override public void onEvent(Event evt) {
            assert evt instanceof DiscoveryEvent : evt;
            assert evt.type() == EVT_NODE_LEFT || evt.type() == EVT_NODE_FAILED ;

            onNodeLeft(((DiscoveryEvent)evt).eventNode().id());
        }
    };

    /**
     * @return {@code True} if ssl enabled.
     */
    private boolean isSslEnabled() {
        return ignite.configuration().getSslContextFactory() != null;
    }

    /**
     * Sets address resolver.
     *
     * @param addrRslvr Address resolver.
     * @return {@code this} for chaining.
     */
    @IgniteSpiConfiguration(optional = true)
    public TcpCommunicationSpi setAddressResolver(AddressResolver addrRslvr) {
        // Injection should not override value already set by Spring or user.
        if (this.addrRslvr == null)
            this.addrRslvr = addrRslvr;

        return this;
    }

    /**
     * Injects resources.
     *
     * @param ignite Ignite.
     */
    @IgniteInstanceResource
    @Override protected void injectResources(Ignite ignite) {
        super.injectResources(ignite);

        if (ignite != null) {
            setAddressResolver(ignite.configuration().getAddressResolver());
            setLocalAddress(ignite.configuration().getLocalHost());
        }
    }

    /**
     * Sets local host address for socket binding. Note that one node could have
     * additional addresses beside the loopback one. This configuration
     * parameter is optional.
     *
     * @param locAddr IP address. Default value is any available local
     *      IP address.
     * @return {@code this} for chaining.
     */
    @IgniteSpiConfiguration(optional = true)
    public TcpCommunicationSpi setLocalAddress(String locAddr) {
        // Injection should not override value already set by Spring or user.
        if (this.locAddr == null)
            this.locAddr = locAddr;

        return this;
    }

    /**
     * See {@link #setLocalAddress(String)}.
     *
     * @return Grid node IP address.
     */
    public String getLocalAddress() {
        return locAddr;
    }

    /**
     * Sets local port for socket binding.
     * <p>
     * If not provided, default value is {@link #DFLT_PORT}.
     *
     * @param locPort Port number.
     * @return {@code this} for chaining.
     */
    @IgniteSpiConfiguration(optional = true)
    public TcpCommunicationSpi setLocalPort(int locPort) {
        this.locPort = locPort;

        return this;
    }

    /**
     * See {@link #setLocalPort(int)}.
     *
     * @return Port number.
     */
    public int getLocalPort() {
        return locPort;
    }

    /**
     * Sets local port range for local host ports (value must greater than or equal to <tt>0</tt>).
     * If provided local port (see {@link #setLocalPort(int)}} is occupied,
     * implementation will try to increment the port number for as long as it is less than
     * initial value plus this range.
     * <p>
     * If port range value is <tt>0</tt>, then implementation will try bind only to the port provided by
     * {@link #setLocalPort(int)} method and fail if binding to this port did not succeed.
     * <p>
     * Local port range is very useful during development when more than one grid nodes need to run
     * on the same physical machine.
     * <p>
     * If not provided, default value is {@link #DFLT_PORT_RANGE}.
     *
     * @param locPortRange New local port range.
     * @return {@code this} for chaining.
     */
    @IgniteSpiConfiguration(optional = true)
    public TcpCommunicationSpi setLocalPortRange(int locPortRange) {
        this.locPortRange = locPortRange;

        return this;
    }

    /**
     * See {@link #setLocalPortRange(int)}.
     *
     * @return Local Port range.
     */
    public int getLocalPortRange() {
        return locPortRange;
    }

    /**
     * See {@link #setUsePairedConnections(boolean)}.
     *
     * @return {@code true} to use paired connections and {@code false} otherwise.
     */
    public boolean isUsePairedConnections() {
        return usePairedConnections;
    }

    /**
     * Set this to {@code true} if {@code TcpCommunicationSpi} should
     * maintain connection for outgoing and incoming messages separately.
     * In this case total number of connections between local and each remote node
     * is {@link #getConnectionsPerNode()} * 2.
     * <p>
     * Set this to {@code false} if each connection of {@link #getConnectionsPerNode()}
     * should be used for outgoing and incoming messages. In this case total number
     * of connections between local and each remote node is {@link #getConnectionsPerNode()}.
     * <p>
     * Default is {@code false}.
     *
     * @param usePairedConnections {@code true} to use paired connections and {@code false} otherwise.
     * @see #getConnectionsPerNode()
     * @return {@code this} for chaining.
     */
    public TcpCommunicationSpi setUsePairedConnections(boolean usePairedConnections) {
        this.usePairedConnections = usePairedConnections;

        return this;
    }

    /**
     * Sets number of connections to each remote node. if {@link #isUsePairedConnections()}
     * is {@code true} then number of connections is doubled and half is used for incoming and
     * half for outgoing messages.
     *
     * @param maxConnectionsPerNode Number of connections per node.
     * @see #isUsePairedConnections()
     * @return {@code this} for chaining.
     */
    public TcpCommunicationSpi setConnectionsPerNode(int maxConnectionsPerNode) {
        this.connectionsPerNode = maxConnectionsPerNode;

        return this;
    }

    /**
     * See {@link #setConnectionsPerNode(int)}.
     *
     *  @return Number of connections per node.
     */
    public int getConnectionsPerNode() {
        return connectionsPerNode;
    }

    /**
     * Sets local port to accept shared memory connections.
     * <p>
     * If set to {@code -1} shared memory communication will be disabled.
     * <p>
     * If not provided, default value is {@link #DFLT_SHMEM_PORT}.
     *
     * @param shmemPort Port number.
     * @return {@code this} for chaining.
     */
    @IgniteSpiConfiguration(optional = true)
    public TcpCommunicationSpi setSharedMemoryPort(int shmemPort) {
        this.shmemPort = shmemPort;

        return this;
    }

    /**
     * See {@link #setSharedMemoryPort(int)}.
     *
     * @return Port number.
     */
    public int getSharedMemoryPort() {
        return shmemPort;
    }

    /**
     * Sets maximum idle connection timeout upon which a connection
     * to client will be closed.
     * <p>
     * If not provided, default value is {@link #DFLT_IDLE_CONN_TIMEOUT}.
     *
     * @param idleConnTimeout Maximum idle connection time.
     * @return {@code this} for chaining.
     */
    @IgniteSpiConfiguration(optional = true)
    public TcpCommunicationSpi setIdleConnectionTimeout(long idleConnTimeout) {
        this.idleConnTimeout = idleConnTimeout;

        return this;
    }

    /**
     * See {@link #setIdleConnectionTimeout(long)}.
     *
     * @return Maximum idle connection time.
     */
    public long getIdleConnectionTimeout() {
        return idleConnTimeout;
    }

    /**
     * See {@link #setSocketWriteTimeout(long)}.
     *
     * @return Socket write timeout for TCP connections.
     */
    public long getSocketWriteTimeout() {
        return sockWriteTimeout;
    }

    /**
     * Sets socket write timeout for TCP connection. If message can not be written to
     * socket within this time then connection is closed and reconnect is attempted.
     * <p>
     * Default to {@link #DFLT_SOCK_WRITE_TIMEOUT}.
     *
     * @param sockWriteTimeout Socket write timeout for TCP connection.
     * @return {@code this} for chaining.
     */
    @IgniteSpiConfiguration(optional = true)
    public TcpCommunicationSpi setSocketWriteTimeout(long sockWriteTimeout) {
        this.sockWriteTimeout = sockWriteTimeout;

        return this;
    }

    /**
     * See {@link #setAckSendThreshold(int)}.
     *
     * @return Number of received messages after which acknowledgment is sent.
     */
    public int getAckSendThreshold() {
        return ackSndThreshold;
    }

    /**
     * Sets number of received messages per connection to node after which acknowledgment message is sent.
     * <p>
     * Default to {@link #DFLT_ACK_SND_THRESHOLD}.
     *
     * @param ackSndThreshold Number of received messages after which acknowledgment is sent.
     * @return {@code this} for chaining.
     */
    @IgniteSpiConfiguration(optional = true)
    public TcpCommunicationSpi setAckSendThreshold(int ackSndThreshold) {
        this.ackSndThreshold = ackSndThreshold;

        return this;
    }

    /**
     * See {@link #setUnacknowledgedMessagesBufferSize(int)}.
     *
     * @return Maximum number of unacknowledged messages.
     */
    public int getUnacknowledgedMessagesBufferSize() {
        return unackedMsgsBufSize;
    }

    /**
     * Sets maximum number of stored unacknowledged messages per connection to node.
     * If number of unacknowledged messages exceeds this number then connection to node is
     * closed and reconnect is attempted.
     *
     * @param unackedMsgsBufSize Maximum number of unacknowledged messages.
     * @return {@code this} for chaining.
     */
    @IgniteSpiConfiguration(optional = true)
    public TcpCommunicationSpi setUnacknowledgedMessagesBufferSize(int unackedMsgsBufSize) {
        this.unackedMsgsBufSize = unackedMsgsBufSize;

        return this;
    }

    /**
     * Sets connect timeout used when establishing connection
     * with remote nodes.
     * <p>
     * {@code 0} is interpreted as infinite timeout.
     * <p>
     * If not provided, default value is {@link #DFLT_CONN_TIMEOUT}.
     * <p>
     * When this property is explicitly set {@link IgniteConfiguration#getFailureDetectionTimeout()} is ignored.
     *
     * @param connTimeout Connect timeout.
     * @return {@code this} for chaining.
     */
    @IgniteSpiConfiguration(optional = true)
    public TcpCommunicationSpi setConnectTimeout(long connTimeout) {
        this.connTimeout = connTimeout;

        failureDetectionTimeoutEnabled(false);

        return this;
    }

    /**
     * See {@link #setConnectTimeout(long)}.
     *
     * @return Connect timeout.
     */public long getConnectTimeout() {
        return connTimeout;
    }

    /**
     * Sets maximum connect timeout. If handshake is not established within connect timeout,
     * then SPI tries to repeat handshake procedure with increased connect timeout.
     * Connect timeout can grow till maximum timeout value,
     * if maximum timeout value is reached then the handshake is considered as failed.
     * <p>
     * {@code 0} is interpreted as infinite timeout.
     * <p>
     * If not provided, default value is {@link #DFLT_MAX_CONN_TIMEOUT}.
     * <p>
     * When this property is explicitly set {@link IgniteConfiguration#getFailureDetectionTimeout()} is ignored.
     *
     * @param maxConnTimeout Maximum connect timeout.
     * @return {@code this} for chaining.
     */
    @IgniteSpiConfiguration(optional = true)
    public TcpCommunicationSpi setMaxConnectTimeout(long maxConnTimeout) {
        this.maxConnTimeout = maxConnTimeout;

        failureDetectionTimeoutEnabled(false);

        return this;
    }

    /**
     * Gets maximum connect timeout.
     *
     * @return Maximum connect timeout.
     */
    public long getMaxConnectTimeout() {
        return maxConnTimeout;
    }

    /**
     * Sets maximum number of reconnect attempts used when establishing connection
     * with remote nodes.
     * <p>
     * If not provided, default value is {@link #DFLT_RECONNECT_CNT}.
     * <p>
     * When this property is explicitly set {@link IgniteConfiguration#getFailureDetectionTimeout()} is ignored.
     *
     * @param reconCnt Maximum number of reconnection attempts.
     * @return {@code this} for chaining.
     */
    @IgniteSpiConfiguration(optional = true)
    public TcpCommunicationSpi setReconnectCount(int reconCnt) {
        this.reconCnt = reconCnt;

        failureDetectionTimeoutEnabled(false);

        return this;
    }

    /**
     * Gets maximum number of reconnect attempts used when establishing connection
     * with remote nodes.
     *
     * @return Reconnects count.
     */
    public int getReconnectCount() {
        return reconCnt;
    }

    /**
     * Sets flag to allocate direct or heap buffer in SPI.
     * If value is {@code true}, then SPI will use {@link ByteBuffer#allocateDirect(int)} call.
     * Otherwise, SPI will use {@link ByteBuffer#allocate(int)} call.
     * <p>
     * If not provided, default value is {@code true}.
     *
     * @param directBuf Flag indicates to allocate direct or heap buffer in SPI.
     * @return {@code this} for chaining.
     */
    @IgniteSpiConfiguration(optional = true)
    public TcpCommunicationSpi setDirectBuffer(boolean directBuf) {
        this.directBuf = directBuf;

        return this;
    }

    /**
     * Gets flag that indicates whether direct or heap allocated buffer is used.
     *
     * @return Flag that indicates whether direct or heap allocated buffer is used.
     */
    public boolean isDirectBuffer() {
        return directBuf;
    }

    /**
     * Gets flag defining whether direct send buffer should be used.
     *
     * @return {@code True} if direct buffers should be used.
     */
    public boolean isDirectSendBuffer() {
        return directSndBuf;
    }

    /**
     * Sets whether to use direct buffer for sending.
     *
     * If not provided default is {@code false}.
     *
     * @param directSndBuf {@code True} to use direct buffers for send.
     * @return {@code this} for chaining.
     */
    @IgniteSpiConfiguration(optional = true)
    public TcpCommunicationSpi setDirectSendBuffer(boolean directSndBuf) {
        this.directSndBuf = directSndBuf;

        return this;
    }

    /**
     * Sets the count of selectors te be used in TCP server.
     * <p/>
     * If not provided, default value is {@link #DFLT_SELECTORS_CNT}.
     *
     * @param selectorsCnt Selectors count.
     * @return {@code this} for chaining.
     */
    @IgniteSpiConfiguration(optional = true)
    public TcpCommunicationSpi setSelectorsCount(int selectorsCnt) {
        this.selectorsCnt = selectorsCnt;

        return this;
    }

    /**
     * See {@link #setSelectorsCount(int)}.
     *
     * @return Count of selectors in TCP server.
     */
    public int getSelectorsCount() {
        return selectorsCnt;
    }

    /**
     * See {@link #setSelectorSpins(long)}.
     *
     * @return Selector thread busy-loop iterations.
     */
    public long getSelectorSpins() {
        return selectorSpins;
    }

    /**
     * Defines how many non-blocking {@code selector.selectNow()} should be made before
     * falling into {@code selector.select(long)} in NIO server. Long value. Default is {@code 0}.
     * Can be set to {@code Long.MAX_VALUE} so selector threads will never block.
     *
     * @param selectorSpins Selector thread busy-loop iterations.
     * @return {@code this} for chaining.
     */
    public TcpCommunicationSpi setSelectorSpins(long selectorSpins) {
        this.selectorSpins = selectorSpins;

        return this;
    }

    /**
     * Sets value for {@code TCP_NODELAY} socket option. Each
     * socket will be opened using provided value.
     * <p>
     * Setting this option to {@code true} disables Nagle's algorithm
     * for socket decreasing latency and delivery time for small messages.
     * <p>
     * For systems that work under heavy network load it is advisable to
     * set this value to {@code false}.
     * <p>
     * If not provided, default value is {@link #DFLT_TCP_NODELAY}.
     *
     * @param tcpNoDelay {@code True} to disable TCP delay.
     * @return {@code this} for chaining.
     */
    @IgniteSpiConfiguration(optional = true)
    public TcpCommunicationSpi setTcpNoDelay(boolean tcpNoDelay) {
        this.tcpNoDelay = tcpNoDelay;

        return this;
    }

    /**
     * Gets value for {@code TCP_NODELAY} socket option.
     *
     * @return {@code True} if TCP delay is disabled.
     */
    public boolean isTcpNoDelay() {
        return tcpNoDelay;
    }

    /**
     * Sets receive buffer size for sockets created or accepted by this SPI.
     * <p>
     * If not provided, default is {@link #DFLT_SOCK_BUF_SIZE}.
     *
     * @param sockRcvBuf Socket receive buffer size.
     * @return {@code this} for chaining.
     */
    @IgniteSpiConfiguration(optional = true)
    public TcpCommunicationSpi setSocketReceiveBuffer(int sockRcvBuf) {
        this.sockRcvBuf = sockRcvBuf;

        return this;
    }

    /**
     * See {@link #setSocketReceiveBuffer(int)}.
     *
     * @return Socket receive buffer size.
     */
    public int getSocketReceiveBuffer() {
        return sockRcvBuf;
    }

    /**
     * Sets send buffer size for sockets created or accepted by this SPI.
     * <p>
     * If not provided, default is {@link #DFLT_SOCK_BUF_SIZE}.
     *
     * @param sockSndBuf Socket send buffer size.
     * @return {@code this} for chaining.
     */
    @IgniteSpiConfiguration(optional = true)
    public TcpCommunicationSpi setSocketSendBuffer(int sockSndBuf) {
        this.sockSndBuf = sockSndBuf;

        return this;
    }

    /**
     * See {@link #setSocketSendBuffer(int)}.
     *
     * @return Socket send buffer size.
     */
    public int getSocketSendBuffer() {
        return sockSndBuf;
    }

    /**
     * Sets message queue limit for incoming and outgoing messages.
     * <p>
     * When set to positive number send queue is limited to the configured value.
     * {@code 0} disables the size limitations.
     * <p>
     * If not provided, default is {@link #DFLT_MSG_QUEUE_LIMIT}.
     *
     * @param msgQueueLimit Send queue size limit.
     * @return {@code this} for chaining.
     */
    @IgniteSpiConfiguration(optional = true)
    public TcpCommunicationSpi setMessageQueueLimit(int msgQueueLimit) {
        this.msgQueueLimit = msgQueueLimit;

        return this;
    }

    /**
     * Gets message queue limit for incoming and outgoing messages.
     *
     * @return Send queue size limit.
     */
    public int getMessageQueueLimit() {
        return msgQueueLimit;
    }

    /**
     * See {@link #setSlowClientQueueLimit(int)}.
     *
     * @return Slow client queue limit.
     */
    public int getSlowClientQueueLimit() {
        return slowClientQueueLimit;
    }

    /**
     * Sets slow client queue limit.
     * <p/>
     * When set to a positive number, communication SPI will monitor clients outbound message queue sizes and will drop
     * those clients whose queue exceeded this limit.
     * <p/>
     * Usually this value should be set to the same value as {@link #getMessageQueueLimit()} which controls
     * message back-pressure for server nodes. The default value for this parameter is {@code 0}
     * which means {@code unlimited}.
     *
     * @param slowClientQueueLimit Slow client queue limit.
     * @return {@code this} for chaining.
     */
    public TcpCommunicationSpi setSlowClientQueueLimit(int slowClientQueueLimit) {
        this.slowClientQueueLimit = slowClientQueueLimit;

        return this;
    }

    /** {@inheritDoc} */
    @Override public void setListener(CommunicationListener<Message> lsnr) {
        this.lsnr = lsnr;
    }

    /**
     * @return Listener.
     */
    public CommunicationListener getListener() {
        return lsnr;
    }

    /** {@inheritDoc} */
    @Override public int getSentMessagesCount() {
        return sentMsgsCnt.intValue();
    }

    /** {@inheritDoc} */
    @Override public long getSentBytesCount() {
        return sentBytesCnt.longValue();
    }

    /** {@inheritDoc} */
    @Override public int getReceivedMessagesCount() {
        return rcvdMsgsCnt.intValue();
    }

    /** {@inheritDoc} */
    @Override public long getReceivedBytesCount() {
        return rcvdBytesCnt.longValue();
    }

    /** {@inheritDoc} */
    @Override public int getOutboundMessagesQueueSize() {
        GridNioServer<Message> srv = nioSrvr;

        return srv != null ? srv.outboundMessagesQueueSize() : 0;
    }

    /** {@inheritDoc} */
    @Override public void resetMetrics() {
        // Can't use 'reset' method because it is not thread-safe
        // according to javadoc.
        sentMsgsCnt.add(-sentMsgsCnt.sum());
        rcvdMsgsCnt.add(-rcvdMsgsCnt.sum());
        sentBytesCnt.add(-sentBytesCnt.sum());
        rcvdBytesCnt.add(-rcvdBytesCnt.sum());
    }

    /**
     * @param nodeId Target node ID.
     * @return Future.
     */
    public IgniteInternalFuture<String> dumpNodeStatistics(final UUID nodeId) {
        StringBuilder sb = new StringBuilder("Communication SPI statistics [rmtNode=").append(nodeId).append(']').append(U.nl());

        dumpInfo(sb, nodeId);

        GridNioServer<Message> nioSrvr = this.nioSrvr;

        if (nioSrvr != null) {
            sb.append("NIO sessions statistics:");

            IgnitePredicate<GridNioSession> p = new IgnitePredicate<GridNioSession>() {
                @Override public boolean apply(GridNioSession ses) {
                    ConnectionKey connId = ses.meta(CONN_IDX_META);

                    return connId != null && nodeId.equals(connId.nodeId());
                }
            };

<<<<<<< HEAD
            return nioSrvr.dumpNodeStats(sb.toString(), p);
=======
            return nioSrvr.dumpStats(sb.toString(), p);
>>>>>>> 11881782
        }
        else {
            sb.append(U.nl()).append("GridNioServer is null.");

            return new GridFinishedFuture<>(sb.toString());
        }
    }

    /**
     * Dumps SPI per-connection stats to logs.
     */
<<<<<<< HEAD
    @Override public void dumpDiagnosticInfo() {
        IgniteLogger log = this.log;

        if (log != null) {
            StringBuilder sb = new StringBuilder();

            dumpInfo(sb, null);

            U.warn(log, sb.toString());
        }

        GridNioServer<Message> nioSrvr = this.nioSrvr;

        if (nioSrvr != null)
            nioSrvr.dumpStats();
    }

    /**
     * @param sb Message builder.
     * @param dstNodeId Target node ID.
     */
    private void dumpInfo(StringBuilder sb, UUID dstNodeId) {
        sb.append("Communication SPI recovery descriptors: ").append(U.nl());

        for (Map.Entry<ConnectionKey, GridNioRecoveryDescriptor> entry : recoveryDescs.entrySet()) {
            GridNioRecoveryDescriptor desc = entry.getValue();

            if (dstNodeId != null && !dstNodeId.equals(entry.getKey().nodeId()))
                continue;

            sb.append("    [key=").append(entry.getKey())
                    .append(", msgsSent=").append(desc.sent())
                    .append(", msgsAckedByRmt=").append(desc.acked())
                    .append(", msgsRcvd=").append(desc.received())
                    .append(", lastAcked=").append(desc.lastAcknowledged())
                    .append(", reserveCnt=").append(desc.reserveCount())
                    .append(", descIdHash=").append(System.identityHashCode(desc))
                    .append(']').append(U.nl());
        }

        for (Map.Entry<ConnectionKey, GridNioRecoveryDescriptor> entry : outRecDescs.entrySet()) {
            GridNioRecoveryDescriptor desc = entry.getValue();

            if (dstNodeId != null && !dstNodeId.equals(entry.getKey().nodeId()))
                continue;

            sb.append("    [key=").append(entry.getKey())
                    .append(", msgsSent=").append(desc.sent())
                    .append(", msgsAckedByRmt=").append(desc.acked())
                    .append(", reserveCnt=").append(desc.reserveCount())
                    .append(", connected=").append(desc.connected())
                    .append(", reserved=").append(desc.reserved())
                    .append(", descIdHash=").append(System.identityHashCode(desc))
                    .append(']').append(U.nl());
        }

        for (Map.Entry<ConnectionKey, GridNioRecoveryDescriptor> entry : inRecDescs.entrySet()) {
            GridNioRecoveryDescriptor desc = entry.getValue();

            if (dstNodeId != null && !dstNodeId.equals(entry.getKey().nodeId()))
                continue;

            sb.append("    [key=").append(entry.getKey())
                    .append(", msgsRcvd=").append(desc.received())
                    .append(", lastAcked=").append(desc.lastAcknowledged())
                    .append(", reserveCnt=").append(desc.reserveCount())
                    .append(", connected=").append(desc.connected())
                    .append(", reserved=").append(desc.reserved())
                    .append(", handshakeIdx=").append(desc.handshakeIndex())
                    .append(", descIdHash=").append(System.identityHashCode(desc))
                    .append(']').append(U.nl());
        }

        sb.append("Communication SPI clients: ").append(U.nl());

        for (Map.Entry<UUID, GridCommunicationClient[]> entry : clients.entrySet()) {
            UUID clientNodeId = entry.getKey();

            if (dstNodeId != null && !dstNodeId.equals(clientNodeId))
                continue;

            GridCommunicationClient[] clients0 = entry.getValue();

            for (GridCommunicationClient client : clients0) {
                if (client != null) {
                    sb.append("    [node=").append(clientNodeId)
                            .append(", client=").append(client)
                            .append(']').append(U.nl());
                }
            }
        }
    }

=======
    public void dumpStats() {
        final IgniteLogger log = this.diagnosticLog;

        if (log != null) {
            StringBuilder sb = new StringBuilder();

            dumpInfo(sb, null);

            U.warn(log, sb.toString());

            GridNioServer<Message> nioSrvr = this.nioSrvr;

            if (nioSrvr != null) {
                nioSrvr.dumpStats().listen(new CI1<IgniteInternalFuture<String>>() {
                    @Override public void apply(IgniteInternalFuture<String> fut) {
                        try {
                            U.warn(log, fut.get());
                        }
                        catch (Exception e) {
                            U.error(log, "Failed to dump NIO server statistics: " + e, e);
                        }
                    }
                });
            }
        }
    }

    /**
     * @param sb Message builder.
     * @param dstNodeId Target node ID.
     */
    private void dumpInfo(StringBuilder sb, UUID dstNodeId) {
        sb.append("Communication SPI recovery descriptors: ").append(U.nl());

        for (Map.Entry<ConnectionKey, GridNioRecoveryDescriptor> entry : recoveryDescs.entrySet()) {
            GridNioRecoveryDescriptor desc = entry.getValue();

            if (dstNodeId != null && !dstNodeId.equals(entry.getKey().nodeId()))
                continue;

            sb.append("    [key=").append(entry.getKey())
                .append(", msgsSent=").append(desc.sent())
                .append(", msgsAckedByRmt=").append(desc.acked())
                .append(", msgsRcvd=").append(desc.received())
                .append(", lastAcked=").append(desc.lastAcknowledged())
                .append(", reserveCnt=").append(desc.reserveCount())
                .append(", descIdHash=").append(System.identityHashCode(desc))
                .append(']').append(U.nl());
        }

        for (Map.Entry<ConnectionKey, GridNioRecoveryDescriptor> entry : outRecDescs.entrySet()) {
            GridNioRecoveryDescriptor desc = entry.getValue();

            if (dstNodeId != null && !dstNodeId.equals(entry.getKey().nodeId()))
                continue;

            sb.append("    [key=").append(entry.getKey())
                .append(", msgsSent=").append(desc.sent())
                .append(", msgsAckedByRmt=").append(desc.acked())
                .append(", reserveCnt=").append(desc.reserveCount())
                .append(", connected=").append(desc.connected())
                .append(", reserved=").append(desc.reserved())
                .append(", descIdHash=").append(System.identityHashCode(desc))
                .append(']').append(U.nl());
        }

        for (Map.Entry<ConnectionKey, GridNioRecoveryDescriptor> entry : inRecDescs.entrySet()) {
            GridNioRecoveryDescriptor desc = entry.getValue();

            if (dstNodeId != null && !dstNodeId.equals(entry.getKey().nodeId()))
                continue;

            sb.append("    [key=").append(entry.getKey())
                .append(", msgsRcvd=").append(desc.received())
                .append(", lastAcked=").append(desc.lastAcknowledged())
                .append(", reserveCnt=").append(desc.reserveCount())
                .append(", connected=").append(desc.connected())
                .append(", reserved=").append(desc.reserved())
                .append(", handshakeIdx=").append(desc.handshakeIndex())
                .append(", descIdHash=").append(System.identityHashCode(desc))
                .append(']').append(U.nl());
        }

        sb.append("Communication SPI clients: ").append(U.nl());

        for (Map.Entry<UUID, GridCommunicationClient[]> entry : clients.entrySet()) {
            UUID clientNodeId = entry.getKey();

            if (dstNodeId != null && !dstNodeId.equals(clientNodeId))
                continue;

            GridCommunicationClient[] clients0 = entry.getValue();

            for (GridCommunicationClient client : clients0) {
                if (client != null) {
                    sb.append("    [node=").append(clientNodeId)
                        .append(", client=").append(client)
                        .append(']').append(U.nl());
                }
            }
        }
    }

>>>>>>> 11881782
    /** {@inheritDoc} */
    @Override public Map<String, Object> getNodeAttributes() throws IgniteSpiException {
        initFailureDetectionTimeout();

        assertParameter(locPort > 1023, "locPort > 1023");
        assertParameter(locPort <= 0xffff, "locPort < 0xffff");
        assertParameter(locPortRange >= 0, "locPortRange >= 0");
        assertParameter(idleConnTimeout > 0, "idleConnTimeout > 0");
        assertParameter(sockRcvBuf >= 0, "sockRcvBuf >= 0");
        assertParameter(sockSndBuf >= 0, "sockSndBuf >= 0");
        assertParameter(msgQueueLimit >= 0, "msgQueueLimit >= 0");
        assertParameter(shmemPort > 0 || shmemPort == -1, "shmemPort > 0 || shmemPort == -1");
        assertParameter(selectorsCnt > 0, "selectorsCnt > 0");
        assertParameter(connectionsPerNode > 0, "connectionsPerNode > 0");
        assertParameter(connectionsPerNode <= 1024, "connectionsPerNode <= 1024");

        if (!failureDetectionTimeoutEnabled()) {
            assertParameter(reconCnt > 0, "reconnectCnt > 0");
            assertParameter(connTimeout >= 0, "connTimeout >= 0");
            assertParameter(maxConnTimeout >= connTimeout, "maxConnTimeout >= connTimeout");
        }

        assertParameter(sockWriteTimeout >= 0, "sockWriteTimeout >= 0");
        assertParameter(ackSndThreshold > 0, "ackSndThreshold > 0");
        assertParameter(unackedMsgsBufSize >= 0, "unackedMsgsBufSize >= 0");

        if (unackedMsgsBufSize > 0) {
            assertParameter(unackedMsgsBufSize >= msgQueueLimit * 5,
                "Specified 'unackedMsgsBufSize' is too low, it should be at least 'msgQueueLimit * 5'.");

            assertParameter(unackedMsgsBufSize >= ackSndThreshold * 5,
                "Specified 'unackedMsgsBufSize' is too low, it should be at least 'ackSndThreshold * 5'.");
        }

        if (connectionsPerNode > 1) {
            connPlc = new ConnectionPolicy() {
                @Override public int connectionIndex() {
                    return (int)(U.safeAbs(Thread.currentThread().getId()) % connectionsPerNode);
                }
            };
        }
        else {
            connPlc = new ConnectionPolicy() {
                @Override public int connectionIndex() {
                    return 0;
                }
            };
        }

        try {
            locHost = U.resolveLocalHost(locAddr);
        }
        catch (IOException e) {
            throw new IgniteSpiException("Failed to initialize local address: " + locAddr, e);
        }

        try {
            shmemSrv = resetShmemServer();
        }
        catch (IgniteCheckedException e) {
            U.warn(log, "Failed to start shared memory communication server.", e);
        }

        try {
            // This method potentially resets local port to the value
            // local node was bound to.
            nioSrvr = resetNioServer();
        }
        catch (IgniteCheckedException e) {
            throw new IgniteSpiException("Failed to initialize TCP server: " + locHost, e);
        }

        // Set local node attributes.
        try {
            IgniteBiTuple<Collection<String>, Collection<String>> addrs = U.resolveLocalAddresses(locHost);

            Collection<InetSocketAddress> extAddrs = addrRslvr == null ? null :
                U.resolveAddresses(addrRslvr, F.flat(Arrays.asList(addrs.get1(), addrs.get2())), boundTcpPort);

            HashMap<String, Object> res = new HashMap<>(5);

            res.put(createSpiAttributeName(ATTR_ADDRS), addrs.get1());
            res.put(createSpiAttributeName(ATTR_HOST_NAMES), addrs.get2());
            res.put(createSpiAttributeName(ATTR_PORT), boundTcpPort);
            res.put(createSpiAttributeName(ATTR_SHMEM_PORT), boundTcpShmemPort >= 0 ? boundTcpShmemPort : null);
            res.put(createSpiAttributeName(ATTR_EXT_ADDRS), extAddrs);
            res.put(createSpiAttributeName(ATTR_PAIRED_CONN), usePairedConnections);

            return res;
        }
        catch (IOException | IgniteCheckedException e) {
            throw new IgniteSpiException("Failed to resolve local host to addresses: " + locHost, e);
        }
    }

    /** {@inheritDoc} */
    @Override public void spiStart(String igniteInstanceName) throws IgniteSpiException {
        assert locHost != null;

        // Start SPI start stopwatch.
        startStopwatch();

        // Ack parameters.
        if (log.isDebugEnabled()) {
            log.debug(configInfo("locAddr", locAddr));
            log.debug(configInfo("locPort", locPort));
            log.debug(configInfo("locPortRange", locPortRange));
            log.debug(configInfo("idleConnTimeout", idleConnTimeout));
            log.debug(configInfo("directBuf", directBuf));
            log.debug(configInfo("directSendBuf", directSndBuf));
            log.debug(configInfo("selectorsCnt", selectorsCnt));
            log.debug(configInfo("tcpNoDelay", tcpNoDelay));
            log.debug(configInfo("sockSndBuf", sockSndBuf));
            log.debug(configInfo("sockRcvBuf", sockRcvBuf));
            log.debug(configInfo("shmemPort", shmemPort));
            log.debug(configInfo("msgQueueLimit", msgQueueLimit));
            log.debug(configInfo("connectionsPerNode", connectionsPerNode));

            if (failureDetectionTimeoutEnabled()) {
                log.debug(configInfo("connTimeout", connTimeout));
                log.debug(configInfo("maxConnTimeout", maxConnTimeout));
                log.debug(configInfo("reconCnt", reconCnt));
            }
            else
                log.debug(configInfo("failureDetectionTimeout", failureDetectionTimeout()));

            log.debug(configInfo("sockWriteTimeout", sockWriteTimeout));
            log.debug(configInfo("ackSndThreshold", ackSndThreshold));
            log.debug(configInfo("unackedMsgsBufSize", unackedMsgsBufSize));
        }

        if (!tcpNoDelay)
            U.quietAndWarn(log, "'TCP_NO_DELAY' for communication is off, which should be used with caution " +
                "since may produce significant delays with some scenarios.");

        if (slowClientQueueLimit > 0 && msgQueueLimit > 0 && slowClientQueueLimit >= msgQueueLimit) {
            U.quietAndWarn(log, "Slow client queue limit is set to a value greater than message queue limit " +
                "(slow client queue limit will have no effect) [msgQueueLimit=" + msgQueueLimit +
                ", slowClientQueueLimit=" + slowClientQueueLimit + ']');
        }

        if (msgQueueLimit == 0)
            U.quietAndWarn(log, "Message queue limit is set to 0 which may lead to " +
                "potential OOMEs when running cache operations in FULL_ASYNC or PRIMARY_SYNC modes " +
                "due to message queues growth on sender and receiver sides.");

        registerMBean(igniteInstanceName, new TcpCommunicationSpiMBeanImpl(this), TcpCommunicationSpiMBean.class);

        connectGate = new ConnectGateway();

        if (shmemSrv != null) {
            shmemAcceptWorker = new ShmemAcceptWorker(shmemSrv);

            new IgniteThread(shmemAcceptWorker).start();
        }

        nioSrvr.start();

        commWorker = new CommunicationWorker(igniteInstanceName);

        commWorker.start();

        // Ack start.
        if (log.isDebugEnabled())
            log.debug(startInfo());
    }

    /** {@inheritDoc} }*/
    @Override public void onContextInitialized0(IgniteSpiContext spiCtx) throws IgniteSpiException {
        spiCtx.registerPort(boundTcpPort, IgnitePortProtocol.TCP);

        // SPI can start without shmem port.
        if (boundTcpShmemPort > 0)
            spiCtx.registerPort(boundTcpShmemPort, IgnitePortProtocol.TCP);

        spiCtx.addLocalEventListener(discoLsnr, EVT_NODE_LEFT, EVT_NODE_FAILED);

        ctxInitLatch.countDown();
    }

    /** {@inheritDoc} */
    @Override public IgniteSpiContext getSpiContext() {
        if (ctxInitLatch.getCount() > 0) {
            if (log.isDebugEnabled())
                log.debug("Waiting for context initialization.");

            try {
                U.await(ctxInitLatch);

                if (log.isDebugEnabled())
                    log.debug("Context has been initialized.");
            }
            catch (IgniteInterruptedCheckedException e) {
                U.warn(log, "Thread has been interrupted while waiting for SPI context initialization.", e);
            }
        }

        return super.getSpiContext();
    }

    /**
     * Recreates tpcSrvr socket instance.
     *
     * @return Server instance.
     * @throws IgniteCheckedException Thrown if it's not possible to create server.
     */
    private GridNioServer<Message> resetNioServer() throws IgniteCheckedException {
        if (boundTcpPort >= 0)
            throw new IgniteCheckedException("Tcp NIO server was already created on port " + boundTcpPort);

        IgniteCheckedException lastEx = null;

        // If configured TCP port is busy, find first available in range.
        int lastPort = locPortRange == 0 ? locPort : locPort + locPortRange - 1;

        for (int port = locPort; port <= lastPort; port++) {
            try {
                MessageFactory msgFactory = new MessageFactory() {
                    private MessageFactory impl;

                    @Nullable @Override public Message create(short type) {
                        if (impl == null)
                            impl = getSpiContext().messageFactory();

                        assert impl != null;

                        return impl.create(type);
                    }
                };

                GridNioMessageReaderFactory readerFactory = new GridNioMessageReaderFactory() {
                    private MessageFormatter formatter;

                    @Override public MessageReader reader(GridNioSession ses, MessageFactory msgFactory)
                        throws IgniteCheckedException {
                        if (formatter == null)
                            formatter = getSpiContext().messageFormatter();

                        assert formatter != null;

                        ConnectionKey key = ses.meta(CONN_IDX_META);

                        return key != null ? formatter.reader(key.nodeId(), msgFactory) : null;
                    }
                };

                GridNioMessageWriterFactory writerFactory = new GridNioMessageWriterFactory() {
                    private MessageFormatter formatter;

                    @Override public MessageWriter writer(GridNioSession ses) throws IgniteCheckedException {
                        if (formatter == null)
                            formatter = getSpiContext().messageFormatter();

                        assert formatter != null;

                        ConnectionKey key = ses.meta(CONN_IDX_META);

                        return key != null ? formatter.writer(key.nodeId()) : null;
                    }
                };

                GridDirectParser parser = new GridDirectParser(log.getLogger(GridDirectParser.class),
                    msgFactory,
                    readerFactory);

                IgnitePredicate<Message> skipRecoveryPred = new IgnitePredicate<Message>() {
                    @Override public boolean apply(Message msg) {
                        return msg instanceof RecoveryLastReceivedMessage;
                    }
                };

                boolean clientMode = Boolean.TRUE.equals(ignite.configuration().isClientMode());

                IgniteBiInClosure<GridNioSession, Integer> queueSizeMonitor =
                    !clientMode && slowClientQueueLimit > 0 ?
                    new CI2<GridNioSession, Integer>() {
                        @Override public void apply(GridNioSession ses, Integer qSize) {
                            checkClientQueueSize(ses, qSize);
                        }
                    } :
                    null;

                GridNioFilter[] filters;

                if (isSslEnabled()) {
                    GridNioSslFilter sslFilter =
                        new GridNioSslFilter(ignite.configuration().getSslContextFactory().create(),
                            true, ByteOrder.nativeOrder(), log);

                    sslFilter.directMode(true);

                    sslFilter.wantClientAuth(true);
                    sslFilter.needClientAuth(true);

                    filters = new GridNioFilter[] {
                        new GridNioCodecFilter(parser, log, true),
                        new GridConnectionBytesVerifyFilter(log),
                        sslFilter
                    };
                }
                else
                    filters = new GridNioFilter[] {
                        new GridNioCodecFilter(parser, log, true),
                        new GridConnectionBytesVerifyFilter(log)
                    };

                GridNioServer<Message> srvr =
                    GridNioServer.<Message>builder()
                        .address(locHost)
                        .port(port)
                        .listener(srvLsnr)
                        .logger(log)
                        .selectorCount(selectorsCnt)
                        .igniteInstanceName(igniteInstanceName)
                        .serverName("tcp-comm")
                        .tcpNoDelay(tcpNoDelay)
                        .directBuffer(directBuf)
                        .byteOrder(ByteOrder.nativeOrder())
                        .socketSendBufferSize(sockSndBuf)
                        .socketReceiveBufferSize(sockRcvBuf)
                        .sendQueueLimit(msgQueueLimit)
                        .directMode(true)
                        .metricsListener(metricsLsnr)
                        .writeTimeout(sockWriteTimeout)
                        .selectorSpins(selectorSpins)
                        .filters(filters)
                        .writerFactory(writerFactory)
                        .skipRecoveryPredicate(skipRecoveryPred)
                        .messageQueueSizeListener(queueSizeMonitor)
                        .readWriteSelectorsAssign(usePairedConnections)
                        .build();

                boundTcpPort = port;

                // Ack Port the TCP server was bound to.
                if (log.isInfoEnabled()) {
                    log.info("Successfully bound communication NIO server to TCP port " +
                        "[port=" + boundTcpPort +
                        ", locHost=" + locHost +
                        ", selectorsCnt=" + selectorsCnt +
                        ", selectorSpins=" + srvr.selectorSpins() +
                        ", pairedConn=" + usePairedConnections + ']');
                }

                srvr.idleTimeout(idleConnTimeout);

                return srvr;
            }
            catch (IgniteCheckedException e) {
                if (X.hasCause(e, SSLException.class))
                    throw new IgniteSpiException("Failed to create SSL context. SSL factory: "
                        + ignite.configuration().getSslContextFactory() + '.', e);

                lastEx = e;

                if (log.isDebugEnabled())
                    log.debug("Failed to bind to local port (will try next port within range) [port=" + port +
                        ", locHost=" + locHost + ']');

                onException("Failed to bind to local port (will try next port within range) [port=" + port +
                    ", locHost=" + locHost + ']', e);
            }
        }

        // If free port wasn't found.
        throw new IgniteCheckedException("Failed to bind to any port within range [startPort=" + locPort +
            ", portRange=" + locPortRange + ", locHost=" + locHost + ']', lastEx);
    }

    /**
     * Creates new shared memory communication server.
     *
     * @return Server.
     * @throws IgniteCheckedException If failed.
     */
    @Nullable private IpcSharedMemoryServerEndpoint resetShmemServer() throws IgniteCheckedException {
        if (boundTcpShmemPort >= 0)
            throw new IgniteCheckedException("Shared memory server was already created on port " + boundTcpShmemPort);

        if (shmemPort == -1 || U.isWindows())
            return null;

        IgniteCheckedException lastEx = null;

        // If configured TCP port is busy, find first available in range.
        for (int port = shmemPort; port < shmemPort + locPortRange; port++) {
            try {
                IgniteConfiguration cfg = ignite.configuration();

                IpcSharedMemoryServerEndpoint srv =
                    new IpcSharedMemoryServerEndpoint(log, cfg.getNodeId(), igniteInstanceName, cfg.getWorkDirectory());

                srv.setPort(port);

                srv.omitOutOfResourcesWarning(true);

                srv.start();

                boundTcpShmemPort = port;

                // Ack Port the TCP server was bound to.
                if (log.isInfoEnabled())
                    log.info("Successfully bound shared memory communication to TCP port [port=" + boundTcpShmemPort +
                        ", locHost=" + locHost + ']');

                return srv;
            }
            catch (IgniteCheckedException e) {
                lastEx = e;

                if (log.isDebugEnabled())
                    log.debug("Failed to bind to local port (will try next port within range) [port=" + port +
                        ", locHost=" + locHost + ']');
            }
        }

        // If free port wasn't found.
        throw new IgniteCheckedException("Failed to bind shared memory communication to any port within range [startPort=" +
            locPort + ", portRange=" + locPortRange + ", locHost=" + locHost + ']', lastEx);
    }

    /** {@inheritDoc} */
    @Override public void spiStop() throws IgniteSpiException {
        assert stopping;

        unregisterMBean();

        // Stop TCP server.
        if (nioSrvr != null)
            nioSrvr.stop();

        U.interrupt(commWorker);
        U.join(commWorker, log);

        U.cancel(shmemAcceptWorker);
        U.join(shmemAcceptWorker, log);

        U.cancel(shmemWorkers);
        U.join(shmemWorkers, log);

        shmemWorkers.clear();

        // Force closing on stop (safety).
        for (GridCommunicationClient[] clients0 : clients.values()) {
            for (GridCommunicationClient client : clients0) {
                if (client != null)
                    client.forceClose();
            }
        }

        // Clear resources.
        nioSrvr = null;
        commWorker = null;

        boundTcpPort = -1;

        // Ack stop.
        if (log.isDebugEnabled())
            log.debug(stopInfo());
    }

    /** {@inheritDoc} */
    @Override protected void onContextDestroyed0() {
        stopping = true;

        if (ctxInitLatch.getCount() > 0)
            // Safety.
            ctxInitLatch.countDown();

        if (connectGate != null)
            connectGate.stopped();

        // Force closing.
        for (GridCommunicationClient[] clients0 : clients.values()) {
            for (GridCommunicationClient client : clients0) {
                if (client != null)
                    client.forceClose();
            }
        }

        getSpiContext().deregisterPorts();

        getSpiContext().removeLocalEventListener(discoLsnr);
    }

    /** {@inheritDoc} */
    @Override public void onClientDisconnected(IgniteFuture<?> reconnectFut) {
        connectGate.disconnected(reconnectFut);

        for (GridCommunicationClient[] clients0 : clients.values()) {
            for (GridCommunicationClient client : clients0) {
                if (client != null)
                    client.forceClose();
            }
        }

        IgniteClientDisconnectedCheckedException err = new IgniteClientDisconnectedCheckedException(reconnectFut,
            "Failed to connect client node disconnected.");

        for (GridFutureAdapter<GridCommunicationClient> clientFut : clientFuts.values())
            clientFut.onDone(err);

        recoveryDescs.clear();
        inRecDescs.clear();
        outRecDescs.clear();
    }

    /** {@inheritDoc} */
    @Override public void onClientReconnected(boolean clusterRestarted) {
        connectGate.reconnected();
    }

    /**
     * @param nodeId Left node ID.
     */
    void onNodeLeft(UUID nodeId) {
        assert nodeId != null;

        GridCommunicationClient[] clients0 = clients.remove(nodeId);

        if (clients0 != null) {
            for (GridCommunicationClient client : clients0) {
                if (client != null) {
                    if (log.isDebugEnabled())
                        log.debug("Forcing NIO client close since node has left [nodeId=" + nodeId +
                            ", client=" + client + ']');

                    client.forceClose();
                }
            }
        }
    }

    /** {@inheritDoc} */
    @Override protected void checkConfigurationConsistency0(IgniteSpiContext spiCtx, ClusterNode node, boolean starting)
        throws IgniteSpiException {
        // These attributes are set on node startup in any case, so we MUST receive them.
        checkAttributePresence(node, createSpiAttributeName(ATTR_ADDRS));
        checkAttributePresence(node, createSpiAttributeName(ATTR_HOST_NAMES));
        checkAttributePresence(node, createSpiAttributeName(ATTR_PORT));
    }

    /**
     * Checks that node has specified attribute and prints warning if it does not.
     *
     * @param node Node to check.
     * @param attrName Name of the attribute.
     */
    private void checkAttributePresence(ClusterNode node, String attrName) {
        if (node.attribute(attrName) == null)
            U.warn(log, "Remote node has inconsistent configuration (required attribute was not found) " +
                "[attrName=" + attrName + ", nodeId=" + node.id() +
                "spiCls=" + U.getSimpleName(TcpCommunicationSpi.class) + ']');
    }

    /** {@inheritDoc} */
    @Override public void sendMessage(ClusterNode node, Message msg) throws IgniteSpiException {
        sendMessage0(node, msg, null);
    }

    /**
     * Sends given message to destination node. Note that characteristics of the
     * exchange such as durability, guaranteed delivery or error notification is
     * dependant on SPI implementation.
     *
     * @param node Destination node.
     * @param msg Message to send.
     * @param ackC Ack closure.
     * @throws org.apache.ignite.spi.IgniteSpiException Thrown in case of any error during sending the message.
     *      Note that this is not guaranteed that failed communication will result
     *      in thrown exception as this is dependant on SPI implementation.
     */
    public void sendMessage(ClusterNode node, Message msg, IgniteInClosure<IgniteException> ackC)
        throws IgniteSpiException {
        sendMessage0(node, msg, ackC);
    }

    /**
     * @param node Destination node.
     * @param msg Message to send.
     * @param ackC Ack closure.
     * @throws org.apache.ignite.spi.IgniteSpiException Thrown in case of any error during sending the message.
     *      Note that this is not guaranteed that failed communication will result
     *      in thrown exception as this is dependant on SPI implementation.
     */
    private void sendMessage0(ClusterNode node, Message msg, IgniteInClosure<IgniteException> ackC)
        throws IgniteSpiException {
        assert node != null;
        assert msg != null;

        if (log.isTraceEnabled())
            log.trace("Sending message with ack to node [node=" + node + ", msg=" + msg + ']');

        ClusterNode locNode = getLocalNode();

        if (locNode == null)
            throw new IgniteSpiException("Local node has not been started or fully initialized " +
                "[isStopping=" + getSpiContext().isStopping() + ']');

        if (node.id().equals(locNode.id()))
            notifyListener(node.id(), msg, NOOP);
        else {
            GridCommunicationClient client = null;

            int connIdx = connPlc.connectionIndex();

            try {
                boolean retry;

                do {
                    client = reserveClient(node, connIdx);

                    UUID nodeId = null;

                    if (!client.async())
                        nodeId = node.id();

                    retry = client.sendMessage(nodeId, msg, ackC);

                    client.release();

                    if (!retry)
                        sentMsgsCnt.increment();
                    else {
                        removeNodeClient(node.id(), client);

                        ClusterNode node0 = getSpiContext().node(node.id());

                        if (node0 == null)
                            throw new IgniteCheckedException("Failed to send message to remote node " +
                                "(node has left the grid): " + node.id());
                    }

                    client = null;
                }
                while (retry);
            }
            catch (IgniteCheckedException e) {
                throw new IgniteSpiException("Failed to send message to remote node: " + node, e);
            }
            finally {
                if (client != null && removeNodeClient(node.id(), client))
                    client.forceClose();
            }
        }
    }

    /**
     * @param nodeId Node ID.
     * @param rmvClient Client to remove.
     * @return {@code True} if client was removed.
     */
    private boolean removeNodeClient(UUID nodeId, GridCommunicationClient rmvClient) {
        for (;;) {
            GridCommunicationClient[] curClients = clients.get(nodeId);

            if (curClients == null || rmvClient.connectionIndex() >= curClients.length || curClients[rmvClient.connectionIndex()] != rmvClient)
                return false;

            GridCommunicationClient[] newClients = Arrays.copyOf(curClients, curClients.length);

            newClients[rmvClient.connectionIndex()] = null;

            if (clients.replace(nodeId, curClients, newClients))
                return true;
        }
    }

    /**
     * @param node Node.
     * @param connIdx Connection index.
     * @param addClient Client to add.
     */
    private void addNodeClient(ClusterNode node, int connIdx, GridCommunicationClient addClient) {
        assert connectionsPerNode > 0 : connectionsPerNode;
        assert connIdx == addClient.connectionIndex() : addClient;

        if (connIdx >= connectionsPerNode) {
            assert !usePairedConnections(node);

            return;
        }

        for (;;) {
            GridCommunicationClient[] curClients = clients.get(node.id());

            assert curClients == null || curClients[connIdx] == null : "Client already created [node=" + node.id() +
                ", connIdx=" + connIdx +
                ", client=" + addClient +
                ", oldClient=" + curClients[connIdx] + ']';

            GridCommunicationClient[] newClients;

            if (curClients == null) {
                newClients = new GridCommunicationClient[connectionsPerNode];
                newClients[connIdx] = addClient;

                if (clients.putIfAbsent(node.id(), newClients) == null)
                    break;
            }
            else {
                newClients = Arrays.copyOf(curClients, curClients.length);
                newClients[connIdx] = addClient;

                if (clients.replace(node.id(), curClients, newClients))
                    break;
            }
        }
    }

    /**
     * Returns existing or just created client to node.
     *
     * @param node Node to which client should be open.
     * @param connIdx Connection index.
     * @return The existing or just created client.
     * @throws IgniteCheckedException Thrown if any exception occurs.
     */
    private GridCommunicationClient reserveClient(ClusterNode node, int connIdx) throws IgniteCheckedException {
        assert node != null;
        assert (connIdx >= 0 && connIdx < connectionsPerNode) || !usePairedConnections(node) : connIdx;

        UUID nodeId = node.id();

        while (true) {
            GridCommunicationClient[] curClients = clients.get(nodeId);

            GridCommunicationClient client = curClients != null && connIdx < curClients.length ?
                curClients[connIdx] : null;

            if (client == null) {
                if (stopping)
                    throw new IgniteSpiException("Node is stopping.");

                // Do not allow concurrent connects.
                GridFutureAdapter<GridCommunicationClient> fut = new ConnectFuture();

                ConnectionKey connKey = new ConnectionKey(nodeId, connIdx, -1);

                GridFutureAdapter<GridCommunicationClient> oldFut = clientFuts.putIfAbsent(connKey, fut);

                if (oldFut == null) {
                    try {
                        GridCommunicationClient[] curClients0 = clients.get(nodeId);

                        GridCommunicationClient client0 = curClients0 != null && connIdx < curClients0.length ?
                            curClients0[connIdx] : null;

                        if (client0 == null) {
                            client0 = createNioClient(node, connIdx);

                            if (client0 != null) {
                                addNodeClient(node, connIdx, client0);

                                if (client0 instanceof GridTcpNioCommunicationClient) {
                                    GridTcpNioCommunicationClient tcpClient = ((GridTcpNioCommunicationClient)client0);

                                    if (tcpClient.session().closeTime() > 0 && removeNodeClient(nodeId, client0)) {
                                        if (log.isDebugEnabled())
                                            log.debug("Session was closed after client creation, will retry " +
                                                "[node=" + node + ", client=" + client0 + ']');

                                        client0 = null;
                                    }
                                }
                            }
                            else
                                U.sleep(200);
                        }

                        fut.onDone(client0);
                    }
                    catch (Throwable e) {
                        fut.onDone(e);

                        if (e instanceof Error)
                            throw (Error)e;
                    }
                    finally {
                        clientFuts.remove(connKey, fut);
                    }
                }
                else
                    fut = oldFut;

                client = fut.get();

                if (client == null)
                    continue;

                if (getSpiContext().node(nodeId) == null) {
                    if (removeNodeClient(nodeId, client))
                        client.forceClose();

                    throw new IgniteSpiException("Destination node is not in topology: " + node.id());
                }
            }

            assert connIdx == client.connectionIndex() : client;

            if (client.reserve())
                return client;
            else
                // Client has just been closed by idle worker. Help it and try again.
                removeNodeClient(nodeId, client);
        }
    }

    /**
     * @param node Node to create client for.
     * @param connIdx Connection index.
     * @return Client.
     * @throws IgniteCheckedException If failed.
     */
    @Nullable private GridCommunicationClient createNioClient(ClusterNode node, int connIdx)
        throws IgniteCheckedException {
        assert node != null;

        Integer shmemPort = node.attribute(createSpiAttributeName(ATTR_SHMEM_PORT));

        ClusterNode locNode = getSpiContext().localNode();

        if (locNode == null)
            throw new IgniteCheckedException("Failed to create NIO client (local node is stopping)");

        if (log.isDebugEnabled())
            log.debug("Creating NIO client to node: " + node);

        // If remote node has shared memory server enabled and has the same set of MACs
        // then we are likely to run on the same host and shared memory communication could be tried.
        if (shmemPort != null && U.sameMacs(locNode, node)) {
            try {
                GridCommunicationClient client = createShmemClient(
                    node,
                    connIdx,
                    shmemPort);

                if (log.isDebugEnabled())
                    log.debug("Shmem client created: " + client);

                return client;
            }
            catch (IgniteCheckedException e) {
                if (e.hasCause(IpcOutOfSystemResourcesException.class))
                    // Has cause or is itself the IpcOutOfSystemResourcesException.
                    LT.warn(log, OUT_OF_RESOURCES_TCP_MSG);
                else if (getSpiContext().node(node.id()) != null)
                    LT.warn(log, e.getMessage());
                else if (log.isDebugEnabled())
                    log.debug("Failed to establish shared memory connection with local node (node has left): " +
                        node.id());
            }
        }

        connectGate.enter();

        try {
            GridCommunicationClient client = createTcpClient(node, connIdx);

            if (log.isDebugEnabled())
                log.debug("TCP client created: " + client);

            return client;
        }
        finally {
            connectGate.leave();
        }
    }

    /**
     * @param node Node.
     * @param port Port.
     * @param connIdx Connection index.
     * @return Client.
     * @throws IgniteCheckedException If failed.
     */
    @Nullable private GridCommunicationClient createShmemClient(ClusterNode node,
        int connIdx,
        Integer port) throws IgniteCheckedException {
        int attempt = 1;

        int connectAttempts = 1;

        long connTimeout0 = connTimeout;

        IgniteSpiOperationTimeoutHelper timeoutHelper = new IgniteSpiOperationTimeoutHelper(this,
            !node.isClient());

        while (true) {
            GridCommunicationClient client;

            try {
                client = new GridShmemCommunicationClient(
                    connIdx,
                    metricsLsnr,
                    port,
                    timeoutHelper.nextTimeoutChunk(connTimeout),
                    log,
                    getSpiContext().messageFormatter());
            }
            catch (IgniteCheckedException e) {
                if (timeoutHelper.checkFailureTimeoutReached(e))
                    throw e;

                // Reconnect for the second time, if connection is not established.
                if (connectAttempts < 2 && X.hasCause(e, ConnectException.class)) {
                    connectAttempts++;

                    continue;
                }

                throw e;
            }

            try {
                safeHandshake(client,
                    null,
                    node.id(),
                    timeoutHelper.nextTimeoutChunk(connTimeout0),
                    null,
                    null);
            }
            catch (HandshakeTimeoutException | IgniteSpiOperationTimeoutException e) {
                client.forceClose();

                if (failureDetectionTimeoutEnabled() && (e instanceof HandshakeTimeoutException ||
                    timeoutHelper.checkFailureTimeoutReached(e))) {
                    if (log.isDebugEnabled())
                        log.debug("Handshake timed out (failure threshold reached) [failureDetectionTimeout=" +
                            failureDetectionTimeout() + ", err=" + e.getMessage() + ", client=" + client + ']');

                    throw e;
                }

                assert !failureDetectionTimeoutEnabled();

                if (log.isDebugEnabled())
                    log.debug("Handshake timed out (will retry with increased timeout) [timeout=" + connTimeout0 +
                        ", err=" + e.getMessage() + ", client=" + client + ']');

                if (attempt == reconCnt || connTimeout0 > maxConnTimeout) {
                    if (log.isDebugEnabled())
                        log.debug("Handshake timedout (will stop attempts to perform the handshake) " +
                            "[timeout=" + connTimeout0 + ", maxConnTimeout=" + maxConnTimeout +
                            ", attempt=" + attempt + ", reconCnt=" + reconCnt +
                            ", err=" + e.getMessage() + ", client=" + client + ']');

                    throw e;
                }
                else {
                    attempt++;

                    connTimeout0 *= 2;

                    continue;
                }
            }
            catch (IgniteCheckedException | RuntimeException | Error e) {
                if (log.isDebugEnabled())
                    log.debug(
                        "Caught exception (will close client) [err=" + e.getMessage() + ", client=" + client + ']');

                client.forceClose();

                throw e;
            }

            return client;
        }
    }

    /**
     * Checks client message queue size and initiates client drop if message queue size exceeds the configured limit.
     *
     * @param ses Node communication session.
     * @param msgQueueSize Message queue size.
     */
    private void checkClientQueueSize(GridNioSession ses, int msgQueueSize) {
        if (slowClientQueueLimit > 0 && msgQueueSize > slowClientQueueLimit) {
            ConnectionKey id = ses.meta(CONN_IDX_META);

            if (id != null) {
                ClusterNode node = getSpiContext().node(id.nodeId);

                if (node != null && node.isClient()) {
                    String msg = "Client node outbound message queue size exceeded slowClientQueueLimit, " +
                        "the client will be dropped " +
                        "(consider changing 'slowClientQueueLimit' configuration property) " +
                        "[srvNode=" + getSpiContext().localNode().id() +
                        ", clientNode=" + node +
                        ", slowClientQueueLimit=" + slowClientQueueLimit + ']';

                    U.quietAndWarn(log, msg);

                    getSpiContext().failNode(id.nodeId(), msg);
                }
            }
        }
    }

    /**
     * Establish TCP connection to remote node and returns client.
     *
     * @param node Remote node.
     * @param connIdx Connection index.
     * @return Client.
     * @throws IgniteCheckedException If failed.
     */
    protected GridCommunicationClient createTcpClient(ClusterNode node, int connIdx) throws IgniteCheckedException {
        Collection<String> rmtAddrs0 = node.attribute(createSpiAttributeName(ATTR_ADDRS));
        Collection<String> rmtHostNames0 = node.attribute(createSpiAttributeName(ATTR_HOST_NAMES));
        Integer boundPort = node.attribute(createSpiAttributeName(ATTR_PORT));
        Collection<InetSocketAddress> extAddrs = node.attribute(createSpiAttributeName(ATTR_EXT_ADDRS));

        boolean isRmtAddrsExist = (!F.isEmpty(rmtAddrs0) && boundPort != null);
        boolean isExtAddrsExist = !F.isEmpty(extAddrs);

        if (!isRmtAddrsExist && !isExtAddrsExist)
            throw new IgniteCheckedException("Failed to send message to the destination node. Node doesn't have any " +
                "TCP communication addresses or mapped external addresses. Check configuration and make sure " +
                "that you use the same communication SPI on all nodes. Remote node id: " + node.id());

        LinkedHashSet<InetSocketAddress> addrs;

        // Try to connect first on bound addresses.
        if (isRmtAddrsExist) {
            boolean sameHost = U.sameMacs(getSpiContext().localNode(), node);

            List<InetSocketAddress> addrs0;

            Collection<InetSocketAddress> socketAddrs = U.toSocketAddresses(rmtAddrs0, rmtHostNames0, boundPort);

            if (sameHost)
                addrs0 = new ArrayList<>(socketAddrs);
            else {
                addrs0 = new ArrayList<>(socketAddrs.size());

                for (InetSocketAddress addr0 : socketAddrs) {
                    if (!addr0.getAddress().isLoopbackAddress())
                        addrs0.add(addr0);
                }
            }

            Collections.sort(addrs0, U.inetAddressesComparator(sameHost));

            addrs = new LinkedHashSet<>(addrs0);
        }
        else
            addrs = new LinkedHashSet<>();

        // Then on mapped external addresses.
        if (isExtAddrsExist)
            addrs.addAll(extAddrs);

        Set<InetAddress> allInetAddrs = U.newHashSet(addrs.size());

        for (InetSocketAddress addr : addrs) {
            // Skip unresolved as addr.getAddress() can return null.
            if(!addr.isUnresolved())
                allInetAddrs.add(addr.getAddress());
        }

        List<InetAddress> reachableInetAddrs = U.filterReachable(allInetAddrs);

        if (reachableInetAddrs.size() < allInetAddrs.size()) {
            LinkedHashSet<InetSocketAddress> addrs0 = U.newLinkedHashSet(addrs.size());

            List<InetSocketAddress> unreachableInetAddr = new ArrayList<>(allInetAddrs.size() - reachableInetAddrs.size());

            for (InetSocketAddress addr : addrs) {
                if (reachableInetAddrs.contains(addr.getAddress()))
                    addrs0.add(addr);
                else
                    unreachableInetAddr.add(addr);
            }

            addrs0.addAll(unreachableInetAddr);

            addrs = addrs0;
        }

        if (log.isDebugEnabled())
            log.debug("Addresses to connect for node [rmtNode=" + node.id() + ", addrs=" + addrs.toString() + ']');

        boolean conn = false;
        GridCommunicationClient client = null;
        IgniteCheckedException errs = null;

        int connectAttempts = 1;

        for (InetSocketAddress addr : addrs) {
            long connTimeout0 = connTimeout;

            int attempt = 1;

            IgniteSpiOperationTimeoutHelper timeoutHelper = new IgniteSpiOperationTimeoutHelper(this,
                !node.isClient());

            while (!conn) { // Reconnection on handshake timeout.
                try {
                    SocketChannel ch = SocketChannel.open();

                    ch.configureBlocking(true);

                    ch.socket().setTcpNoDelay(tcpNoDelay);
                    ch.socket().setKeepAlive(true);

                    if (sockRcvBuf > 0)
                        ch.socket().setReceiveBufferSize(sockRcvBuf);

                    if (sockSndBuf > 0)
                        ch.socket().setSendBufferSize(sockSndBuf);

                    if (getSpiContext().node(node.id()) == null) {
                        U.closeQuiet(ch);

                        throw new ClusterTopologyCheckedException("Failed to send message " +
                            "(node left topology): " + node);
                    }

                    ConnectionKey connKey = new ConnectionKey(node.id(), connIdx, -1);

                    GridNioRecoveryDescriptor recoveryDesc = outRecoveryDescriptor(node, connKey);

                    if (!recoveryDesc.reserve()) {
                        U.closeQuiet(ch);

                        return null;
                    }

                    long rcvCnt = -1;

                    Map<Integer, Object> meta = new HashMap<>();

                    GridSslMeta sslMeta = null;

                    try {
                        ch.socket().connect(addr, (int)timeoutHelper.nextTimeoutChunk(connTimeout));

                        if (isSslEnabled()) {
                            meta.put(SSL_META.ordinal(), sslMeta = new GridSslMeta());

                            SSLEngine sslEngine = ignite.configuration().getSslContextFactory().create().createSSLEngine();

                            sslEngine.setUseClientMode(true);

                            sslMeta.sslEngine(sslEngine);
                        }

                        Integer handshakeConnIdx = connIdx;

                        rcvCnt = safeHandshake(ch,
                            recoveryDesc,
                            node.id(),
                            timeoutHelper.nextTimeoutChunk(connTimeout0),
                            sslMeta,
                            handshakeConnIdx);

                        if (rcvCnt == -1)
                            return null;
                    }
                    finally {
                        if (recoveryDesc != null && rcvCnt == -1)
                            recoveryDesc.release();
                    }

                    try {
                        meta.put(CONN_IDX_META, connKey);

                        if (recoveryDesc != null) {
                            recoveryDesc.onHandshake(rcvCnt);

                            meta.put(-1, recoveryDesc);
                        }

                        GridNioSession ses = nioSrvr.createSession(ch, meta).get();

                        client = new GridTcpNioCommunicationClient(connIdx, ses, log);

                        conn = true;
                    }
                    finally {
                        if (!conn) {
                            if (recoveryDesc != null)
                                recoveryDesc.release();
                        }
                    }
                }
                catch (HandshakeTimeoutException | IgniteSpiOperationTimeoutException e) {
                    if (client != null) {
                        client.forceClose();

                        client = null;
                    }

                    if (failureDetectionTimeoutEnabled() && (e instanceof HandshakeTimeoutException ||
                        timeoutHelper.checkFailureTimeoutReached(e))) {

                        String msg = "Handshake timed out (failure detection timeout is reached) " +
                            "[failureDetectionTimeout=" + failureDetectionTimeout() + ", addr=" + addr + ']';

                        onException(msg, e);

                        if (log.isDebugEnabled())
                            log.debug(msg);

                        if (errs == null)
                            errs = new IgniteCheckedException("Failed to connect to node (is node still alive?). " +
                                "Make sure that each ComputeTask and cache Transaction has a timeout set " +
                                "in order to prevent parties from waiting forever in case of network issues " +
                                "[nodeId=" + node.id() + ", addrs=" + addrs + ']');

                        errs.addSuppressed(new IgniteCheckedException("Failed to connect to address: " + addr, e));

                        break;
                    }

                    assert !failureDetectionTimeoutEnabled();

                    onException("Handshake timed out (will retry with increased timeout) [timeout=" + connTimeout0 +
                        ", addr=" + addr + ']', e);

                    if (log.isDebugEnabled())
                        log.debug(
                            "Handshake timed out (will retry with increased timeout) [timeout=" + connTimeout0 +
                                ", addr=" + addr + ", err=" + e + ']');

                    if (attempt == reconCnt || connTimeout0 > maxConnTimeout) {
                        if (log.isDebugEnabled())
                            log.debug("Handshake timedout (will stop attempts to perform the handshake) " +
                                "[timeout=" + connTimeout0 + ", maxConnTimeout=" + maxConnTimeout +
                                ", attempt=" + attempt + ", reconCnt=" + reconCnt +
                                ", err=" + e.getMessage() + ", addr=" + addr + ']');

                        if (errs == null)
                            errs = new IgniteCheckedException("Failed to connect to node (is node still alive?). " +
                                "Make sure that each ComputeTask and cache Transaction has a timeout set " +
                                "in order to prevent parties from waiting forever in case of network issues " +
                                "[nodeId=" + node.id() + ", addrs=" + addrs + ']');

                        errs.addSuppressed(new IgniteCheckedException("Failed to connect to address: " + addr, e));

                        break;
                    }
                    else {
                        attempt++;

                        connTimeout0 *= 2;

                        // Continue loop.
                    }
                }
                catch (Exception e) {
                    if (client != null) {
                        client.forceClose();

                        client = null;
                    }

                    onException("Client creation failed [addr=" + addr + ", err=" + e + ']', e);

                    if (log.isDebugEnabled())
                        log.debug("Client creation failed [addr=" + addr + ", err=" + e + ']');

                    boolean failureDetThrReached = timeoutHelper.checkFailureTimeoutReached(e);

                    if (failureDetThrReached)
                        LT.warn(log, "Connect timed out (consider increasing 'failureDetectionTimeout' " +
                            "configuration property) [addr=" + addr + ", failureDetectionTimeout=" +
                            failureDetectionTimeout() + ']');
                    else if (X.hasCause(e, SocketTimeoutException.class))
                        LT.warn(log, "Connect timed out (consider increasing 'connTimeout' " +
                            "configuration property) [addr=" + addr + ", connTimeout=" + connTimeout + ']');

                    if (errs == null)
                        errs = new IgniteCheckedException("Failed to connect to node (is node still alive?). " +
                            "Make sure that each ComputeTask and cache Transaction has a timeout set " +
                            "in order to prevent parties from waiting forever in case of network issues " +
                            "[nodeId=" + node.id() + ", addrs=" + addrs + ']');

                    errs.addSuppressed(new IgniteCheckedException("Failed to connect to address " +
                        "[addr=" + addr + ", err=" + e.getMessage() + ']', e));

                    // Reconnect for the second time, if connection is not established.
                    if (!failureDetThrReached && connectAttempts < 2 &&
                        (e instanceof ConnectException || X.hasCause(e, ConnectException.class))) {
                        connectAttempts++;

                        continue;
                    }

                    break;
                }
            }

            if (conn)
                break;
        }

        if (client == null) {
            assert errs != null;

            if (X.hasCause(errs, ConnectException.class))
                LT.warn(log, "Failed to connect to a remote node " +
                    "(make sure that destination node is alive and " +
                    "operating system firewall is disabled on local and remote hosts) " +
                    "[addrs=" + addrs + ']');

            if (getSpiContext().node(node.id()) != null && (CU.clientNode(node) || !CU.clientNode(getLocalNode())) &&
                X.hasCause(errs, ConnectException.class, SocketTimeoutException.class, HandshakeTimeoutException.class,
                    IgniteSpiOperationTimeoutException.class)) {

                U.error(log, "TcpCommunicationSpi failed to establish connection to node, node will be dropped from " +
                    "cluster [" +
                    "rmtNode=" + node + "]", errs);

                getSpiContext().failNode(node.id(), "TcpCommunicationSpi failed to establish connection to node [" +
                    "rmtNode=" + node +
                    ", errs=" + errs +
                    ", connectErrs=" + Arrays.toString(errs.getSuppressed()) + ']');
            }

            throw errs;
        }

        return client;
    }

    /**
     * Performs handshake in timeout-safe way.
     *
     * @param client Client.
     * @param recovery Recovery descriptor if use recovery handshake, otherwise {@code null}.
     * @param rmtNodeId Remote node.
     * @param timeout Timeout for handshake.
     * @param sslMeta Session meta.
     * @param handshakeConnIdx Non null connection index if need send it in handshake.
     * @throws IgniteCheckedException If handshake failed or wasn't completed withing timeout.
     * @return Handshake response.
     */
    @SuppressWarnings("ThrowFromFinallyBlock")
    private <T> long safeHandshake(
        T client,
        @Nullable GridNioRecoveryDescriptor recovery,
        UUID rmtNodeId,
        long timeout,
        GridSslMeta sslMeta,
        @Nullable Integer handshakeConnIdx
    ) throws IgniteCheckedException {
        HandshakeTimeoutObject<T> obj = new HandshakeTimeoutObject<>(client, U.currentTimeMillis() + timeout);

        addTimeoutObject(obj);

        long rcvCnt = 0;

        try {
            if (client instanceof GridCommunicationClient)
                ((GridCommunicationClient)client).doHandshake(new HandshakeClosure(rmtNodeId));
            else {
                SocketChannel ch = (SocketChannel)client;

                boolean success = false;

                try {
                    BlockingSslHandler sslHnd = null;

                    ByteBuffer buf;

                    if (isSslEnabled()) {
                        assert sslMeta != null;

                        sslHnd = new BlockingSslHandler(sslMeta.sslEngine(), ch, directBuf, ByteOrder.nativeOrder(), log);

                        if (!sslHnd.handshake())
                            throw new IgniteCheckedException("SSL handshake is not completed.");

                        ByteBuffer handBuff = sslHnd.applicationBuffer();

                        if (handBuff.remaining() < NodeIdMessage.MESSAGE_FULL_SIZE) {
                            buf = ByteBuffer.allocate(1000);

                            int read = ch.read(buf);

                            if (read == -1)
                                throw new IgniteCheckedException("Failed to read remote node ID (connection closed).");

                            buf.flip();

                            buf = sslHnd.decode(buf);
                        }
                        else
                            buf = handBuff;
                    }
                    else {
                        buf = ByteBuffer.allocate(NodeIdMessage.MESSAGE_FULL_SIZE);

                        for (int i = 0; i < NodeIdMessage.MESSAGE_FULL_SIZE; ) {
                            int read = ch.read(buf);

                            if (read == -1)
                                throw new IgniteCheckedException("Failed to read remote node ID (connection closed).");

                            i += read;
                        }
                    }

                    UUID rmtNodeId0 = U.bytesToUuid(buf.array(), Message.DIRECT_TYPE_SIZE);

                    if (!rmtNodeId.equals(rmtNodeId0))
                        throw new IgniteCheckedException("Remote node ID is not as expected [expected=" + rmtNodeId +
                            ", rcvd=" + rmtNodeId0 + ']');
                    else if (log.isDebugEnabled())
                        log.debug("Received remote node ID: " + rmtNodeId0);

                    if (isSslEnabled()) {
                        assert sslHnd != null;

                        ch.write(sslHnd.encrypt(ByteBuffer.wrap(U.IGNITE_HEADER)));
                    }
                    else
                        ch.write(ByteBuffer.wrap(U.IGNITE_HEADER));

                    ClusterNode locNode = getLocalNode();

                    if (locNode == null)
                        throw new IgniteCheckedException("Local node has not been started or " +
                            "fully initialized [isStopping=" + getSpiContext().isStopping() + ']');

                    if (recovery != null) {
                        HandshakeMessage msg;

                        int msgSize = HandshakeMessage.MESSAGE_FULL_SIZE;

                        if (handshakeConnIdx != null) {
                            msg = new HandshakeMessage2(locNode.id(),
                                recovery.incrementConnectCount(),
                                recovery.received(),
                                handshakeConnIdx);

                            msgSize += 4;
                        }
                        else {
                            msg = new HandshakeMessage(locNode.id(),
                                recovery.incrementConnectCount(),
                                recovery.received());
                        }

                        if (log.isDebugEnabled())
                            log.debug("Writing handshake message [locNodeId=" + locNode.id() +
                                ", rmtNode=" + rmtNodeId + ", msg=" + msg + ']');

                        buf = ByteBuffer.allocate(msgSize);

                        buf.order(ByteOrder.nativeOrder());

                        boolean written = msg.writeTo(buf, null);

                        assert written;

                        buf.flip();

                        if (isSslEnabled()) {
                            assert sslHnd != null;

                            ch.write(sslHnd.encrypt(buf));
                        }
                        else
                            ch.write(buf);
                    }
                    else {
                        if (isSslEnabled()) {
                            assert sslHnd != null;

                            ch.write(sslHnd.encrypt(ByteBuffer.wrap(nodeIdMessage().nodeIdBytesWithType)));
                        }
                        else
                            ch.write(ByteBuffer.wrap(nodeIdMessage().nodeIdBytesWithType));
                    }

                    if (recovery != null) {
                        if (log.isDebugEnabled())
                            log.debug("Waiting for handshake [rmtNode=" + rmtNodeId + ']');

                        if (isSslEnabled()) {
                            assert sslHnd != null;

                            buf = ByteBuffer.allocate(1000);
                            buf.order(ByteOrder.nativeOrder());

                            ByteBuffer decode = ByteBuffer.allocate(2 * buf.capacity());
                            decode.order(ByteOrder.nativeOrder());

                            for (int i = 0; i < RecoveryLastReceivedMessage.MESSAGE_FULL_SIZE; ) {
                                int read = ch.read(buf);

                                if (read == -1)
                                    throw new IgniteCheckedException("Failed to read remote node recovery handshake " +
                                        "(connection closed).");

                                buf.flip();

                                ByteBuffer decode0 = sslHnd.decode(buf);

                                i += decode0.remaining();

                                decode = appendAndResizeIfNeeded(decode, decode0);

                                buf.clear();
                            }

                            decode.flip();

                            rcvCnt = decode.getLong(Message.DIRECT_TYPE_SIZE);

                            if (decode.limit() > RecoveryLastReceivedMessage.MESSAGE_FULL_SIZE) {
                                decode.position(RecoveryLastReceivedMessage.MESSAGE_FULL_SIZE);

                                sslMeta.decodedBuffer(decode);
                            }

                            ByteBuffer inBuf = sslHnd.inputBuffer();

                            if (inBuf.position() > 0)
                                sslMeta.encodedBuffer(inBuf);
                        }
                        else {
                            buf = ByteBuffer.allocate(RecoveryLastReceivedMessage.MESSAGE_FULL_SIZE);

                            buf.order(ByteOrder.nativeOrder());

                            for (int i = 0; i < RecoveryLastReceivedMessage.MESSAGE_FULL_SIZE; ) {
                                int read = ch.read(buf);

                                if (read == -1)
                                    throw new IgniteCheckedException("Failed to read remote node recovery handshake " +
                                        "(connection closed).");

                                i += read;
                            }

                            rcvCnt = buf.getLong(Message.DIRECT_TYPE_SIZE);
                        }

                        if (log.isDebugEnabled())
                            log.debug("Received handshake message [rmtNode=" + rmtNodeId + ", rcvCnt=" + rcvCnt + ']');

                        if (rcvCnt == -1) {
                            if (log.isDebugEnabled())
                                log.debug("Connection rejected, will retry client creation [rmtNode=" + rmtNodeId + ']');
                        }
                        else
                            success = true;
                    }
                    else
                        success = true;
                }
                catch (IOException e) {
                    if (log.isDebugEnabled())
                        log.debug("Failed to read from channel: " + e);

                    throw new IgniteCheckedException("Failed to read from channel.", e);
                }
                finally {
                    if (!success)
                        U.closeQuiet(ch);
                }
            }
        }
        finally {
            boolean cancelled = obj.cancel();

            if (cancelled)
                removeTimeoutObject(obj);

            // Ignoring whatever happened after timeout - reporting only timeout event.
            if (!cancelled)
                throw new HandshakeTimeoutException("Failed to perform handshake due to timeout (consider increasing " +
                    "'connectionTimeout' configuration property).");
        }

        return rcvCnt;
    }

    /**
     * @param sndId Sender ID.
     * @param msg Communication message.
     * @param msgC Closure to call when message processing finished.
     */
    protected void notifyListener(UUID sndId, Message msg, IgniteRunnable msgC) {
        CommunicationListener<Message> lsnr = this.lsnr;

        if (lsnr != null)
            // Notify listener of a new message.
            lsnr.onMessage(sndId, msg, msgC);
        else if (log.isDebugEnabled())
            log.debug("Received communication message without any registered listeners (will ignore, " +
                "is node stopping?) [senderNodeId=" + sndId + ", msg=" + msg + ']');
    }

    /**
     * @param target Target buffer to append to.
     * @param src Source buffer to get data.
     * @return Original or expanded buffer.
     */
    private ByteBuffer appendAndResizeIfNeeded(ByteBuffer target, ByteBuffer src) {
        if (target.remaining() < src.remaining()) {
            int newSize = Math.max(target.capacity() * 2, target.capacity() + src.remaining());

            ByteBuffer tmp = ByteBuffer.allocate(newSize);

            tmp.order(target.order());

            target.flip();

            tmp.put(target);

            target = tmp;
        }

        target.put(src);

        return target;
    }

    /**
     * Stops service threads to simulate node failure.
     *
     * FOR TEST PURPOSES ONLY!!!
     */
    public void simulateNodeFailure() {
        if (nioSrvr != null)
            nioSrvr.stop();

        U.interrupt(commWorker);

        U.join(commWorker, log);

        for (GridCommunicationClient[] clients0 : clients.values()) {
            for (GridCommunicationClient client : clients0) {
                if (client != null)
                    client.forceClose();
            }
        }
    }

    /**
     * @param node Node.
     * @param key Connection key.
     * @return Recovery descriptor for outgoing connection.
     */
    private GridNioRecoveryDescriptor outRecoveryDescriptor(ClusterNode node, ConnectionKey key) {
        if (usePairedConnections(node))
            return recoveryDescriptor(outRecDescs, true, node, key);
        else
            return recoveryDescriptor(recoveryDescs, false, node, key);
    }

    /**
     * @param node Node.
     * @param key Connection key.
     * @return Recovery descriptor for incoming connection.
     */
    private GridNioRecoveryDescriptor inRecoveryDescriptor(ClusterNode node, ConnectionKey key) {
        if (usePairedConnections(node))
            return recoveryDescriptor(inRecDescs, true, node, key);
        else
            return recoveryDescriptor(recoveryDescs, false, node, key);
    }

    /**
     * @param node Node.
     * @return {@code True} if can use in/out connection pair for communication.
     */
    private boolean usePairedConnections(ClusterNode node) {
        if (usePairedConnections) {
            Boolean attr = node.attribute(createSpiAttributeName(ATTR_PAIRED_CONN));

            return attr != null && attr;
        }

        return false;
    }

    /**
     * @param recoveryDescs Descriptors map.
     * @param pairedConnections {@code True} if in/out connections pair is used for communication with node.
     * @param node Node.
     * @param key Connection key.
     * @return Recovery receive data for given node.
     */
    private GridNioRecoveryDescriptor recoveryDescriptor(
        ConcurrentMap<ConnectionKey, GridNioRecoveryDescriptor> recoveryDescs,
        boolean pairedConnections,
        ClusterNode node,
        ConnectionKey key) {
        GridNioRecoveryDescriptor recovery = recoveryDescs.get(key);

        if (recovery == null) {
            if (log.isDebugEnabled())
                log.debug("Missing recovery descriptor for the node (will create a new one) " +
                    "[locNodeId=" + getLocalNode().id() +
                    ", key=" + key + ", rmtNode=" + node + ']');

            int maxSize = Math.max(msgQueueLimit, ackSndThreshold);

            int queueLimit = unackedMsgsBufSize != 0 ? unackedMsgsBufSize : (maxSize * 128);

            GridNioRecoveryDescriptor old = recoveryDescs.putIfAbsent(key,
                recovery = new GridNioRecoveryDescriptor(pairedConnections, queueLimit, node, log));

            if (old != null) {
                recovery = old;

                if (log.isDebugEnabled())
                    log.debug("Will use existing recovery descriptor: " + recovery);
            }
            else {
                if (log.isDebugEnabled())
                    log.debug("Initialized recovery descriptor [desc=" + recovery + ", maxSize=" + maxSize +
                        ", queueLimit=" + queueLimit + ']');
            }
        }

        return recovery;
    }

    /**
     * @param msg Error message.
     * @param e Exception.
     */
    private void onException(String msg, Exception e) {
        getExceptionRegistry().onException(msg, e);
    }

    /**
     * @return Node ID message.
     */
    private NodeIdMessage nodeIdMessage() {
        ClusterNode locNode = getLocalNode();

        UUID id;

        if (locNode == null) {
            U.warn(log, "Local node is not started or fully initialized [isStopping=" +
                    getSpiContext().isStopping() + ']');

            id = new UUID(0, 0);
        }
        else
            id = locNode.id();

        return new NodeIdMessage(id);
    }

    /** {@inheritDoc} */
    @Override public TcpCommunicationSpi setName(String name) {
        super.setName(name);

        return this;
    }

    /** {@inheritDoc} */
    @Override public String toString() {
        return S.toString(TcpCommunicationSpi.class, this);
    }

    /** Internal exception class for proper timeout handling. */
    private static class HandshakeTimeoutException extends IgniteCheckedException {
        /** */
        private static final long serialVersionUID = 0L;

        /**
         * @param msg Message.
         */
        HandshakeTimeoutException(String msg) {
            super(msg);
        }
    }

    /**
     * This worker takes responsibility to shut the server down when stopping,
     * No other thread shall stop passed server.
     */
    private class ShmemAcceptWorker extends GridWorker {
        /** */
        private final IpcSharedMemoryServerEndpoint srv;

        /**
         * @param srv Server.
         */
        ShmemAcceptWorker(IpcSharedMemoryServerEndpoint srv) {
            super(igniteInstanceName, "shmem-communication-acceptor", TcpCommunicationSpi.this.log);

            this.srv = srv;
        }

        /** {@inheritDoc} */
        @Override protected void body() throws InterruptedException {
            try {
                while (!Thread.interrupted()) {
                    ShmemWorker e = new ShmemWorker(srv.accept());

                    shmemWorkers.add(e);

                    new IgniteThread(e).start();
                }
            }
            catch (IgniteCheckedException e) {
                if (!isCancelled())
                    U.error(log, "Shmem server failed.", e);
            }
            finally {
                srv.close();
            }
        }

        /** {@inheritDoc} */
        @Override public void cancel() {
            super.cancel();

            srv.close();
        }
    }

    /**
     * Write message type to output stream.
     *
     * @param os Output stream.
     * @param type Message type.
     * @throws IOException On error.
     */
    private static void writeMessageType(OutputStream os, short type) throws IOException {
        os.write((byte)(type & 0xFF));
        os.write((byte)((type >> 8) & 0xFF));
    }

    /**
     * Write message type to byte buffer.
     *
     * @param buf Byte buffer.
     * @param type Message type.
     */
    private static void writeMessageType(ByteBuffer buf, short type) {
        buf.put((byte)(type & 0xFF));
        buf.put((byte)((type >> 8) & 0xFF));
    }

    /**
     *
     */
    private class ShmemWorker extends GridWorker {
        /** */
        private final IpcEndpoint endpoint;

        /**
         * @param endpoint Endpoint.
         */
        private ShmemWorker(IpcEndpoint endpoint) {
            super(igniteInstanceName, "shmem-worker", TcpCommunicationSpi.this.log);

            this.endpoint = endpoint;
        }

        /** {@inheritDoc} */
        @Override protected void body() throws InterruptedException {
            try {
                MessageFactory msgFactory = new MessageFactory() {
                    private MessageFactory impl;

                    @Nullable @Override public Message create(short type) {
                        if (impl == null)
                            impl = getSpiContext().messageFactory();

                        assert impl != null;

                        return impl.create(type);
                    }
                };

                GridNioMessageWriterFactory writerFactory = new GridNioMessageWriterFactory() {
                    private MessageFormatter formatter;

                    @Override public MessageWriter writer(GridNioSession ses) throws IgniteCheckedException {
                        if (formatter == null)
                            formatter = getSpiContext().messageFormatter();

                        assert formatter != null;

                        ConnectionKey connKey = ses.meta(CONN_IDX_META);

                        return connKey != null ? formatter.writer(connKey.nodeId()) : null;
                    }
                };

                GridNioMessageReaderFactory readerFactory = new GridNioMessageReaderFactory() {
                    private MessageFormatter formatter;

                    @Override public MessageReader reader(GridNioSession ses, MessageFactory msgFactory)
                        throws IgniteCheckedException {
                        if (formatter == null)
                            formatter = getSpiContext().messageFormatter();

                        assert formatter != null;

                        ConnectionKey connKey = ses.meta(CONN_IDX_META);

                        return connKey != null ? formatter.reader(connKey.nodeId(), msgFactory) : null;
                    }
                };

                IpcToNioAdapter<Message> adapter = new IpcToNioAdapter<>(
                    metricsLsnr,
                    log,
                    endpoint,
                    srvLsnr,
                    writerFactory,
                    new GridNioCodecFilter(
                        new GridDirectParser(log.getLogger(GridDirectParser.class),msgFactory, readerFactory),
                        log,
                        true),
                    new GridConnectionBytesVerifyFilter(log)
                );

                adapter.serve();
            }
            finally {
                shmemWorkers.remove(this);

                endpoint.close();
            }
        }

        /** {@inheritDoc} */
        @Override public void cancel() {
            super.cancel();

            endpoint.close();
        }

        /** {@inheritDoc} */
        @Override protected void cleanup() {
            super.cleanup();

            endpoint.close();
        }

        /** {@inheritDoc} */
        @Override public String toString() {
            return S.toString(ShmemWorker.class, this);
        }
    }

    /**
     *
     */
    private class CommunicationWorker extends IgniteSpiThread {
        /** */
        private final BlockingQueue<DisconnectedSessionInfo> q = new LinkedBlockingQueue<>();

        /**
         * @param igniteInstanceName Ignite instance name.
         */
        private CommunicationWorker(String igniteInstanceName) {
            super(igniteInstanceName, "tcp-comm-worker", log);
        }

        /** {@inheritDoc} */
        @Override protected void body() throws InterruptedException {
            if (log.isDebugEnabled())
                log.debug("Tcp communication worker has been started.");

            while (!isInterrupted()) {
                DisconnectedSessionInfo disconnectData = q.poll(idleConnTimeout, TimeUnit.MILLISECONDS);

                if (disconnectData != null)
                    processDisconnect(disconnectData);
                else
                    processIdle();
            }
        }

        /**
         *
         */
        private void processIdle() {
            cleanupRecovery();

            for (Map.Entry<UUID, GridCommunicationClient[]> e : clients.entrySet()) {
                UUID nodeId = e.getKey();

                for (GridCommunicationClient client : e.getValue()) {
                    if (client == null)
                        continue;

                    ClusterNode node = getSpiContext().node(nodeId);

                    if (node == null) {
                        if (log.isDebugEnabled())
                            log.debug("Forcing close of non-existent node connection: " + nodeId);

                        client.forceClose();

                        removeNodeClient(nodeId, client);

                        continue;
                    }

                    GridNioRecoveryDescriptor recovery = null;

                    if (!usePairedConnections(node) && client instanceof GridTcpNioCommunicationClient) {
                        recovery = recoveryDescs.get(new ConnectionKey(node.id(), client.connectionIndex(), -1));

                        if (recovery != null && recovery.lastAcknowledged() != recovery.received()) {
                            RecoveryLastReceivedMessage msg = new RecoveryLastReceivedMessage(recovery.received());

                            if (log.isDebugEnabled())
                                log.debug("Send recovery acknowledgement on timeout [rmtNode=" + nodeId +
                                    ", rcvCnt=" + msg.received() + ']');

                            try {
                                nioSrvr.sendSystem(((GridTcpNioCommunicationClient)client).session(), msg);

                                recovery.lastAcknowledged(msg.received());
                            }
                            catch (IgniteCheckedException err) {
                                U.error(log, "Failed to send message: " + err, err);
                            }

                            continue;
                        }
                    }

                    long idleTime = client.getIdleTime();

                    if (idleTime >= idleConnTimeout) {
                        if (recovery == null && usePairedConnections(node))
                            recovery = outRecDescs.get(new ConnectionKey(node.id(), client.connectionIndex(), -1));

                        if (recovery != null &&
                            recovery.nodeAlive(getSpiContext().node(nodeId)) &&
                            !recovery.messagesRequests().isEmpty()) {
                            if (log.isDebugEnabled())
                                log.debug("Node connection is idle, but there are unacknowledged messages, " +
                                    "will wait: " + nodeId);

                            continue;
                        }

                        if (log.isDebugEnabled())
                            log.debug("Closing idle node connection: " + nodeId);

                        if (client.close() || client.closed())
                            removeNodeClient(nodeId, client);
                    }
                }
            }

            for (GridNioSession ses : nioSrvr.sessions()) {
                GridNioRecoveryDescriptor recovery = ses.inRecoveryDescriptor();

                if (recovery != null && usePairedConnections(recovery.node())) {
                    assert ses.accepted() : ses;

                    sendAckOnTimeout(recovery, ses);
                }
            }
        }

        /**
         * @param recovery Recovery descriptor.
         * @param ses Session.
         */
        private void sendAckOnTimeout(GridNioRecoveryDescriptor recovery, GridNioSession ses) {
            if (recovery != null && recovery.lastAcknowledged() != recovery.received()) {
                RecoveryLastReceivedMessage msg = new RecoveryLastReceivedMessage(recovery.received());

                if (log.isDebugEnabled()) {
                    log.debug("Send recovery acknowledgement on timeout [rmtNode=" + recovery.node().id() +
                        ", rcvCnt=" + msg.received() +
                        ", lastAcked=" + recovery.lastAcknowledged() + ']');
                }

                try {
                    nioSrvr.sendSystem(ses, msg);

                    recovery.lastAcknowledged(msg.received());
                }
                catch (IgniteCheckedException e) {
                    U.error(log, "Failed to send message: " + e, e);
                }
            }
        }

        /**
         *
         */
        private void cleanupRecovery() {
            cleanupRecovery(recoveryDescs);
            cleanupRecovery(inRecDescs);
            cleanupRecovery(outRecDescs);
        }

        /**
         * @param recoveryDescs Recovery descriptors to cleanup.
         */
        private void cleanupRecovery(ConcurrentMap<ConnectionKey, GridNioRecoveryDescriptor> recoveryDescs) {
            Set<ConnectionKey> left = null;

            for (Map.Entry<ConnectionKey, GridNioRecoveryDescriptor> e : recoveryDescs.entrySet()) {
                if (left != null && left.contains(e.getKey()))
                    continue;

                GridNioRecoveryDescriptor recoveryDesc = e.getValue();

                if (!recoveryDesc.nodeAlive(getSpiContext().node(e.getKey().nodeId()))) {
                    if (left == null)
                        left = new HashSet<>();

                    left.add(e.getKey());
                }
            }

            if (left != null) {
                assert !left.isEmpty();

                for (ConnectionKey id : left) {
                    GridNioRecoveryDescriptor recoveryDesc = recoveryDescs.get(id);

                    if (recoveryDesc != null && recoveryDesc.onNodeLeft())
                        recoveryDescs.remove(id, recoveryDesc);
                }
            }
        }

        /**
         * @param sesInfo Disconnected session information.
         */
        private void processDisconnect(DisconnectedSessionInfo sesInfo) {
            GridNioRecoveryDescriptor recoveryDesc = sesInfo.recoveryDesc;

            ClusterNode node = recoveryDesc.node();

            if (!recoveryDesc.nodeAlive(getSpiContext().node(node.id())))
                return;

            try {
                if (log.isDebugEnabled())
                    log.debug("Recovery reconnect [rmtNode=" + recoveryDesc.node().id() + ']');

                GridCommunicationClient client = reserveClient(node, sesInfo.connIdx);

                client.release();
            }
            catch (IgniteCheckedException | IgniteException e) {
                try {
                    if (recoveryDesc.nodeAlive(getSpiContext().node(node.id())) && getSpiContext().pingNode(node.id())) {
                        if (log.isDebugEnabled())
                            log.debug("Recovery reconnect failed, will retry " +
                                "[rmtNode=" + recoveryDesc.node().id() + ", err=" + e + ']');

                        addProcessDisconnectRequest(sesInfo);
                    }
                    else {
                        if (log.isDebugEnabled())
                            log.debug("Recovery reconnect failed, " +
                                "node left [rmtNode=" + recoveryDesc.node().id() + ", err=" + e + ']');

                        onException("Recovery reconnect failed, node left [rmtNode=" + recoveryDesc.node().id() + "]",
                            e);
                    }
                }
                catch (IgniteClientDisconnectedException ignored) {
                    if (log.isDebugEnabled())
                        log.debug("Failed to ping node, client disconnected.");
                }
            }
        }

        /**
         * @param sesInfo Disconnected session information.
         */
        void addProcessDisconnectRequest(DisconnectedSessionInfo sesInfo) {
            boolean add = q.add(sesInfo);

            assert add;
        }
    }

    /**
     *
     */
    private static class ConnectFuture extends GridFutureAdapter<GridCommunicationClient> {
        // No-op.
    }

    /**
     *
     */
    private static class HandshakeTimeoutObject<T> implements IgniteSpiTimeoutObject {
        /** */
        private final IgniteUuid id = IgniteUuid.randomUuid();

        /** */
        private final T obj;

        /** */
        private final long endTime;

        /** */
        private final AtomicBoolean done = new AtomicBoolean();

        /**
         * @param obj Client.
         * @param endTime End time.
         */
        private HandshakeTimeoutObject(T obj, long endTime) {
            assert obj != null;
            assert obj instanceof GridCommunicationClient || obj instanceof SelectableChannel;
            assert endTime > 0;

            this.obj = obj;
            this.endTime = endTime;
        }

        /**
         * @return {@code True} if object has not yet been timed out.
         */
        boolean cancel() {
            return done.compareAndSet(false, true);
        }

        /** {@inheritDoc} */
        @Override public void onTimeout() {
            if (done.compareAndSet(false, true)) {
                // Close socket - timeout occurred.
                if (obj instanceof GridCommunicationClient)
                    ((GridCommunicationClient)obj).forceClose();
                else
                    U.closeQuiet((AbstractInterruptibleChannel)obj);
            }
        }

        /** {@inheritDoc} */
        @Override public long endTime() {
            return endTime;
        }

        /** {@inheritDoc} */
        @Override public IgniteUuid id() {
            return id;
        }

        /** {@inheritDoc} */
        @Override public String toString() {
            return S.toString(HandshakeTimeoutObject.class, this);
        }
    }

    /**
     *
     */
    private class HandshakeClosure extends IgniteInClosure2X<InputStream, OutputStream> {
        /** */
        private static final long serialVersionUID = 0L;

        /** */
        private final UUID rmtNodeId;

        /**
         * @param rmtNodeId Remote node ID.
         */
        private HandshakeClosure(UUID rmtNodeId) {
            this.rmtNodeId = rmtNodeId;
        }

        /** {@inheritDoc} */
        @SuppressWarnings("ThrowFromFinallyBlock")
        @Override public void applyx(InputStream in, OutputStream out) throws IgniteCheckedException {
            try {
                // Handshake.
                byte[] b = new byte[NodeIdMessage.MESSAGE_FULL_SIZE];

                int n = 0;

                while (n < NodeIdMessage.MESSAGE_FULL_SIZE) {
                    int cnt = in.read(b, n, NodeIdMessage.MESSAGE_FULL_SIZE - n);

                    if (cnt < 0)
                        throw new IgniteCheckedException("Failed to get remote node ID (end of stream reached)");

                    n += cnt;
                }

                // First 4 bytes are for length.
                UUID id = U.bytesToUuid(b, Message.DIRECT_TYPE_SIZE);

                if (!rmtNodeId.equals(id))
                    throw new IgniteCheckedException("Remote node ID is not as expected [expected=" + rmtNodeId +
                        ", rcvd=" + id + ']');
                else if (log.isDebugEnabled())
                    log.debug("Received remote node ID: " + id);
            }
            catch (SocketTimeoutException e) {
                throw new IgniteCheckedException("Failed to perform handshake due to timeout (consider increasing " +
                    "'connectionTimeout' configuration property).", e);
            }
            catch (IOException e) {
                throw new IgniteCheckedException("Failed to perform handshake.", e);
            }

            try {
                ClusterNode localNode = getLocalNode();

                if (localNode == null)
                    throw new IgniteSpiException("Local node has not been started or fully initialized " +
                        "[isStopping=" + getSpiContext().isStopping() + ']');

                UUID id = localNode.id();

                NodeIdMessage msg = new NodeIdMessage(id);

                out.write(U.IGNITE_HEADER);
                writeMessageType(out, NODE_ID_MSG_TYPE);
                out.write(msg.nodeIdBytes);

                out.flush();

                if (log.isDebugEnabled())
                    log.debug("Sent local node ID [locNodeId=" + id + ", rmtNodeId=" + rmtNodeId + ']');
            }
            catch (IOException e) {
                throw new IgniteCheckedException("Failed to perform handshake.", e);
            }
        }
    }

    /**
     * Handshake message.
     */
    @SuppressWarnings("PublicInnerClass")
    public static class HandshakeMessage implements Message {
        /** */
        private static final long serialVersionUID = 0L;

        /** Message body size in bytes. */
        private static final int MESSAGE_SIZE = 32;

        /** Full message size (with message type) in bytes. */
        public static final int MESSAGE_FULL_SIZE = MESSAGE_SIZE + DIRECT_TYPE_SIZE;

        /** */
        private UUID nodeId;

        /** */
        private long rcvCnt;

        /** */
        private long connectCnt;

        /**
         * Default constructor required by {@link Message}.
         */
        public HandshakeMessage() {
            // No-op.
        }

        /**
         * @param nodeId Node ID.
         * @param connectCnt Connect count.
         * @param rcvCnt Number of received messages.
         */
        public HandshakeMessage(UUID nodeId, long connectCnt, long rcvCnt) {
            assert nodeId != null;
            assert rcvCnt >= 0 : rcvCnt;

            this.nodeId = nodeId;
            this.connectCnt = connectCnt;
            this.rcvCnt = rcvCnt;
        }

        /**
         * @return Connection index.
         */
        public int connectionIndex() {
            return 0;
        }

        /**
         * @return Connect count.
         */
        public long connectCount() {
            return connectCnt;
        }

        /**
         * @return Number of received messages.
         */
        public long received() {
            return rcvCnt;
        }

        /**
         * @return Node ID.
         */
        public UUID nodeId() {
            return nodeId;
        }

        /** {@inheritDoc} */
        @Override public void onAckReceived() {
            // No-op.
        }

        /** {@inheritDoc} */
        @Override public boolean writeTo(ByteBuffer buf, MessageWriter writer) {
            if (buf.remaining() < MESSAGE_FULL_SIZE)
                return false;

            writeMessageType(buf, directType());

            byte[] bytes = U.uuidToBytes(nodeId);

            assert bytes.length == 16 : bytes.length;

            buf.put(bytes);

            buf.putLong(rcvCnt);

            buf.putLong(connectCnt);

            return true;
        }

        /** {@inheritDoc} */
        @Override public boolean readFrom(ByteBuffer buf, MessageReader reader) {
            if (buf.remaining() < MESSAGE_SIZE)
                return false;

            byte[] nodeIdBytes = new byte[NodeIdMessage.MESSAGE_SIZE];

            buf.get(nodeIdBytes);

            nodeId = U.bytesToUuid(nodeIdBytes, 0);

            rcvCnt = buf.getLong();

            connectCnt = buf.getLong();

            return true;
        }

        /** {@inheritDoc} */
        @Override public short directType() {
            return HANDSHAKE_MSG_TYPE;
        }

        /** {@inheritDoc} */
        @Override public byte fieldsCount() {
            throw new UnsupportedOperationException();
        }

        /** {@inheritDoc} */
        @Override public String toString() {
            return S.toString(HandshakeMessage.class, this);
        }
    }

    /**
     * Updated handshake message.
     */
    @SuppressWarnings("PublicInnerClass")
    public static class HandshakeMessage2 extends HandshakeMessage {
        /** */
        private static final long serialVersionUID = 0L;

        /** */
        private int connIdx;

        /**
         *
         */
        public HandshakeMessage2() {
            // No-op.
        }

        /**
         * @param nodeId Node ID.
         * @param connectCnt Connect count.
         * @param rcvCnt Number of received messages.
         * @param connIdx Connection index.
         */
        HandshakeMessage2(UUID nodeId, long connectCnt, long rcvCnt, int connIdx) {
            super(nodeId, connectCnt, rcvCnt);

            this.connIdx = connIdx;
        }

        /** {@inheritDoc} */
        @Override public short directType() {
            return -44;
        }

        /** {@inheritDoc} */
        @Override public int connectionIndex() {
            return connIdx;
        }

        /** {@inheritDoc} */
        @Override public boolean writeTo(ByteBuffer buf, MessageWriter writer) {
            if (!super.writeTo(buf, writer))
                return false;

            if (buf.remaining() < 4)
                return false;

            buf.putInt(connIdx);

            return true;
        }

        /** {@inheritDoc} */
        @Override public boolean readFrom(ByteBuffer buf, MessageReader reader) {
            if (!super.readFrom(buf, reader))
                return false;

            if (buf.remaining() < 4)
                return false;

            connIdx = buf.getInt();

            return true;
        }

        /** {@inheritDoc} */
        @Override public String toString() {
            return S.toString(HandshakeMessage2.class, this);
        }
    }

    /**
     * Recovery acknowledgment message.
     */
    @SuppressWarnings("PublicInnerClass")
    public static class RecoveryLastReceivedMessage implements Message {
        /** */
        private static final long serialVersionUID = 0L;

        /** Message body size in bytes. */
        private static final int MESSAGE_SIZE = 8;

        /** Full message size (with message type) in bytes. */
        public static final int MESSAGE_FULL_SIZE = MESSAGE_SIZE + DIRECT_TYPE_SIZE;

        /** */
        private long rcvCnt;

        /**
         * Default constructor required by {@link Message}.
         */
        public RecoveryLastReceivedMessage() {
            // No-op.
        }

        /**
         * @param rcvCnt Number of received messages.
         */
        public RecoveryLastReceivedMessage(long rcvCnt) {
            this.rcvCnt = rcvCnt;
        }

        /**
         * @return Number of received messages.
         */
        public long received() {
            return rcvCnt;
        }

        /** {@inheritDoc} */
        @Override public void onAckReceived() {
            // No-op.
        }

        /** {@inheritDoc} */
        @Override public boolean writeTo(ByteBuffer buf, MessageWriter writer) {
            if (buf.remaining() < MESSAGE_FULL_SIZE)
                return false;

            writeMessageType(buf, directType());

            buf.putLong(rcvCnt);

            return true;
        }

        /** {@inheritDoc} */
        @Override public boolean readFrom(ByteBuffer buf, MessageReader reader) {
            if (buf.remaining() < MESSAGE_SIZE)
                return false;

            rcvCnt = buf.getLong();

            return true;
        }

        /** {@inheritDoc} */
        @Override public short directType() {
            return RECOVERY_LAST_ID_MSG_TYPE;
        }

        /** {@inheritDoc} */
        @Override public byte fieldsCount() {
            return 0;
        }

        /** {@inheritDoc} */
        @Override public String toString() {
            return S.toString(RecoveryLastReceivedMessage.class, this);
        }
    }

    /**
     * Node ID message.
     */
    @SuppressWarnings("PublicInnerClass")
    public static class NodeIdMessage implements Message {
        /** */
        private static final long serialVersionUID = 0L;

        /** Message body size (with message type) in bytes. */
        private static final int MESSAGE_SIZE = 16;

        /** Full message size (with message type) in bytes. */
        public static final int MESSAGE_FULL_SIZE = MESSAGE_SIZE + DIRECT_TYPE_SIZE;

        /** */
        private byte[] nodeIdBytes;

        /** */
        private byte[] nodeIdBytesWithType;

        /** */
        public NodeIdMessage() {
            // No-op.
        }

        /**
         * @param nodeId Node ID.
         */
        private NodeIdMessage(UUID nodeId) {
            assert nodeId != null;

            nodeIdBytes = U.uuidToBytes(nodeId);

            assert nodeIdBytes.length == MESSAGE_SIZE : "Node ID size must be " + MESSAGE_SIZE;

            nodeIdBytesWithType = new byte[MESSAGE_FULL_SIZE];

            nodeIdBytesWithType[0] = (byte)(NODE_ID_MSG_TYPE & 0xFF);
            nodeIdBytesWithType[1] = (byte)((NODE_ID_MSG_TYPE >> 8) & 0xFF);

            System.arraycopy(nodeIdBytes, 0, nodeIdBytesWithType, 2, nodeIdBytes.length);
        }

        /** {@inheritDoc} */
        @Override public void onAckReceived() {
            // No-op.
        }

        /** {@inheritDoc} */
        @Override public boolean writeTo(ByteBuffer buf, MessageWriter writer) {
            assert nodeIdBytes.length == MESSAGE_SIZE;

            if (buf.remaining() < MESSAGE_FULL_SIZE)
                return false;

            writeMessageType(buf, directType());

            buf.put(nodeIdBytes);

            return true;
        }

        /** {@inheritDoc} */
        @Override public boolean readFrom(ByteBuffer buf, MessageReader reader) {
            if (buf.remaining() < MESSAGE_SIZE)
                return false;

            nodeIdBytes = new byte[MESSAGE_SIZE];

            buf.get(nodeIdBytes);

            return true;
        }

        /** {@inheritDoc} */
        @Override public short directType() {
            return NODE_ID_MSG_TYPE;
        }

        /** {@inheritDoc} */
        @Override public byte fieldsCount() {
            return 0;
        }

        /** {@inheritDoc} */
        @Override public String toString() {
            return S.toString(NodeIdMessage.class, this);
        }
    }

    /**
     *
     */
    private class ConnectGateway {
        /** */
        private GridSpinReadWriteLock lock = new GridSpinReadWriteLock();

        /** */
        private IgniteException err;

        /**
         *
         */
        void enter() {
            lock.readLock();

            if (err != null) {
                lock.readUnlock();

                throw err;
            }
        }

        /**
         * @return {@code True} if entered gateway.
         */
        boolean tryEnter() {
            lock.readLock();

            boolean res = err == null;

            if (!res)
                lock.readUnlock();

            return res;
        }

        /**
         *
         */
        void leave() {
            lock.readUnlock();
        }

        /**
         * @param reconnectFut Reconnect future.
         */
        void disconnected(IgniteFuture<?> reconnectFut) {
            lock.writeLock();

            err = new IgniteClientDisconnectedException(reconnectFut, "Failed to connect, client node disconnected.");

            lock.writeUnlock();
        }

        /**
         *
         */
        void reconnected() {
            lock.writeLock();

            try {
                if (err instanceof IgniteClientDisconnectedException)
                    err = null;
            }
            finally {
                lock.writeUnlock();
            }
        }

        /**
         *
         */
        void stopped() {
            lock.readLock();

            err = new IgniteException("Failed to connect, node stopped.");

            lock.readUnlock();
        }
    }

    /**
     *
     */
    private static class DisconnectedSessionInfo {
        /** */
        private final GridNioRecoveryDescriptor recoveryDesc;

        /** */
        private int connIdx;

        /**
         * @param recoveryDesc Recovery descriptor.
         * @param connIdx Connection index.
         */
        DisconnectedSessionInfo(@Nullable GridNioRecoveryDescriptor recoveryDesc, int connIdx) {
            this.recoveryDesc = recoveryDesc;
            this.connIdx = connIdx;
        }

        /** {@inheritDoc} */
        @Override public String toString() {
            return S.toString(DisconnectedSessionInfo.class, this);
        }
    }

    /**
     *
     */
    private static class ConnectionKey {
        /** */
        private final UUID nodeId;

        /** */
        private final int idx;

        /** */
        private final long connCnt;

        /**
         * @param nodeId Node ID.
         * @param idx Connection index.
         * @param connCnt Connection counter (set only for incoming connections).
         */
        ConnectionKey(UUID nodeId, int idx, long connCnt) {
            this.nodeId = nodeId;
            this.idx = idx;
            this.connCnt = connCnt;
        }

        /**
         * @return Connection counter.
         */
        long connectCount() {
            return connCnt;
        }

        /**
         * @return Node ID.
         */
        UUID nodeId() {
            return nodeId;
        }

        /**
         * @return Connection index.
         */
        int connectionIndex() {
            return idx;
        }

        /** {@inheritDoc} */
        @Override public boolean equals(Object o) {
            if (this == o)
                return true;

            if (o == null || getClass() != o.getClass())
                return false;

            ConnectionKey key = (ConnectionKey) o;

            return idx == key.idx && nodeId.equals(key.nodeId);
        }

        /** {@inheritDoc} */
        @Override public int hashCode() {
            int res = nodeId.hashCode();
            res = 31 * res + idx;
            return res;
        }

        /** {@inheritDoc} */
        @Override public String toString() {
            return S.toString(ConnectionKey.class, this);
        }
    }

    /**
     *
     */
    interface ConnectionPolicy {
        /**
         * @return Thread connection index.
         */
        int connectionIndex();
    }

    /**
     * MBean implementation for TcpCommunicationSpi.
     */
    private class TcpCommunicationSpiMBeanImpl extends IgniteSpiMBeanAdapter implements TcpCommunicationSpiMBean {
        /** {@inheritDoc} */
        TcpCommunicationSpiMBeanImpl(IgniteSpiAdapter spiAdapter) {
            super(spiAdapter);
        }

        /** {@inheritDoc} */
        @Override public String getLocalAddress() {
            return TcpCommunicationSpi.this.getLocalAddress();
        }

        /** {@inheritDoc} */
        @Override public int getLocalPort() {
            return TcpCommunicationSpi.this.getLocalPort();
        }

        /** {@inheritDoc} */
        @Override public int getLocalPortRange() {
            return TcpCommunicationSpi.this.getLocalPortRange();
        }

        /** {@inheritDoc} */
        @Override public boolean isUsePairedConnections() {
            return TcpCommunicationSpi.this.isUsePairedConnections();
        }

        /** {@inheritDoc} */
        @Override public int getConnectionsPerNode() {
            return TcpCommunicationSpi.this.getConnectionsPerNode();
        }

        /** {@inheritDoc} */
        @Override public int getSharedMemoryPort() {
            return TcpCommunicationSpi.this.getSharedMemoryPort();
        }

        /** {@inheritDoc} */
        @Override public long getIdleConnectionTimeout() {
            return TcpCommunicationSpi.this.getIdleConnectionTimeout();
        }

        /** {@inheritDoc} */
        @Override public long getSocketWriteTimeout() {
            return TcpCommunicationSpi.this.getSocketWriteTimeout();
        }

        /** {@inheritDoc} */
        @Override public int getAckSendThreshold() {
            return TcpCommunicationSpi.this.getAckSendThreshold();
        }

        /** {@inheritDoc} */
        @Override public int getUnacknowledgedMessagesBufferSize() {
            return TcpCommunicationSpi.this.getUnacknowledgedMessagesBufferSize();
        }

        /** {@inheritDoc} */
        @Override public long getConnectTimeout() {
            return TcpCommunicationSpi.this.getConnectTimeout();
        }

        /** {@inheritDoc} */
        @Override public long getMaxConnectTimeout() {
            return TcpCommunicationSpi.this.getMaxConnectTimeout();
        }

        /** {@inheritDoc} */
        @Override public int getReconnectCount() {
            return TcpCommunicationSpi.this.getReconnectCount();
        }

        /** {@inheritDoc} */
        @Override public boolean isDirectBuffer() {
            return TcpCommunicationSpi.this.isDirectBuffer();
        }

        /** {@inheritDoc} */
        @Override public boolean isDirectSendBuffer() {
            return TcpCommunicationSpi.this.isDirectSendBuffer();
        }

        /** {@inheritDoc} */
        @Override public int getSelectorsCount() {
            return TcpCommunicationSpi.this.getSelectorsCount();
        }

        /** {@inheritDoc} */
        @Override public long getSelectorSpins() {
            return TcpCommunicationSpi.this.getSelectorSpins();
        }

        /** {@inheritDoc} */
        @Override public boolean isTcpNoDelay() {
            return TcpCommunicationSpi.this.isTcpNoDelay();
        }

        /** {@inheritDoc} */
        @Override public int getSocketReceiveBuffer() {
            return TcpCommunicationSpi.this.getSocketReceiveBuffer();
        }

        /** {@inheritDoc} */
        @Override public int getSocketSendBuffer() {
            return TcpCommunicationSpi.this.getSocketSendBuffer();
        }

        /** {@inheritDoc} */
        @Override public int getMessageQueueLimit() {
            return TcpCommunicationSpi.this.getMessageQueueLimit();
        }

        /** {@inheritDoc} */
        @Override public int getSlowClientQueueLimit() {
            return TcpCommunicationSpi.this.getSlowClientQueueLimit();
        }

        /** {@inheritDoc} */
        @Override public void dumpStats() {
            TcpCommunicationSpi.this.dumpDiagnosticInfo();
        }

        /** {@inheritDoc} */
        @Override public int getSentMessagesCount() {
            return TcpCommunicationSpi.this.getSentMessagesCount();
        }

        /** {@inheritDoc} */
        @Override public long getSentBytesCount() {
            return TcpCommunicationSpi.this.getSentBytesCount();
        }

        /** {@inheritDoc} */
        @Override public int getReceivedMessagesCount() {
            return TcpCommunicationSpi.this.getReceivedMessagesCount();
        }

        /** {@inheritDoc} */
        @Override public long getReceivedBytesCount() {
            return TcpCommunicationSpi.this.getReceivedBytesCount();
        }

        /** {@inheritDoc} */
        @Override public int getOutboundMessagesQueueSize() {
            return TcpCommunicationSpi.this.getOutboundMessagesQueueSize();
        }
    }
}<|MERGE_RESOLUTION|>--- conflicted
+++ resolved
@@ -1791,11 +1791,7 @@
                 }
             };
 
-<<<<<<< HEAD
-            return nioSrvr.dumpNodeStats(sb.toString(), p);
-=======
             return nioSrvr.dumpStats(sb.toString(), p);
->>>>>>> 11881782
         }
         else {
             sb.append(U.nl()).append("GridNioServer is null.");
@@ -1807,101 +1803,6 @@
     /**
      * Dumps SPI per-connection stats to logs.
      */
-<<<<<<< HEAD
-    @Override public void dumpDiagnosticInfo() {
-        IgniteLogger log = this.log;
-
-        if (log != null) {
-            StringBuilder sb = new StringBuilder();
-
-            dumpInfo(sb, null);
-
-            U.warn(log, sb.toString());
-        }
-
-        GridNioServer<Message> nioSrvr = this.nioSrvr;
-
-        if (nioSrvr != null)
-            nioSrvr.dumpStats();
-    }
-
-    /**
-     * @param sb Message builder.
-     * @param dstNodeId Target node ID.
-     */
-    private void dumpInfo(StringBuilder sb, UUID dstNodeId) {
-        sb.append("Communication SPI recovery descriptors: ").append(U.nl());
-
-        for (Map.Entry<ConnectionKey, GridNioRecoveryDescriptor> entry : recoveryDescs.entrySet()) {
-            GridNioRecoveryDescriptor desc = entry.getValue();
-
-            if (dstNodeId != null && !dstNodeId.equals(entry.getKey().nodeId()))
-                continue;
-
-            sb.append("    [key=").append(entry.getKey())
-                    .append(", msgsSent=").append(desc.sent())
-                    .append(", msgsAckedByRmt=").append(desc.acked())
-                    .append(", msgsRcvd=").append(desc.received())
-                    .append(", lastAcked=").append(desc.lastAcknowledged())
-                    .append(", reserveCnt=").append(desc.reserveCount())
-                    .append(", descIdHash=").append(System.identityHashCode(desc))
-                    .append(']').append(U.nl());
-        }
-
-        for (Map.Entry<ConnectionKey, GridNioRecoveryDescriptor> entry : outRecDescs.entrySet()) {
-            GridNioRecoveryDescriptor desc = entry.getValue();
-
-            if (dstNodeId != null && !dstNodeId.equals(entry.getKey().nodeId()))
-                continue;
-
-            sb.append("    [key=").append(entry.getKey())
-                    .append(", msgsSent=").append(desc.sent())
-                    .append(", msgsAckedByRmt=").append(desc.acked())
-                    .append(", reserveCnt=").append(desc.reserveCount())
-                    .append(", connected=").append(desc.connected())
-                    .append(", reserved=").append(desc.reserved())
-                    .append(", descIdHash=").append(System.identityHashCode(desc))
-                    .append(']').append(U.nl());
-        }
-
-        for (Map.Entry<ConnectionKey, GridNioRecoveryDescriptor> entry : inRecDescs.entrySet()) {
-            GridNioRecoveryDescriptor desc = entry.getValue();
-
-            if (dstNodeId != null && !dstNodeId.equals(entry.getKey().nodeId()))
-                continue;
-
-            sb.append("    [key=").append(entry.getKey())
-                    .append(", msgsRcvd=").append(desc.received())
-                    .append(", lastAcked=").append(desc.lastAcknowledged())
-                    .append(", reserveCnt=").append(desc.reserveCount())
-                    .append(", connected=").append(desc.connected())
-                    .append(", reserved=").append(desc.reserved())
-                    .append(", handshakeIdx=").append(desc.handshakeIndex())
-                    .append(", descIdHash=").append(System.identityHashCode(desc))
-                    .append(']').append(U.nl());
-        }
-
-        sb.append("Communication SPI clients: ").append(U.nl());
-
-        for (Map.Entry<UUID, GridCommunicationClient[]> entry : clients.entrySet()) {
-            UUID clientNodeId = entry.getKey();
-
-            if (dstNodeId != null && !dstNodeId.equals(clientNodeId))
-                continue;
-
-            GridCommunicationClient[] clients0 = entry.getValue();
-
-            for (GridCommunicationClient client : clients0) {
-                if (client != null) {
-                    sb.append("    [node=").append(clientNodeId)
-                            .append(", client=").append(client)
-                            .append(']').append(U.nl());
-                }
-            }
-        }
-    }
-
-=======
     public void dumpStats() {
         final IgniteLogger log = this.diagnosticLog;
 
@@ -2005,7 +1906,6 @@
         }
     }
 
->>>>>>> 11881782
     /** {@inheritDoc} */
     @Override public Map<String, Object> getNodeAttributes() throws IgniteSpiException {
         initFailureDetectionTimeout();
