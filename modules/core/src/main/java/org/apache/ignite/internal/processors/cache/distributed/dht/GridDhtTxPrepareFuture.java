--- conflicted
+++ resolved
@@ -318,13 +318,7 @@
                             Object procRes = null;
                             Exception err = null;
 
-<<<<<<< HEAD
-=======
-                            Object keyVal = key.value(cacheCtx.cacheObjectContext(), false);
-                            Object val0 = CU.value(val, cacheCtx, false);
-
->>>>>>> b93f7a3c
-                            for (T2<EntryProcessor<Object, Object, Object>, Object[]> t : txEntry.entryProcessors()) {
+                             for (T2<EntryProcessor<Object, Object, Object>, Object[]> t : txEntry.entryProcessors()) {
                                 try {
                                     CacheInvokeEntry<Object, Object> invokeEntry =
                                         new CacheInvokeEntry<>(txEntry.context(), key, val);
