--- conflicted
+++ resolved
@@ -24,6 +24,7 @@
 import java.util.Map;
 import java.util.UUID;
 import java.util.concurrent.atomic.AtomicReference;
+import java.util.concurrent.locks.Lock;
 import java.util.concurrent.locks.ReentrantLock;
 import javax.cache.Cache;
 import javax.cache.expiry.ExpiryPolicy;
@@ -66,6 +67,7 @@
 import org.apache.ignite.internal.processors.query.schema.SchemaIndexCacheFilter;
 import org.apache.ignite.internal.processors.query.schema.SchemaIndexCacheVisitorClosure;
 import org.apache.ignite.internal.util.IgniteTree;
+import org.apache.ignite.internal.util.StripedCompositeReadWriteLock;
 import org.apache.ignite.internal.util.lang.GridClosureException;
 import org.apache.ignite.internal.util.lang.GridMetadataAwareAdapter;
 import org.apache.ignite.internal.util.lang.GridTuple;
@@ -159,7 +161,10 @@
 
     /** */
     @GridToStringExclude
-    private final ReentrantLock lock = new ReentrantLock();
+    private final ReentrantLock lock = new ReentrantLock();   
+    
+    /** Read Lock for continuous query listener */
+    private final Lock listenerLock;
 
     /**
      * Flags:
@@ -189,6 +194,7 @@
         this.key = key;
         this.hash = key.hashCode();
         this.cctx = cctx;
+        this.listenerLock = cctx.continuousQueries().getListenerReadLock();
 
         ver = cctx.versions().next();
 
@@ -960,173 +966,144 @@
 
         ensureFreeSpace();
 
-<<<<<<< HEAD
-        cctx.continuousQueries().getListenerReadLock().lock();
-        try {
-            synchronized (this) {
-                checkObsolete();
-=======
+        lockListenerReadLock();
         lockEntry();
 
         try {
             checkObsolete();
->>>>>>> fa34308b
-
-                if (isNear()) {
-                    assert dhtVer != null;
-
-<<<<<<< HEAD
-                    // It is possible that 'get' could load more recent value.
-                    if (!((GridNearCacheEntry) this).recordDhtVersion(dhtVer))
-                        return new GridCacheUpdateTxResult(false, null);
-                }
-=======
+
+            if (isNear()) {
+                assert dhtVer != null;
+
                 // It is possible that 'get' could load more recent value.
                 if (!((GridNearCacheEntry)this).recordDhtVersion(dhtVer))
                     return new GridCacheUpdateTxResult(false, null, logPtr);
             }
->>>>>>> fa34308b
-
-                assert tx == null || (!tx.local() && tx.onePhaseCommit()) || tx.ownsLock(this) :
-                        "Transaction does not own lock for update [entry=" + this + ", tx=" + tx + ']';
-
-                // Load and remove from swap if it is new.
-                boolean startVer = isStartVersion();
-
-                boolean internal = isInternal() || !context().userCache();
-
-                Map<UUID, CacheContinuousQueryListener> lsnrCol =
-                        notifyContinuousQueries(tx) ? cctx.continuousQueries().updateListeners(internal, false) : null;
-
-                if (startVer && (retval || intercept || lsnrCol != null))
-                    unswap(retval);
-
-                newVer = explicitVer != null ? explicitVer : tx == null ?
-                        nextVersion() : tx.writeVersion();
-
-                assert newVer != null : "Failed to get write version for tx: " + tx;
-
-                old = oldValPresent ? oldVal : this.val;
-
-                if (intercept) {
-                    val0 = cctx.unwrapBinaryIfNeeded(val, keepBinary, false);
-
-                    CacheLazyEntry e = new CacheLazyEntry(cctx, key, old, keepBinary);
-
-                    Object interceptorVal = cctx.config().getInterceptor().onBeforePut(
-                            new CacheLazyEntry(cctx, key, old, keepBinary),
-                            val0);
-
-                    key0 = e.key();
-
-<<<<<<< HEAD
-                    if (interceptorVal == null)
-                        return new GridCacheUpdateTxResult(false, (CacheObject) cctx.unwrapTemporary(old));
-                    else if (interceptorVal != val0)
-                        val0 = cctx.unwrapTemporary(interceptorVal);
-=======
+
+            assert tx == null || (!tx.local() && tx.onePhaseCommit()) || tx.ownsLock(this) :
+                "Transaction does not own lock for update [entry=" + this + ", tx=" + tx + ']';
+
+            // Load and remove from swap if it is new.
+            boolean startVer = isStartVersion();
+
+            boolean internal = isInternal() || !context().userCache();
+
+            Map<UUID, CacheContinuousQueryListener> lsnrCol =
+                notifyContinuousQueries(tx) ? cctx.continuousQueries().updateListeners(internal, false) : null;
+
+            if (startVer && (retval || intercept || lsnrCol != null))
+                unswap(retval);
+
+            newVer = explicitVer != null ? explicitVer : tx == null ?
+                nextVersion() : tx.writeVersion();
+
+            assert newVer != null : "Failed to get write version for tx: " + tx;
+
+            old = oldValPresent ? oldVal : this.val;
+
+            if (intercept) {
+                val0 = cctx.unwrapBinaryIfNeeded(val, keepBinary, false);
+
+                CacheLazyEntry e = new CacheLazyEntry(cctx, key, old, keepBinary);
+
+                Object interceptorVal = cctx.config().getInterceptor().onBeforePut(
+                    new CacheLazyEntry(cctx, key, old, keepBinary),
+                    val0);
+
+                key0 = e.key();
+
                 if (interceptorVal == null)
                     return new GridCacheUpdateTxResult(false, (CacheObject)cctx.unwrapTemporary(old), logPtr);
                 else if (interceptorVal != val0)
                     val0 = cctx.unwrapTemporary(interceptorVal);
->>>>>>> fa34308b
-
-                    val = cctx.toCacheObject(val0);
-                }
-
-                // Determine new ttl and expire time.
-                long expireTime;
-
-                if (drExpireTime >= 0) {
-                    assert ttl >= 0 : ttl;
-
-                    expireTime = drExpireTime;
-                } else {
-                    if (ttl == -1L) {
-                        ttl = ttlExtras();
-                        expireTime = expireTimeExtras();
-                    } else
-                        expireTime = CU.toExpireTime(ttl);
-                }
-
+
+                val = cctx.toCacheObject(val0);
+            }
+
+            // Determine new ttl and expire time.
+            long expireTime;
+
+            if (drExpireTime >= 0) {
                 assert ttl >= 0 : ttl;
-                assert expireTime >= 0 : expireTime;
-
-                // Detach value before index update.
-                val = cctx.kernalContext().cacheObjects().prepareForCache(val, cctx);
-
-                assert val != null;
-
-                storeValue(val, expireTime, newVer, null);
-
-                if (cctx.deferredDelete() && deletedUnlocked() && !isInternal() && !detached())
-                    deletedUnlocked(false);
-
-                updateCntr0 = nextPartitionCounter(topVer, tx == null || tx.local(), updateCntr);
-
-                if (updateCntr != null && updateCntr != 0)
-                    updateCntr0 = updateCntr;
-
-<<<<<<< HEAD
-                update(val, expireTime, ttl, newVer, true);
-=======
+
+                expireTime = drExpireTime;
+            }
+            else {
+                if (ttl == -1L) {
+                    ttl = ttlExtras();
+                    expireTime = expireTimeExtras();
+                }
+                else
+                    expireTime = CU.toExpireTime(ttl);
+            }
+
+            assert ttl >= 0 : ttl;
+            assert expireTime >= 0 : expireTime;
+
+            // Detach value before index update.
+            val = cctx.kernalContext().cacheObjects().prepareForCache(val, cctx);
+
+            assert val != null;
+
+            storeValue(val, expireTime, newVer, null);
+
+            if (cctx.deferredDelete() && deletedUnlocked() && !isInternal() && !detached())
+                deletedUnlocked(false);
+
+            updateCntr0 = nextPartitionCounter(topVer, tx == null || tx.local(), updateCntr);
+
+            if (updateCntr != null && updateCntr != 0)
+                updateCntr0 = updateCntr;
+
             if (tx != null && cctx.group().persistenceEnabled() && cctx.group().walEnabled())
                 logPtr = logTxUpdate(tx, val, expireTime, updateCntr0);
 
             update(val, expireTime, ttl, newVer, true);
->>>>>>> fa34308b
-
-                drReplicate(drType, val, newVer, topVer);
-
-                recordNodeId(affNodeId, topVer);
-
-<<<<<<< HEAD
-                if (metrics && cctx.cache().configuration().isStatisticsEnabled())
-                    cctx.cache().metrics0().onWrite();
-=======
+
+            drReplicate(drType, val, newVer, topVer);
+
+            recordNodeId(affNodeId, topVer);
+
             if (metrics && cctx.statisticsEnabled())
                 cctx.cache().metrics0().onWrite();
->>>>>>> fa34308b
-
-                if (evt && newVer != null && cctx.events().isRecordable(EVT_CACHE_OBJECT_PUT)) {
-                    CacheObject evtOld = cctx.unwrapTemporary(old);
-
-                    cctx.events().addEvent(partition(),
-                            key,
-                            evtNodeId,
-                            tx == null ? null : tx.xid(),
-                            newVer,
-                            EVT_CACHE_OBJECT_PUT,
-                            val,
-                            val != null,
-                            evtOld,
-                            evtOld != null || hasValueUnlocked(),
-                            subjId, null, taskName,
-                            keepBinary);
-                }
-
-                if (lsnrCol != null) {
-                    cctx.continuousQueries().onEntryUpdated(
-                            lsnrCol,
-                            key,
-                            val,
-                            old,
-                            internal,
-                            partition(),
-                            tx.local(),
-                            false,
-                            updateCntr0,
-                            null,
-                            topVer);
-                }
-
-                cctx.dataStructures().onEntryUpdated(key, false, keepBinary);
-            }
-        } finally {
-            cctx.continuousQueries().getListenerReadLock().unlock();
-        }
-        finally {
-            unlockEntry();
+
+            if (evt && newVer != null && cctx.events().isRecordable(EVT_CACHE_OBJECT_PUT)) {
+                CacheObject evtOld = cctx.unwrapTemporary(old);
+
+                cctx.events().addEvent(partition(),
+                    key,
+                    evtNodeId,
+                    tx == null ? null : tx.xid(),
+                    newVer,
+                    EVT_CACHE_OBJECT_PUT,
+                    val,
+                    val != null,
+                    evtOld,
+                    evtOld != null || hasValueUnlocked(),
+                    subjId, null, taskName,
+                    keepBinary);
+            }
+
+            if (lsnrCol != null) {
+                cctx.continuousQueries().onEntryUpdated(
+                    lsnrCol,
+                    key,
+                    val,
+                    old,
+                    internal,
+                    partition(),
+                    tx.local(),
+                    false,
+                    updateCntr0,
+                    null,
+                    topVer);
+            }
+
+            cctx.dataStructures().onEntryUpdated(key, false, keepBinary);
+        }
+        finally {
+            unlockEntry();
+            unlockListenerReadLock();
         }
 
         onUpdateFinished(updateCntr0);
@@ -1202,96 +1179,73 @@
 
         boolean marked = false;
 
-<<<<<<< HEAD
-        cctx.continuousQueries().getListenerReadLock().lock();
-        try {
-            synchronized (this) {
-                checkObsolete();
-=======
+        lockListenerReadLock();
         lockEntry();
 
         try {
             checkObsolete();
->>>>>>> fa34308b
-
-                if (isNear()) {
-                    assert dhtVer != null;
-
-<<<<<<< HEAD
-                    // It is possible that 'get' could load more recent value.
-                    if (!((GridNearCacheEntry) this).recordDhtVersion(dhtVer))
-                        return new GridCacheUpdateTxResult(false, null);
-                }
-=======
+
+            if (isNear()) {
+                assert dhtVer != null;
+
                 // It is possible that 'get' could load more recent value.
                 if (!((GridNearCacheEntry)this).recordDhtVersion(dhtVer))
                     return new GridCacheUpdateTxResult(false, null, logPtr);
             }
->>>>>>> fa34308b
-
-                assert tx == null || (!tx.local() && tx.onePhaseCommit()) || tx.ownsLock(this) :
-                        "Transaction does not own lock for remove[entry=" + this + ", tx=" + tx + ']';
-
-                boolean startVer = isStartVersion();
-
-                newVer = explicitVer != null ? explicitVer : tx == null ? nextVersion() : tx.writeVersion();
-
-                boolean internal = isInternal() || !context().userCache();
-
-                Map<UUID, CacheContinuousQueryListener> lsnrCol =
-                        notifyContinuousQueries(tx) ? cctx.continuousQueries().updateListeners(internal, false) : null;
-
-                if (startVer && (retval || intercept || lsnrCol != null))
-                    unswap();
-
-                old = oldValPresent ? oldVal : val;
-
-                if (intercept) {
-                    entry0 = new CacheLazyEntry(cctx, key, old, keepBinary);
-
-                    interceptRes = cctx.config().getInterceptor().onBeforeRemove(entry0);
-
-                    if (cctx.cancelRemove(interceptRes)) {
-                        CacheObject ret = cctx.toCacheObject(cctx.unwrapTemporary(interceptRes.get2()));
-
-<<<<<<< HEAD
-                        return new GridCacheUpdateTxResult(false, ret);
+
+            assert tx == null || (!tx.local() && tx.onePhaseCommit()) || tx.ownsLock(this) :
+                "Transaction does not own lock for remove[entry=" + this + ", tx=" + tx + ']';
+
+            boolean startVer = isStartVersion();
+
+            newVer = explicitVer != null ? explicitVer : tx == null ? nextVersion() : tx.writeVersion();
+
+            boolean internal = isInternal() || !context().userCache();
+
+            Map<UUID, CacheContinuousQueryListener> lsnrCol =
+                notifyContinuousQueries(tx) ? cctx.continuousQueries().updateListeners(internal, false) : null;
+
+            if (startVer && (retval || intercept || lsnrCol != null))
+                unswap();
+
+            old = oldValPresent ? oldVal : val;
+
+            if (intercept) {
+                entry0 = new CacheLazyEntry(cctx, key, old, keepBinary);
+
+                interceptRes = cctx.config().getInterceptor().onBeforeRemove(entry0);
+
+                if (cctx.cancelRemove(interceptRes)) {
+                    CacheObject ret = cctx.toCacheObject(cctx.unwrapTemporary(interceptRes.get2()));
+
+                    return new GridCacheUpdateTxResult(false, ret, logPtr);
+                }
+            }
+
+            removeValue();
+
+            update(null, 0, 0, newVer, true);
+
+            if (cctx.deferredDelete() && !detached() && !isInternal()) {
+                if (!deletedUnlocked()) {
+                    deletedUnlocked(true);
+
+                    if (tx != null) {
+                        GridCacheMvcc mvcc = mvccExtras();
+
+                        if (mvcc == null || mvcc.isEmpty(tx.xidVersion()))
+                            clearReaders();
+                        else
+                            clearReader(tx.originatingNodeId());
                     }
-=======
-                    return new GridCacheUpdateTxResult(false, ret, logPtr);
->>>>>>> fa34308b
-                }
-
-                removeValue();
-
-                update(null, 0, 0, newVer, true);
-
-                if (cctx.deferredDelete() && !detached() && !isInternal()) {
-                    if (!deletedUnlocked()) {
-                        deletedUnlocked(true);
-
-                        if (tx != null) {
-                            GridCacheMvcc mvcc = mvccExtras();
-
-                            if (mvcc == null || mvcc.isEmpty(tx.xidVersion()))
-                                clearReaders();
-                            else
-                                clearReader(tx.originatingNodeId());
-                        }
-                    }
-                }
-
-                updateCntr0 = nextPartitionCounter(topVer, tx == null || tx.local(), updateCntr);
-
-                if (updateCntr != null && updateCntr != 0)
-                    updateCntr0 = updateCntr;
-
-<<<<<<< HEAD
-                drReplicate(drType, null, newVer, topVer);
-
-                if (metrics && cctx.cache().configuration().isStatisticsEnabled())
-                    cctx.cache().metrics0().onRemove();
-=======
+                }
+            }
+
+            updateCntr0 = nextPartitionCounter(topVer, tx == null || tx.local(), updateCntr);
+
+            if (updateCntr != null && updateCntr != 0)
+                updateCntr0 = updateCntr;
+
             if (tx != null && cctx.group().persistenceEnabled() && cctx.group().walEnabled())
                 logPtr = logTxUpdate(tx, null, 0, updateCntr0);
 
@@ -1299,78 +1253,76 @@
 
             if (metrics && cctx.statisticsEnabled())
                 cctx.cache().metrics0().onRemove();
->>>>>>> fa34308b
-
-                if (tx == null)
-                    obsoleteVer = newVer;
+
+            if (tx == null)
+                obsoleteVer = newVer;
+            else {
+                // Only delete entry if the lock is not explicit.
+                if (lockedBy(tx.xidVersion()))
+                    obsoleteVer = tx.xidVersion();
+                else if (log.isDebugEnabled())
+                    log.debug("Obsolete version was not set because lock was explicit: " + this);
+            }
+
+            if (evt && newVer != null && cctx.events().isRecordable(EVT_CACHE_OBJECT_REMOVED)) {
+                CacheObject evtOld = cctx.unwrapTemporary(old);
+
+                cctx.events().addEvent(partition(),
+                    key,
+                    evtNodeId,
+                    tx == null ? null : tx.xid(), newVer,
+                    EVT_CACHE_OBJECT_REMOVED,
+                    null,
+                    false,
+                    evtOld,
+                    evtOld != null || hasValueUnlocked(),
+                    subjId,
+                    null,
+                    taskName,
+                    keepBinary);
+            }
+
+            if (lsnrCol != null) {
+                cctx.continuousQueries().onEntryUpdated(
+                    lsnrCol,
+                    key,
+                    null,
+                    old,
+                    internal,
+                    partition(),
+                    tx.local(),
+                    false,
+                    updateCntr0,
+                    null,
+                    topVer);
+            }
+
+            cctx.dataStructures().onEntryUpdated(key, true, keepBinary);
+
+            deferred = cctx.deferredDelete() && !detached() && !isInternal();
+
+            if (intercept)
+                entry0.updateCounter(updateCntr0);
+
+            if (!deferred) {
+                // If entry is still removed.
+                assert newVer == ver;
+
+                if (obsoleteVer == null || !(marked = markObsolete0(obsoleteVer, true, null))) {
+                    if (log.isDebugEnabled())
+                        log.debug("Entry could not be marked obsolete (it is still used): " + this);
+                }
                 else {
-                    // Only delete entry if the lock is not explicit.
-                    if (lockedBy(tx.xidVersion()))
-                        obsoleteVer = tx.xidVersion();
-                    else if (log.isDebugEnabled())
-                        log.debug("Obsolete version was not set because lock was explicit: " + this);
-                }
-
-                if (evt && newVer != null && cctx.events().isRecordable(EVT_CACHE_OBJECT_REMOVED)) {
-                    CacheObject evtOld = cctx.unwrapTemporary(old);
-
-                    cctx.events().addEvent(partition(),
-                            key,
-                            evtNodeId,
-                            tx == null ? null : tx.xid(), newVer,
-                            EVT_CACHE_OBJECT_REMOVED,
-                            null,
-                            false,
-                            evtOld,
-                            evtOld != null || hasValueUnlocked(),
-                            subjId,
-                            null,
-                            taskName,
-                            keepBinary);
-                }
-
-                if (lsnrCol != null) {
-                    cctx.continuousQueries().onEntryUpdated(
-                            lsnrCol,
-                            key,
-                            null,
-                            old,
-                            internal,
-                            partition(),
-                            tx.local(),
-                            false,
-                            updateCntr0,
-                            null,
-                            topVer);
-                }
-
-                cctx.dataStructures().onEntryUpdated(key, true, keepBinary);
-
-                deferred = cctx.deferredDelete() && !detached() && !isInternal();
-
-                if (intercept)
-                    entry0.updateCounter(updateCntr0);
-
-                if (!deferred) {
-                    // If entry is still removed.
-                    assert newVer == ver;
-
-                    if (obsoleteVer == null || !(marked = markObsolete0(obsoleteVer, true, null))) {
-                        if (log.isDebugEnabled())
-                            log.debug("Entry could not be marked obsolete (it is still used): " + this);
-                    } else {
-                        recordNodeId(affNodeId, topVer);
-
-                        if (log.isDebugEnabled())
-                            log.debug("Entry was marked obsolete: " + this);
-                    }
-                }
-            }
-        } finally {
-            cctx.continuousQueries().getListenerReadLock().unlock();
-        }
-        finally {
-            unlockEntry();
+                    recordNodeId(affNodeId, topVer);
+
+                    if (log.isDebugEnabled())
+                        log.debug("Entry was marked obsolete: " + this);
+                }
+            }
+        }
+        finally {
+            unlockEntry();
+            unlockListenerReadLock();
         }
 
         if (deferred)
@@ -1439,302 +1391,8 @@
         IgniteBiTuple<Boolean, ?> interceptorRes = null;
 
         EntryProcessorResult<Object> invokeRes = null;
-        
-        cctx.continuousQueries().getListenerReadLock().lock();
-        try {
-
-<<<<<<< HEAD
-	        synchronized (this) {
-	            boolean internal = isInternal() || !context().userCache();
-	
-	            Map<UUID, CacheContinuousQueryListener> lsnrCol =
-	                cctx.continuousQueries().updateListeners(internal, false);
-	
-	            boolean needVal = retval ||
-	                intercept ||
-	                op == GridCacheOperation.TRANSFORM ||
-	                !F.isEmpty(filter) ||
-	                lsnrCol != null;
-	
-	            checkObsolete();
-	
-	            CacheDataRow oldRow = null;
-	
-	            // Load and remove from swap if it is new.
-	            if (isNew())
-	                oldRow = unswap(null, false);
-	
-	            old = val;
-	
-	            boolean readFromStore = false;
-	
-	            Object old0 = null;
-	
-	            if (readThrough && needVal && old == null &&
-	                (cctx.readThrough() && (op == GridCacheOperation.TRANSFORM || cctx.loadPreviousValue()))) {
-	                    old0 = readThrough(null, key, false, subjId, taskName);
-	
-	                old = cctx.toCacheObject(old0);
-	
-	                long ttl = CU.TTL_ETERNAL;
-	                long expireTime = CU.EXPIRE_TIME_ETERNAL;
-	
-	                if (expiryPlc != null && old != null) {
-	                    ttl = CU.toTtl(expiryPlc.getExpiryForCreation());
-	
-	                    if (ttl == CU.TTL_ZERO) {
-	                        ttl = CU.TTL_MINIMUM;
-	                        expireTime = CU.expireTimeInPast();
-	                    }
-	                    else if (ttl == CU.TTL_NOT_CHANGED)
-	                        ttl = CU.TTL_ETERNAL;
-	                    else
-	                        expireTime = CU.toExpireTime(ttl);
-	                }
-	
-	                // Detach value before index update.
-	                old = cctx.kernalContext().cacheObjects().prepareForCache(old, cctx);
-	
-	                if (old != null)
-	                    storeValue(old, expireTime, ver, oldRow);
-	                else
-	                    removeValue();
-	
-	                update(old, expireTime, ttl, ver, true);
-	            }
-	
-	            // Apply metrics.
-	            if (metrics && cctx.cache().configuration().isStatisticsEnabled() && needVal) {
-	                // PutIfAbsent methods mustn't update hit/miss statistics
-	                if (op != GridCacheOperation.UPDATE || F.isEmpty(filter) || !cctx.putIfAbsentFilter(filter))
-	                    cctx.cache().metrics0().onRead(old != null);
-	            }
-	
-	            // Check filter inside of synchronization.
-	            if (!F.isEmpty(filter)) {
-	                boolean pass = cctx.isAllLocked(this, filter);
-	
-	                if (!pass) {
-	                    if (expiryPlc != null && !readFromStore && !cctx.putIfAbsentFilter(filter) && hasValueUnlocked())
-	                        updateTtl(expiryPlc);
-	
-	                    Object val = retval ?
-	                        cctx.cacheObjectContext().unwrapBinaryIfNeeded(CU.value(old, cctx, false), keepBinary, false)
-	                        : null;
-	
-	                    return new T3<>(false, val, null);
-	                }
-	            }
-	
-	            String transformCloClsName = null;
-	
-	            CacheObject updated;
-	
-	            Object key0 = null;
-	            Object updated0 = null;
-	
-	            // Calculate new value.
-	            if (op == GridCacheOperation.TRANSFORM) {
-	                transformCloClsName = EntryProcessorResourceInjectorProxy.unwrap(writeObj).getClass().getName();
-	
-	                EntryProcessor<Object, Object, ?> entryProcessor = (EntryProcessor<Object, Object, ?>)writeObj;
-	
-	                assert entryProcessor != null;
-	
-	                CacheInvokeEntry<Object, Object> entry = new CacheInvokeEntry<>(key, old, version(), keepBinary, this);
-	
-	                try {
-	                    Object computed = entryProcessor.process(entry, invokeArgs);
-	
-	                    if (entry.modified()) {
-	                        updated0 = cctx.unwrapTemporary(entry.getValue());
-	
-	                        updated = cctx.toCacheObject(updated0);
-	
-	                        if (updated != null) // no validation for remove case
-	                            cctx.validateKeyAndValue(key, updated);
-	                    }
-	                    else
-	                        updated = old;
-	
-	                    key0 = entry.key();
-	
-	                    invokeRes = computed != null ? CacheInvokeResult.fromResult(cctx.unwrapTemporary(computed)) : null;
-	                }
-	                catch (Exception e) {
-	                    updated = old;
-	
-	                    invokeRes = CacheInvokeResult.fromError(e);
-	                }
-	
-	                if (!entry.modified()) {
-	                    if (expiryPlc != null && !readFromStore && hasValueUnlocked())
-	                        updateTtl(expiryPlc);
-	
-	                    return new GridTuple3<>(false, null, invokeRes);
-	                }
-	            }
-	            else
-	                updated = (CacheObject)writeObj;
-	
-	            op = updated == null ? GridCacheOperation.DELETE : GridCacheOperation.UPDATE;
-	
-	            if (intercept) {
-	                CacheLazyEntry e;
-	
-	                if (op == GridCacheOperation.UPDATE) {
-	                    updated0 = value(updated0, updated, keepBinary, false);
-	
-	                    e = new CacheLazyEntry(cctx, key, key0, old, old0, keepBinary);
-	
-	                    Object interceptorVal = cctx.config().getInterceptor().onBeforePut(e, updated0);
-	
-	                    if (interceptorVal == null)
-	                        return new GridTuple3<>(false, cctx.unwrapTemporary(value(old0, old, keepBinary, false)), invokeRes);
-	                    else {
-	                        updated0 = cctx.unwrapTemporary(interceptorVal);
-	
-	                        updated = cctx.toCacheObject(updated0);
-	                    }
-	                }
-	                else {
-	                    e = new CacheLazyEntry(cctx, key, key0, old, old0, keepBinary);
-	
-	                    interceptorRes = cctx.config().getInterceptor().onBeforeRemove(e);
-	
-	                    if (cctx.cancelRemove(interceptorRes))
-	                        return new GridTuple3<>(false, cctx.unwrapTemporary(interceptorRes.get2()), invokeRes);
-	                }
-	
-	                key0 = e.key();
-	                old0 = e.value();
-	            }
-	
-	            boolean hadVal = hasValueUnlocked();
-	
-	            long ttl = CU.TTL_ETERNAL;
-	            long expireTime = CU.EXPIRE_TIME_ETERNAL;
-	
-	            if (op == GridCacheOperation.UPDATE) {
-	                if (expiryPlc != null) {
-	                    ttl = CU.toTtl(hadVal ? expiryPlc.getExpiryForUpdate() : expiryPlc.getExpiryForCreation());
-	
-	                    if (ttl == CU.TTL_NOT_CHANGED) {
-	                        ttl = ttlExtras();
-	                        expireTime = expireTimeExtras();
-	                    }
-	                    else if (ttl != CU.TTL_ZERO)
-	                        expireTime = CU.toExpireTime(ttl);
-	                }
-	                else {
-	                    ttl = ttlExtras();
-	                    expireTime = expireTimeExtras();
-	                }
-	            }
-	
-	            if (ttl == CU.TTL_ZERO)
-	                op = GridCacheOperation.DELETE;
-	
-	            // Try write-through.
-	            if (op == GridCacheOperation.UPDATE) {
-	                // Detach value before index update.
-	                updated = cctx.kernalContext().cacheObjects().prepareForCache(updated, cctx);
-	
-	                if (writeThrough)
-	                    // Must persist inside synchronization in non-tx mode.
-	                    cctx.store().put(null, key, updated, ver);
-	
-	                storeValue(updated, expireTime, ver, oldRow);
-	
-	                assert ttl != CU.TTL_ZERO;
-	
-	                update(updated, expireTime, ttl, ver, true);
-	
-	                if (evt) {
-	                    CacheObject evtOld = null;
-	
-	                    if (transformCloClsName != null && cctx.events().isRecordable(EVT_CACHE_OBJECT_READ)) {
-	                        evtOld = cctx.unwrapTemporary(old);
-	
-	                        cctx.events().addEvent(partition(), key, cctx.localNodeId(), null,
-	                            (GridCacheVersion)null, EVT_CACHE_OBJECT_READ, evtOld, evtOld != null || hadVal, evtOld,
-	                            evtOld != null || hadVal, subjId, transformCloClsName, taskName, keepBinary);
-	                    }
-	
-	                    if (cctx.events().isRecordable(EVT_CACHE_OBJECT_PUT)) {
-	                        if (evtOld == null)
-	                            evtOld = cctx.unwrapTemporary(old);
-	
-	                        cctx.events().addEvent(partition(), key, cctx.localNodeId(), null,
-	                            (GridCacheVersion)null, EVT_CACHE_OBJECT_PUT, updated, updated != null, evtOld,
-	                            evtOld != null || hadVal, subjId, null, taskName, keepBinary);
-	                    }
-	                }
-	            }
-	            else {
-	                if (writeThrough)
-	                    // Must persist inside synchronization in non-tx mode.
-	                    cctx.store().remove(null, key);
-	
-	                removeValue();
-	
-	                update(null, CU.TTL_ETERNAL, CU.EXPIRE_TIME_ETERNAL, ver, true);
-	
-	                if (evt) {
-	                    CacheObject evtOld = null;
-	
-	                    if (transformCloClsName != null && cctx.events().isRecordable(EVT_CACHE_OBJECT_READ))
-	                        cctx.events().addEvent(partition(), key, cctx.localNodeId(), null,
-	                            (GridCacheVersion)null, EVT_CACHE_OBJECT_READ, evtOld, evtOld != null || hadVal, evtOld,
-	                            evtOld != null || hadVal, subjId, transformCloClsName, taskName, keepBinary);
-	
-	                    if (cctx.events().isRecordable(EVT_CACHE_OBJECT_REMOVED)) {
-	                        if (evtOld == null)
-	                            evtOld = cctx.unwrapTemporary(old);
-	
-	                        cctx.events().addEvent(partition(), key, cctx.localNodeId(), null, (GridCacheVersion)null,
-	                            EVT_CACHE_OBJECT_REMOVED, null, false, evtOld, evtOld != null || hadVal, subjId, null,
-	                            taskName, keepBinary);
-	                    }
-	                }
-	
-	                res = hadVal;
-	            }
-	
-	            if (res)
-	                updateMetrics(op, metrics);
-	
-	            if (lsnrCol != null) {
-	                long updateCntr = nextPartitionCounter(AffinityTopologyVersion.NONE, true, null);
-	
-	                cctx.continuousQueries().onEntryUpdated(
-	                    lsnrCol,
-	                    key,
-	                    val,
-	                    old,
-	                    internal,
-	                    partition(),
-	                    true,
-	                    false,
-	                    updateCntr,
-	                    null,
-	                    AffinityTopologyVersion.NONE);
-	
-	                onUpdateFinished(updateCntr);
-	            }
-	
-	            cctx.dataStructures().onEntryUpdated(key, op == GridCacheOperation.DELETE, keepBinary);
-	
-	            if (intercept) {
-	                if (op == GridCacheOperation.UPDATE)
-	                    cctx.config().getInterceptor().onAfterPut(new CacheLazyEntry(cctx, key, key0, updated, updated0, keepBinary, 0L));
-	                else
-	                    cctx.config().getInterceptor().onAfterRemove(new CacheLazyEntry(cctx, key, key0, old, old0, keepBinary, 0L));
-	            }
-	        } 
-        } finally {
-        	cctx.continuousQueries().getListenerReadLock().unlock();
-=======
+
+        lockListenerReadLock();
         lockEntry();
 
         try {
@@ -2023,10 +1681,10 @@
                 else
                     cctx.config().getInterceptor().onAfterRemove(new CacheLazyEntry(cctx, key, key0, old, old0, keepBinary, 0L));
             }
->>>>>>> fa34308b
-        }
-        finally {
-            unlockEntry();
+        }
+        finally {
+            unlockEntry();
+            unlockListenerReadLock();
         }
 
         return new GridTuple3<>(res,
@@ -2075,260 +1733,7 @@
         if (!primary && !isNear())
             ensureFreeSpace();
 
-<<<<<<< HEAD
-        cctx.continuousQueries().getListenerReadLock().lock();
-	    try {
-	        synchronized (this) {
-	            checkObsolete();
-	
-	            boolean internal = isInternal() || !context().userCache();
-	
-	            Map<UUID, CacheContinuousQueryListener> lsnrs = cctx.continuousQueries().updateListeners(internal, false);
-	
-	            boolean needVal = lsnrs != null || intercept || retval || op == GridCacheOperation.TRANSFORM
-	                || !F.isEmptyOrNulls(filter);
-	
-	            // Possibly read value from store.
-	            boolean readFromStore = readThrough && needVal && (cctx.readThrough() &&
-	                (op == GridCacheOperation.TRANSFORM || cctx.loadPreviousValue()));
-	
-	            c = new AtomicCacheUpdateClosure(this,
-	                topVer,
-	                newVer,
-	                op,
-	                writeObj,
-	                invokeArgs,
-	                readFromStore,
-	                writeThrough,
-	                keepBinary,
-	                expiryPlc,
-	                primary,
-	                verCheck,
-	                filter,
-	                explicitTtl,
-	                explicitExpireTime,
-	                conflictVer,
-	                conflictResolve,
-	                intercept,
-	                updateCntr);
-	
-	            key.valueBytes(cctx.cacheObjectContext());
-	
-	            if (isNear()) {
-	                CacheDataRow dataRow = val != null ? new CacheDataRowAdapter(key, val, ver, expireTimeExtras()) : null;
-	
-	                c.call(dataRow);
-	            }
-	            else
-	                cctx.offheap().invoke(cctx, key, localPartition(), c);
-	
-	            GridCacheUpdateAtomicResult updateRes = c.updateRes;
-	
-	            assert updateRes != null : c;
-	
-	            CacheObject oldVal = c.oldRow != null ? c.oldRow.value() : null;
-	            CacheObject updateVal = null;
-	            GridCacheVersion updateVer = c.newVer;
-	
-	            // Apply metrics.
-	            if (metrics &&
-	                updateRes.outcome().updateReadMetrics() &&
-	                cctx.cache().configuration().isStatisticsEnabled() &&
-	                needVal) {
-	                // PutIfAbsent methods must not update hit/miss statistics.
-	                if (op != GridCacheOperation.UPDATE || F.isEmpty(filter) || !cctx.putIfAbsentFilter(filter))
-	                    cctx.cache().metrics0().onRead(oldVal != null);
-	            }
-	
-	            switch (updateRes.outcome()) {
-	                case VERSION_CHECK_FAILED: {
-	                    if (!cctx.isNear()) {
-	                        CacheObject evtVal;
-	
-	                        if (op == GridCacheOperation.TRANSFORM) {
-	                            EntryProcessor<Object, Object, ?> entryProcessor =
-	                                (EntryProcessor<Object, Object, ?>)writeObj;
-	
-	                            CacheInvokeEntry<Object, Object> entry =
-	                                new CacheInvokeEntry<>(key, prevVal, version(), keepBinary, this);
-	
-	                            try {
-	                                entryProcessor.process(entry, invokeArgs);
-	
-	                                evtVal = entry.modified() ?
-	                                    cctx.toCacheObject(cctx.unwrapTemporary(entry.getValue())) : prevVal;
-	                            }
-	                            catch (Exception ignore) {
-	                                evtVal = prevVal;
-	                            }
-	                        }
-	                        else
-	                            evtVal = (CacheObject)writeObj;
-	
-	                        long updateCntr0 = nextPartitionCounter(topVer, primary, updateCntr);
-	
-	                        if (updateCntr != null)
-	                            updateCntr0 = updateCntr;
-	
-	                        onUpdateFinished(updateCntr0);
-	
-	                        cctx.continuousQueries().onEntryUpdated(
-	                            key,
-	                            evtVal,
-	                            prevVal,
-	                            isInternal() || !context().userCache(),
-	                            partition(),
-	                            primary,
-	                            false,
-	                            updateCntr0,
-	                            null,
-	                            topVer);
-	                    }
-	
-	                    return updateRes;
-	                }
-	
-	                case CONFLICT_USE_OLD:
-	                case FILTER_FAILED:
-	                case INVOKE_NO_OP:
-	                case INTERCEPTOR_CANCEL:
-	                    return updateRes;
-	            }
-	
-	            assert updateRes.outcome() == UpdateOutcome.SUCCESS || updateRes.outcome() == UpdateOutcome.REMOVE_NO_VAL;
-	
-	            CacheObject evtOld = null;
-	
-	            if (evt && op == TRANSFORM && cctx.events().isRecordable(EVT_CACHE_OBJECT_READ)) {
-	                assert writeObj instanceof EntryProcessor : writeObj;
-	
-	                evtOld = cctx.unwrapTemporary(oldVal);
-	
-	                Object transformClo = EntryProcessorResourceInjectorProxy.unwrap(writeObj);
-	
-	                cctx.events().addEvent(partition(),
-	                    key,
-	                    evtNodeId,
-	                    null,
-	                    newVer,
-	                    EVT_CACHE_OBJECT_READ,
-	                    evtOld, evtOld != null,
-	                    evtOld, evtOld != null,
-	                    subjId,
-	                    transformClo.getClass().getName(),
-	                    taskName,
-	                    keepBinary);
-	            }
-	
-	            if (c.op == GridCacheOperation.UPDATE) {
-	                updateVal = val;
-	
-	                assert updateVal != null : c;
-	
-	                drReplicate(drType, updateVal, updateVer, topVer);
-	
-	                recordNodeId(affNodeId, topVer);
-	
-	                if (evt && cctx.events().isRecordable(EVT_CACHE_OBJECT_PUT)) {
-	                    if (evtOld == null)
-	                        evtOld = cctx.unwrapTemporary(oldVal);
-	
-	                    cctx.events().addEvent(partition(),
-	                        key,
-	                        evtNodeId,
-	                        null,
-	                        newVer,
-	                        EVT_CACHE_OBJECT_PUT,
-	                        updateVal,
-	                        true,
-	                        evtOld,
-	                        evtOld != null,
-	                        subjId,
-	                        null,
-	                        taskName,
-	                        keepBinary);
-	                }
-	            }
-	            else {
-	                assert c.op == GridCacheOperation.DELETE : c.op;
-	
-	                clearReaders();
-	
-	                drReplicate(drType, null, newVer, topVer);
-	
-	                recordNodeId(affNodeId, topVer);
-	
-	                if (evt && cctx.events().isRecordable(EVT_CACHE_OBJECT_REMOVED)) {
-	                    if (evtOld == null)
-	                        evtOld = cctx.unwrapTemporary(oldVal);
-	
-	                    cctx.events().addEvent(partition(),
-	                        key,
-	                        evtNodeId,
-	                        null, newVer,
-	                        EVT_CACHE_OBJECT_REMOVED,
-	                        null, false,
-	                        evtOld, evtOld != null,
-	                        subjId,
-	                        null,
-	                        taskName,
-	                        keepBinary);
-	                }
-	            }
-	
-	            if (updateRes.success())
-	                updateMetrics(c.op, metrics);
-	
-	            Map<UUID, CacheContinuousQueryListener> curLsnrs;
-	
-	            // Continuous query filter should be perform under lock.
-	            if (lsnrs != null) {
-	                CacheObject evtVal = cctx.unwrapTemporary(updateVal);
-	                CacheObject evtOldVal = cctx.unwrapTemporary(oldVal);
-	
-	                cctx.continuousQueries().onEntryUpdated(lsnrs,
-	                    key,
-	                    evtVal,
-	                    evtOldVal,
-	                    internal,
-	                    partition(),
-	                    primary,
-	                    false,
-	                    c.updateRes.updateCounter(),
-	                    fut,
-	                    topVer);
-	            }
-	
-	            cctx.dataStructures().onEntryUpdated(key, c.op == GridCacheOperation.DELETE, keepBinary);
-	
-	            if (intercept) {
-	                if (c.op == GridCacheOperation.UPDATE) {
-	                    cctx.config().getInterceptor().onAfterPut(new CacheLazyEntry(
-	                        cctx,
-	                        key,
-	                        null,
-	                        updateVal,
-	                        null,
-	                        keepBinary,
-	                        c.updateRes.updateCounter()));
-	                }
-	                else {
-	                    assert c.op == GridCacheOperation.DELETE : c.op;
-	
-	                    cctx.config().getInterceptor().onAfterRemove(new CacheLazyEntry(
-	                        cctx,
-	                        key,
-	                        null,
-	                        oldVal,
-	                        null,
-	                        keepBinary,
-	                        c.updateRes.updateCounter()));
-	                }
-	            }
-	        }
-	    } finally {
-            cctx.continuousQueries().getListenerReadLock().unlock();
-=======
+        lockListenerReadLock();
         lockEntry();
 
         try {
@@ -2576,10 +1981,10 @@
                         c.updateRes.updateCounter()));
                 }
             }
->>>>>>> fa34308b
-        }
-        finally {
-            unlockEntry();
+        }
+        finally {
+            unlockEntry();
+            unlockListenerReadLock();
         }
 
         onUpdateFinished(c.updateRes.updateCounter());
@@ -3322,6 +2727,7 @@
 
         GridCacheVersion oldVer = null;
 
+        lockListenerReadLock();
         lockEntry();
 
         try {
@@ -3455,6 +2861,7 @@
         }
         finally {
             unlockEntry();
+            unlockListenerReadLock();
 
             // It is necessary to execute these callbacks outside of lock to avoid deadlocks.
 
@@ -4906,7 +4313,15 @@
     @Override public void unlockEntry() {
         lock.unlock();
     }
-
+        
+    private void lockListenerReadLock() {
+        listenerLock.lock();
+    }        
+    
+    private void unlockListenerReadLock() {
+        listenerLock.unlock();
+    }
+        
     /** {@inheritDoc} */
     @Override public boolean lockedByCurrentThread() {
         return lock.isHeldByCurrentThread();
