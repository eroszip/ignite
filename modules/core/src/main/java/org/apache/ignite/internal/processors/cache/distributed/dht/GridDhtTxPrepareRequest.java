--- conflicted
+++ resolved
@@ -360,158 +360,75 @@
             typeWritten = true;
         }
 
-<<<<<<< HEAD
-        switch (commState.idx) {
-            case 23:
-                if (!commState.putGridUuid(futId))
-=======
         switch (state) {
             case 22:
                 if (!writer.writeIgniteUuid("futId", futId))
->>>>>>> 420c74f8
-                    return false;
-
-                state++;
-
-<<<<<<< HEAD
-            case 24:
-                if (!commState.putBitSet(invalidateNearEntries))
-=======
+                    return false;
+
+                state++;
+
             case 23:
                 if (!writer.writeBitSet("invalidateNearEntries", invalidateNearEntries))
->>>>>>> 420c74f8
-                    return false;
-
-                state++;
-
-<<<<<<< HEAD
-            case 25:
-                if (!commState.putBoolean(last))
-=======
+                    return false;
+
+                state++;
+
             case 24:
                 if (!writer.writeBoolean("last", last))
->>>>>>> 420c74f8
-                    return false;
-
-                state++;
-
-<<<<<<< HEAD
-            case 26:
-                if (!commState.putGridUuid(miniId))
-=======
+                    return false;
+
+                state++;
+
             case 25:
                 if (!writer.writeIgniteUuid("miniId", miniId))
->>>>>>> 420c74f8
-                    return false;
-
-                state++;
-
-<<<<<<< HEAD
-            case 27:
-                if (!commState.putUuid(nearNodeId))
-=======
+                    return false;
+
+                state++;
+
             case 26:
                 if (!writer.writeUuid("nearNodeId", nearNodeId))
->>>>>>> 420c74f8
-                    return false;
-
-                state++;
-
-<<<<<<< HEAD
-            case 28:
-                if (nearWritesBytes != null) {
-                    if (commState.it == null) {
-                        if (!commState.putInt(nearWritesBytes.size()))
-                            return false;
-
-                        commState.it = nearWritesBytes.iterator();
-                    }
-
-                    while (commState.it.hasNext() || commState.cur != NULL) {
-                        if (commState.cur == NULL)
-                            commState.cur = commState.it.next();
-
-                        if (!commState.putByteArray((byte[])commState.cur))
-                            return false;
-
-                        commState.cur = NULL;
-                    }
-
-                    commState.it = null;
-                } else {
-                    if (!commState.putInt(-1))
-                        return false;
-                }
-=======
+                    return false;
+
+                state++;
+
             case 27:
                 if (!writer.writeCollection("nearWritesBytes", nearWritesBytes, byte[].class))
                     return false;
->>>>>>> 420c74f8
-
-                state++;
-
-<<<<<<< HEAD
-            case 29:
-                if (!commState.putCacheVersion(nearXidVer))
-=======
+
+                state++;
+
             case 28:
                 if (!writer.writeMessage("nearXidVer", nearXidVer))
->>>>>>> 420c74f8
-                    return false;
-
-                state++;
-
-<<<<<<< HEAD
-            case 30:
-                if (!commState.putByteArray(ownedBytes))
-=======
+                    return false;
+
+                state++;
+
             case 29:
                 if (!writer.writeByteArray("ownedBytes", ownedBytes))
->>>>>>> 420c74f8
-                    return false;
-
-                state++;
-
-<<<<<<< HEAD
-            case 31:
-                if (!commState.putLong(topVer))
-=======
+                    return false;
+
+                state++;
+
             case 30:
                 if (!writer.writeBitSet("preloadKeys", preloadKeys))
->>>>>>> 420c74f8
-                    return false;
-
-                state++;
-
-<<<<<<< HEAD
-            case 32:
-                if (!commState.putUuid(subjId))
-=======
+                    return false;
+
+                state++;
+
             case 31:
                 if (!writer.writeUuid("subjId", subjId))
->>>>>>> 420c74f8
-                    return false;
-
-                state++;
-
-<<<<<<< HEAD
-            case 33:
-                if (!commState.putInt(taskNameHash))
-=======
+                    return false;
+
+                state++;
+
             case 32:
                 if (!writer.writeInt("taskNameHash", taskNameHash))
->>>>>>> 420c74f8
-                    return false;
-
-                state++;
-
-<<<<<<< HEAD
-            case 34:
-                if (!commState.putBitSet(preloadKeys))
-=======
+                    return false;
+
+                state++;
+
             case 33:
                 if (!writer.writeLong("topVer", topVer))
->>>>>>> 420c74f8
                     return false;
 
                 state++;
@@ -529,163 +446,97 @@
         if (!super.readFrom(buf))
             return false;
 
-<<<<<<< HEAD
-        switch (commState.idx) {
-            case 23:
-                IgniteUuid futId0 = commState.getGridUuid();
-=======
         switch (state) {
             case 22:
                 futId = reader.readIgniteUuid("futId");
->>>>>>> 420c74f8
-
-                if (!reader.isLastRead())
-                    return false;
-
-                state++;
-
-<<<<<<< HEAD
-            case 24:
-                BitSet invalidateNearEntries0 = commState.getBitSet();
-=======
+
+                if (!reader.isLastRead())
+                    return false;
+
+                state++;
+
             case 23:
                 invalidateNearEntries = reader.readBitSet("invalidateNearEntries");
->>>>>>> 420c74f8
-
-                if (!reader.isLastRead())
-                    return false;
-
-                state++;
-
-<<<<<<< HEAD
-            case 25:
-                if (buf.remaining() < 1)
-                    return false;
-=======
+
+                if (!reader.isLastRead())
+                    return false;
+
+                state++;
+
             case 24:
                 last = reader.readBoolean("last");
->>>>>>> 420c74f8
-
-                if (!reader.isLastRead())
-                    return false;
-
-                state++;
-
-<<<<<<< HEAD
-            case 26:
-                IgniteUuid miniId0 = commState.getGridUuid();
-=======
+
+                if (!reader.isLastRead())
+                    return false;
+
+                state++;
+
             case 25:
                 miniId = reader.readIgniteUuid("miniId");
->>>>>>> 420c74f8
-
-                if (!reader.isLastRead())
-                    return false;
-
-                state++;
-
-<<<<<<< HEAD
-            case 27:
-                UUID nearNodeId0 = commState.getUuid();
-=======
+
+                if (!reader.isLastRead())
+                    return false;
+
+                state++;
+
             case 26:
                 nearNodeId = reader.readUuid("nearNodeId");
->>>>>>> 420c74f8
-
-                if (!reader.isLastRead())
-                    return false;
-
-                state++;
-
-<<<<<<< HEAD
-            case 28:
-                if (commState.readSize == -1) {
-                    if (buf.remaining() < 4)
-                        return false;
-=======
+
+                if (!reader.isLastRead())
+                    return false;
+
+                state++;
+
             case 27:
                 nearWritesBytes = reader.readCollection("nearWritesBytes", byte[].class);
->>>>>>> 420c74f8
-
-                if (!reader.isLastRead())
-                    return false;
-
-                state++;
-
-<<<<<<< HEAD
-            case 29:
-                GridCacheVersion nearXidVer0 = commState.getCacheVersion();
-=======
+
+                if (!reader.isLastRead())
+                    return false;
+
+                state++;
+
             case 28:
                 nearXidVer = reader.readMessage("nearXidVer");
->>>>>>> 420c74f8
-
-                if (!reader.isLastRead())
-                    return false;
-
-                state++;
-
-<<<<<<< HEAD
-            case 30:
-                byte[] ownedBytes0 = commState.getByteArray();
-=======
+
+                if (!reader.isLastRead())
+                    return false;
+
+                state++;
+
             case 29:
                 ownedBytes = reader.readByteArray("ownedBytes");
->>>>>>> 420c74f8
-
-                if (!reader.isLastRead())
-                    return false;
-
-                state++;
-
-<<<<<<< HEAD
-            case 31:
-                if (buf.remaining() < 8)
-                    return false;
-=======
+
+                if (!reader.isLastRead())
+                    return false;
+
+                state++;
+
             case 30:
                 preloadKeys = reader.readBitSet("preloadKeys");
->>>>>>> 420c74f8
-
-                if (!reader.isLastRead())
-                    return false;
-
-                state++;
-
-<<<<<<< HEAD
-            case 32:
-                UUID subjId0 = commState.getUuid();
-=======
+
+                if (!reader.isLastRead())
+                    return false;
+
+                state++;
+
             case 31:
                 subjId = reader.readUuid("subjId");
->>>>>>> 420c74f8
-
-                if (!reader.isLastRead())
-                    return false;
-
-                state++;
-
-<<<<<<< HEAD
-            case 33:
-                if (buf.remaining() < 4)
-                    return false;
-=======
+
+                if (!reader.isLastRead())
+                    return false;
+
+                state++;
+
             case 32:
                 taskNameHash = reader.readInt("taskNameHash");
->>>>>>> 420c74f8
-
-                if (!reader.isLastRead())
-                    return false;
-
-                state++;
-
-<<<<<<< HEAD
-            case 34:
-                BitSet preloadKeys0 = commState.getBitSet();
-=======
+
+                if (!reader.isLastRead())
+                    return false;
+
+                state++;
+
             case 33:
                 topVer = reader.readLong("topVer");
->>>>>>> 420c74f8
 
                 if (!reader.isLastRead())
                     return false;
