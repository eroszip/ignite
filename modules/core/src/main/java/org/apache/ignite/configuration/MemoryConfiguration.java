/*
 * Licensed to the Apache Software Foundation (ASF) under one or more
 * contributor license agreements.  See the NOTICE file distributed with
 * this work for additional information regarding copyright ownership.
 * The ASF licenses this file to You under the Apache License, Version 2.0
 * (the "License"); you may not use this file except in compliance with
 * the License.  You may obtain a copy of the License at
 *
 *      http://www.apache.org/licenses/LICENSE-2.0
 *
 * Unless required by applicable law or agreed to in writing, software
 * distributed under the License is distributed on an "AS IS" BASIS,
 * WITHOUT WARRANTIES OR CONDITIONS OF ANY KIND, either express or implied.
 * See the License for the specific language governing permissions and
 * limitations under the License.
 */

package org.apache.ignite.configuration;

import java.io.Serializable;
import org.apache.ignite.internal.util.typedef.internal.A;
import org.apache.ignite.internal.util.typedef.internal.U;

/**
 * A page memory configuration for an Apache Ignite node. The page memory is a manageable off-heap based memory
 * architecture that divides all continuously allocated memory regions into pages of fixed size
 * (see {@link MemoryConfiguration#getPageSize()}. An individual page can store one or many cache key-value entries
 * that allows reusing the memory in the most efficient way and avoid memory fragmentation issues.
 * <p>
 * By default, the page memory allocates a single continuous memory region using settings of
 * {@link MemoryConfiguration#createDefaultPolicyConfig()}. All the caches that will be configured in an application
 * will be mapped to this memory region by default, thus, all the cache data will reside in that memory region.
 * <p>
 * If initial size of the default memory region doesn't satisfy requirements or it's required to have multiple memory
 * regions with different properties then {@link MemoryPolicyConfiguration} can be used for both scenarios.
 * For instance, Using memory policies you can define memory regions of different maximum size, eviction policies,
 * swapping options, etc. Once you define a new memory region you can bind particular Ignite caches to it.
 * <p>
 * To learn more about memory policies refer to {@link MemoryPolicyConfiguration} documentation.
 * <p>Sample configuration below shows how to make 5 GB memory regions the default one for Apache Ignite:</p>
 * <pre>
 *     {@code
 *     <property name="memoryConfiguration">
 *         <bean class="org.apache.ignite.configuration.MemoryConfiguration">
 *             <property name="systemCacheMemorySize" value="#{100 * 1024 * 1024}"/>
 *             <property name="defaultMemoryPolicyName" value="default_mem_plc"/>
 *
 *             <property name="memoryPolicies">
 *                 <list>
 *                     <bean class="org.apache.ignite.configuration.MemoryPolicyConfiguration">
 *                         <property name="name" value="default_mem_plc"/>
 *                         <property name="size" value="#{5 * 1024 * 1024 * 1024}"/>
 *                     </bean>
 *                 </list>
 *             </property>
 *         </bean>
 *     </property>
 *     }
 * </pre>
 */
public class MemoryConfiguration implements Serializable {
    /** */
    private static final long serialVersionUID = 0L;

    /** Default memory policy start size (256 MB). */
    public static final long DFLT_MEMORY_POLICY_INITIAL_SIZE = 256 * 1024 * 1024;

    /** Fraction of available memory to allocate for default MemoryPolicy. */
    private static final double DFLT_MEMORY_POLICY_FRACTION = 0.8;

    /** Default memory policy's size is 80% of physical memory available on current machine. */
    public static final long DFLT_MEMORY_POLICY_MAX_SIZE = Math.max(
        (long)(DFLT_MEMORY_POLICY_FRACTION * U.getTotalMemoryAvailable()),
        DFLT_MEMORY_POLICY_INITIAL_SIZE);

    /** Default size of a memory chunk for the system cache (100 MB). */
    public static final long DFLT_SYS_CACHE_MEM_SIZE = 100 * 1024 * 1024;

    /** Default memory page size. */
    public static final int DFLT_PAGE_SIZE = 2 * 1024;

    /** This name is assigned to default MemoryPolicy if no user-defined default MemPlc is specified */
    public static final String DFLT_MEM_PLC_DEFAULT_NAME = "default";

    /** Size of a memory chunk reserved for system cache needs. */
    private long sysCacheMemSize = DFLT_SYS_CACHE_MEM_SIZE;

    /** Memory page size. */
    private int pageSize = DFLT_PAGE_SIZE;

    /** Concurrency level. */
    private int concLvl;

    /** A name of the memory policy that defines the default memory region. */
    private String dfltMemPlcName = DFLT_MEM_PLC_DEFAULT_NAME;

    /** Size of memory (in bytes) to use for default MemoryPolicy. */
    private Long dfltMemPlcSize;

    /** Memory policies. */
    private MemoryPolicyConfiguration[] memPlcs;

    /**
     * Gets size of a memory chunk reserved for system cache needs.
     *
     * @return Size in bytes.
     */
    public long getSystemCacheMemorySize() {
        return sysCacheMemSize;
    }

    /**
     * Sets the size of a memory chunk reserved for system cache needs.
     *
     * Default value is {@link #DFLT_SYS_CACHE_MEM_SIZE}
     *
     * @param sysCacheMemSize Size in bytes.
     */
    public MemoryConfiguration setSystemCacheMemorySize(long sysCacheMemSize) {
        this.sysCacheMemSize = sysCacheMemSize;

        return this;
    }

    /**
     * The pages memory consists of one or more continuous memory regions defined by {@link MemoryPolicyConfiguration}.
     * Every memory region is split on pages of fixed size that store actual cache entries.
     *
     * @return Page size in bytes.
     */
    public int getPageSize() {
        return pageSize;
    }

    /**
     * Changes the page size.
     *
     * Default value is {@link #DFLT_PAGE_SIZE}
     *
     * @param pageSize Page size in bytes.
     */
    public MemoryConfiguration setPageSize(int pageSize) {
        A.ensure(pageSize >= 1024 && pageSize <= 16 * 1024, "Page size must be between 1kB and 16kB.");
        A.ensure(U.isPow2(pageSize), "Page size must be a power of 2.");

        this.pageSize = pageSize;

        return this;
    }

    /**
     * Gets an array of all memory policies configured. Apache Ignite will instantiate a dedicated memory region per
     * policy. An Apache Ignite cache can be mapped to a specific policy with
     * {@link CacheConfiguration#setMemoryPolicyName(String)} method.
     *
     * @return Array of configured memory policies.
     */
    public MemoryPolicyConfiguration[] getMemoryPolicies() {
        return memPlcs;
    }

    /**
     * Sets memory policies configurations.
     *
     * @param memPlcs Memory policies configurations.
     */
    public MemoryConfiguration setMemoryPolicies(MemoryPolicyConfiguration... memPlcs) {
        this.memPlcs = memPlcs;

        return this;
    }

    /**
     * Creates a configuration for the default memory policy that will instantiate the default continuous memory region.
     * To override settings of the default memory policy in order to create the default memory region with different
     * parameters, create own memory policy first, pass it to
     * {@link MemoryConfiguration#setMemoryPolicies(MemoryPolicyConfiguration...)} method and change the name of the
     * default memory policy with {@link MemoryConfiguration#setDefaultMemoryPolicyName(String)}.
     *
     * @return default Memory policy configuration.
     */
    public MemoryPolicyConfiguration createDefaultPolicyConfig() {
        MemoryPolicyConfiguration memPlc = new MemoryPolicyConfiguration();

<<<<<<< HEAD
        long maxSize = (dfltMemPlcSize != null) ? dfltMemPlcSize : DFLT_MEMORY_POLICY_MAX_SIZE;

        memPlc.setName(null);

        if (maxSize < DFLT_MEMORY_POLICY_INITIAL_SIZE)
            memPlc.setInitialSize(maxSize);

        memPlc.setMaxSize(maxSize);
=======
        memPlc.setSize(DFLT_MEMORY_POLICY_SIZE);
>>>>>>> 4be320ac

        return memPlc;
    }

    /**
     * Returns the number of concurrent segments in Ignite internal page mapping tables. By default equals
     * to the number of available CPUs multiplied by 4.
     *
     * @return Mapping table concurrency level.
     */
    public int getConcurrencyLevel() {
        return concLvl;
    }

    /**
     * Sets the number of concurrent segments in Ignite internal page mapping tables.
     *
     * @param concLvl Mapping table oncurrency level.
     */
    public MemoryConfiguration setConcurrencyLevel(int concLvl) {
        this.concLvl = concLvl;

        return this;
    }

    /**
     * Gets a size for default memory policy overridden by user.
     *
     * @return default memory policy size overridden by user or -1 if nothing was specified.
     */
    public long getDefaultMemoryPolicySize() {
        return (dfltMemPlcSize != null) ? dfltMemPlcSize : -1;
    }

    /**
     * Overrides size of default memory policy which is created automatically.
     *
     * If user doesn't specify any memory policy configuration, a default one with default size
     * (80% of available RAM) is created by Ignite.
     *
     * This property allows user to specify desired size of default memory policy
     * without having to use more verbose syntax of MemoryPolicyConfiguration elements.
     *
     * @param dfltMemPlcSize Size of default memory policy overridden by user.
     */
    public MemoryConfiguration setDefaultMemoryPolicySize(long dfltMemPlcSize) {
        this.dfltMemPlcSize = dfltMemPlcSize;

        return this;
    }

    /**
     * Gets a name of default memory policy.
     *
     * @return A name of a custom memory policy configured with {@code MemoryConfiguration} or {@code null} of the
     *         default policy is used.
     */
    public String getDefaultMemoryPolicyName() {
        return dfltMemPlcName;
    }

    /**
     * Sets the name for the default memory policy that will initialize the default memory region.
     * To set own default memory policy, create the policy first, pass it to
     * {@link MemoryConfiguration#setMemoryPolicies(MemoryPolicyConfiguration...)} method and change the name of the
     * default memory policy with {@code MemoryConfiguration#setDefaultMemoryPolicyName(String)}.
     *
     * If nothing is specified by user, it is set to {@link #DFLT_MEM_PLC_DEFAULT_NAME} value.
     *
     * @param dfltMemPlcName Name of a memory policy to be used as default one.
     */
    public MemoryConfiguration setDefaultMemoryPolicyName(String dfltMemPlcName) {
        this.dfltMemPlcName = dfltMemPlcName;

        return this;
    }
}<|MERGE_RESOLUTION|>--- conflicted
+++ resolved
@@ -182,18 +182,12 @@
     public MemoryPolicyConfiguration createDefaultPolicyConfig() {
         MemoryPolicyConfiguration memPlc = new MemoryPolicyConfiguration();
 
-<<<<<<< HEAD
         long maxSize = (dfltMemPlcSize != null) ? dfltMemPlcSize : DFLT_MEMORY_POLICY_MAX_SIZE;
-
-        memPlc.setName(null);
 
         if (maxSize < DFLT_MEMORY_POLICY_INITIAL_SIZE)
             memPlc.setInitialSize(maxSize);
 
         memPlc.setMaxSize(maxSize);
-=======
-        memPlc.setSize(DFLT_MEMORY_POLICY_SIZE);
->>>>>>> 4be320ac
 
         return memPlc;
     }
