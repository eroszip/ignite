--- conflicted
+++ resolved
@@ -68,11 +68,7 @@
 import org.apache.ignite.internal.processors.cache.distributed.dht.preloader.GridDhtPartitionDemandMessage;
 import org.apache.ignite.internal.processors.cache.distributed.dht.preloader.GridDhtPartitionExchangeId;
 import org.apache.ignite.internal.processors.cache.distributed.dht.preloader.GridDhtPartitionFullMap;
-<<<<<<< HEAD
-import org.apache.ignite.internal.processors.cache.distributed.dht.preloader.GridDhtPartitionMap2;
-=======
 import org.apache.ignite.internal.processors.cache.distributed.dht.preloader.GridDhtPartitionMap;
->>>>>>> 44cf1d21
 import org.apache.ignite.internal.processors.cache.distributed.dht.preloader.GridDhtPartitionSupplyMessageV2;
 import org.apache.ignite.internal.processors.cache.distributed.dht.preloader.GridDhtPartitionsExchangeFuture;
 import org.apache.ignite.internal.processors.cache.distributed.dht.preloader.GridDhtPartitionsFullMessage;
@@ -894,17 +890,10 @@
     public GridDhtPartitionsFullMessage createPartitionsFullMessage(Collection<ClusterNode> nodes,
         final @Nullable GridDhtPartitionExchangeId exchId,
         @Nullable GridCacheVersion lastVer,
-<<<<<<< HEAD
         final boolean compress) {
         final GridDhtPartitionsFullMessage m = new GridDhtPartitionsFullMessage(exchId,
             lastVer,
             exchId != null ? exchId.topologyVersion() : AffinityTopologyVersion.NONE);
-=======
-        boolean compress) {
-        GridDhtPartitionsFullMessage m = new GridDhtPartitionsFullMessage(exchId,
-                lastVer,
-                exchId != null ? exchId.topologyVersion() : AffinityTopologyVersion.NONE);
->>>>>>> 44cf1d21
 
         m.compress(compress);
 
@@ -1045,11 +1034,7 @@
 
         for (GridCacheContext cacheCtx : cctx.cacheContexts()) {
             if (!cacheCtx.isLocal()) {
-<<<<<<< HEAD
-                GridDhtPartitionMap2 locMap = cacheCtx.topology().localPartitionMap();
-=======
                 GridDhtPartitionMap locMap = cacheCtx.topology().localPartitionMap();
->>>>>>> 44cf1d21
 
                 addPartitionMap(m,
                     dupData,
@@ -1604,7 +1589,6 @@
     }
 
     /**
-<<<<<<< HEAD
      * @param deque Deque to poll from.
      * @param time Time to wait.
      * @param w Worker.
@@ -1627,8 +1611,6 @@
     }
 
     /**
-=======
->>>>>>> 44cf1d21
      * Exchange future thread. All exchanges happen only by one thread and next
      * exchange will not start until previous one completes.
      */
