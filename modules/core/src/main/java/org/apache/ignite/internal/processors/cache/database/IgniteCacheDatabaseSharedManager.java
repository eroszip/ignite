/*
 * Licensed to the Apache Software Foundation (ASF) under one or more
 * contributor license agreements.  See the NOTICE file distributed with
 * this work for additional information regarding copyright ownership.
 * The ASF licenses this file to You under the Apache License, Version 2.0
 * (the "License"); you may not use this file except in compliance with
 * the License.  You may obtain a copy of the License at
 *
 *      http://www.apache.org/licenses/LICENSE-2.0
 *
 * Unless required by applicable law or agreed to in writing, software
 * distributed under the License is distributed on an "AS IS" BASIS,
 * WITHOUT WARRANTIES OR CONDITIONS OF ANY KIND, either express or implied.
 * See the License for the specific language governing permissions and
 * limitations under the License.
 */

package org.apache.ignite.internal.processors.cache.database;

import java.io.File;
import java.util.Collection;
<<<<<<< HEAD
import java.util.UUID;
=======
import java.util.Collections;
import java.util.Map;
>>>>>>> 3a7e8016
import org.apache.ignite.IgniteCheckedException;
import org.apache.ignite.IgniteLogger;
import org.apache.ignite.configuration.MemoryConfiguration;
import org.apache.ignite.internal.GridKernalContext;
import org.apache.ignite.internal.IgniteInternalFuture;
import org.apache.ignite.internal.mem.DirectMemoryProvider;
import org.apache.ignite.internal.mem.file.MappedFileMemoryProvider;
import org.apache.ignite.internal.mem.unsafe.UnsafeMemoryProvider;
import org.apache.ignite.internal.pagemem.PageMemory;
import org.apache.ignite.internal.pagemem.snapshot.SnapshotOperation;
import org.apache.ignite.internal.pagemem.impl.PageMemoryNoStoreImpl;
import org.apache.ignite.internal.processors.cache.GridCacheContext;
import org.apache.ignite.internal.processors.cache.GridCacheSharedManagerAdapter;
import org.apache.ignite.internal.processors.cache.database.freelist.FreeList;
import org.apache.ignite.internal.processors.cache.database.freelist.FreeListImpl;
import org.apache.ignite.internal.processors.cache.database.tree.reuse.ReuseList;
import org.apache.ignite.internal.processors.cache.distributed.dht.preloader.GridDhtPartitionsExchangeFuture;
import org.apache.ignite.internal.util.typedef.internal.U;
import org.apache.ignite.internal.processors.cluster.IgniteChangeGlobalStateSupport;
import org.apache.ignite.lang.IgniteBiTuple;
import org.jetbrains.annotations.Nullable;

/**
 *
 */
public class IgniteCacheDatabaseSharedManager extends GridCacheSharedManagerAdapter
    implements IgniteChangeGlobalStateSupport, CheckpointLockStateChecker {
    /** */
    protected PageMemory pageMem;

    /** */
    private FreeListImpl freeList;

    /** {@inheritDoc} */
    @Override protected void start0() throws IgniteCheckedException {
        if (!cctx.kernalContext().clientNode())
            init();
    }

    /**
     * @throws IgniteCheckedException If failed.
     */
    public void init() throws IgniteCheckedException {
        if (pageMem == null) {
            MemoryConfiguration dbCfg = cctx.kernalContext().config().getMemoryConfiguration();

            if (dbCfg == null)
                dbCfg = new MemoryConfiguration();

            pageMem = initMemory(dbCfg);

            pageMem.start();

            initDataStructures();
        }
    }

    /**
     * @param log Logger.
     */
    public void dumpStatistics(IgniteLogger log) {
        if (freeList != null)
            freeList.dumpStatistics(log);
    }

    /**
     * @throws IgniteCheckedException If failed.
     */
    protected void initDataStructures() throws IgniteCheckedException {
        freeList = new FreeListImpl(0, cctx.gridName(), pageMem, null, cctx.wal(), 0L, true);
    }

    /**
     * @throws IgniteCheckedException If failed.
     */
    public void initDataBase() throws IgniteCheckedException {
        // No-op.
    }

    /**
     * @return Node-global free list.
     */
    public FreeList globalFreeList() {
        assert freeList != null : "Non initialized";

        return freeList;
    }

    /**
     * @return Node-global reuse list.
     */
    public ReuseList globalReuseList() {
        assert freeList != null : "Non initialized";

        return freeList;
    }

    /** {@inheritDoc} */
    @Override protected void stop0(boolean cancel) {
        if (pageMem != null)
            pageMem.stop();
    }

    /**
     *
     */
    public boolean persistenceEnabled() {
        return false;
    }

    /** {@inheritDoc} */
    @Override public boolean checkpointLockIsHeldByThread() {
        return false;
    }

    /**
     * @return Page memory instance.
     */
    public PageMemory pageMemory() {
        return pageMem;
    }

    /**
     *
     */
    public void lock() throws IgniteCheckedException {

    }

    /**
     *
     */
    public void unLock() {

    }

    /**
     * No-op for non-persistent storage.
     */
    public void checkpointReadLock() {
        // No-op.
    }

    /**
     * No-op for non-persistent storage.
     */
    public void checkpointReadUnlock() {
        // No-op.
    }

    /**
     *
     */
    @Nullable public IgniteInternalFuture wakeupForCheckpoint(String reason) {
        return null;
    }

    /**
     * Waits until current state is checkpointed.
     *
     * @throws IgniteCheckedException If failed.
     */
    public void waitForCheckpoint(String reason) throws IgniteCheckedException {
        // No-op
    }

    /**
     * @param discoEvt Before exchange for the given discovery event.
     */
    public void beforeExchange(GridDhtPartitionsExchangeFuture discoEvt) throws IgniteCheckedException {
        // No-op.
    }

    /**
     * @param stoppedCtxs A collection of tuples (cache context, destroy flag).
     */
    public void onCachesStopped(Collection<IgniteBiTuple<GridCacheContext, Boolean>> stoppedCtxs) {
        // No-op.
    }

    /**
     * @param cctx Stopped cache context.
     */
    public void onCacheStop(GridCacheContext cctx) {
        // No-op
    }

    /**
     * @param initiatorNodeId Snapshot message.
     * @param snapshotOperation
     * @return Snapshot creation init future or {@code null} if snapshot is not available.
     * @throws IgniteCheckedException If failed.
     */
<<<<<<< HEAD
    @Nullable public IgniteInternalFuture startLocalSnapshotOperation(UUID initiatorNodeId,
        SnapshotOperation snapshotOperation)
=======
    @Nullable public IgniteInternalFuture startLocalSnapshotOperation(
        StartSnapshotOperationAckDiscoveryMessage snapshotMsg)
>>>>>>> 3a7e8016
        throws IgniteCheckedException {
        return null;
    }

    /**
     * @return Future that will be completed when indexes for given cache are restored.
     */
    @Nullable public IgniteInternalFuture indexRebuildFuture(int cacheId) {
        return null;
    }

    /**
     * Reserve update history for exchange.
     *
     * @return Reserved update counters per cache and partition.
     */
    public Map<Integer, Map<Integer, Long>> reserveHistoryForExchange() {
        return Collections.emptyMap();
    }

    /**
     * Release reserved update history.
     */
    public void releaseHistoryForExchange() {
        // No-op
    }

    /**
     * Reserve update history for preloading.
     * @param cacheId Cache ID.
     * @param partId Partition Id.
     * @param cntr Update counter.
     * @return True if successfully reserved.
     */
    public boolean reserveHistoryForPreloading(int cacheId, int partId, long cntr) {
        return false;
    }

    /**
     * Release reserved update history.
     */
    public void releaseHistoryForPreloading() {
        // No-op
    }

    /**
     * @param dbCfg Database configuration.
     * @return Page memory instance.
     */
    protected PageMemory initMemory(MemoryConfiguration dbCfg) {
        String path = dbCfg.getFileCacheAllocationPath();

        int concLvl = dbCfg.getConcurrencyLevel();

        if (concLvl < 1)
            concLvl = Runtime.getRuntime().availableProcessors();

        long fragmentSize = dbCfg.getPageCacheSize() / concLvl;

        if (fragmentSize < 1024 * 1024)
            fragmentSize = 1024 * 1024;

        String consId = String.valueOf(cctx.discovery().consistentId());

        consId = consId.replaceAll("[:,\\.]", "_");

        File allocPath = path == null ? null : buildPath(path, consId);

        long[] sizes = new long[concLvl];

        for (int i = 0; i < concLvl; i++)
            sizes[i] = fragmentSize;

        DirectMemoryProvider memProvider = path == null ?
            new UnsafeMemoryProvider(sizes) :
            new MappedFileMemoryProvider(
                log,
                allocPath,
                true,
                sizes);

        return new PageMemoryNoStoreImpl(log, memProvider, cctx, dbCfg.getPageSize(), false);
    }

    /**
     * @param path Path to the working directory.
     * @param consId Consistent ID of the local node.
     * @return DB storage path.
     */
    protected File buildPath(String path, String consId) {
        String igniteHomeStr = U.getIgniteHome();

        File igniteHome = igniteHomeStr != null ? new File(igniteHomeStr) : null;

        File workDir = igniteHome == null ? new File(path) : new File(igniteHome, path);

        return new File(workDir, consId);
    }

    /** {@inheritDoc} */
    @Override public void onActivate(GridKernalContext kctx) throws IgniteCheckedException {

    }

    /** {@inheritDoc} */
    @Override public void onDeActivate(GridKernalContext kctx) throws IgniteCheckedException {

    }
}<|MERGE_RESOLUTION|>--- conflicted
+++ resolved
@@ -19,12 +19,9 @@
 
 import java.io.File;
 import java.util.Collection;
-<<<<<<< HEAD
 import java.util.UUID;
-=======
 import java.util.Collections;
 import java.util.Map;
->>>>>>> 3a7e8016
 import org.apache.ignite.IgniteCheckedException;
 import org.apache.ignite.IgniteLogger;
 import org.apache.ignite.configuration.MemoryConfiguration;
@@ -218,13 +215,8 @@
      * @return Snapshot creation init future or {@code null} if snapshot is not available.
      * @throws IgniteCheckedException If failed.
      */
-<<<<<<< HEAD
     @Nullable public IgniteInternalFuture startLocalSnapshotOperation(UUID initiatorNodeId,
         SnapshotOperation snapshotOperation)
-=======
-    @Nullable public IgniteInternalFuture startLocalSnapshotOperation(
-        StartSnapshotOperationAckDiscoveryMessage snapshotMsg)
->>>>>>> 3a7e8016
         throws IgniteCheckedException {
         return null;
     }
