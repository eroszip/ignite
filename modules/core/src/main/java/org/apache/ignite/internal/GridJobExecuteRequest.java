--- conflicted
+++ resolved
@@ -479,7 +479,6 @@
                 commState.idx++;
 
             case 2:
-<<<<<<< HEAD
                 if (!commState.putLong("createTime", createTime))
                     return false;
 
@@ -487,75 +486,42 @@
 
             case 3:
                 if (!commState.putEnum("depMode", depMode))
-=======
-                if (!commState.putEnum(depMode))
->>>>>>> ce0c3047
-                    return false;
-
-                commState.idx++;
-
-<<<<<<< HEAD
+                    return false;
+
+                commState.idx++;
+
             case 4:
                 if (!commState.putBoolean("dynamicSiblings", dynamicSiblings))
-=======
-            case 3:
-                if (!commState.putBoolean(dynamicSiblings))
->>>>>>> ce0c3047
-                    return false;
-
-                commState.idx++;
-
-<<<<<<< HEAD
+                    return false;
+
+                commState.idx++;
+
             case 5:
                 if (!commState.putBoolean("forceLocDep", forceLocDep))
-=======
-            case 4:
-                if (!commState.putBoolean(forceLocDep))
->>>>>>> ce0c3047
-                    return false;
-
-                commState.idx++;
-
-<<<<<<< HEAD
+                    return false;
+
+                commState.idx++;
+
             case 6:
                 if (!commState.putBoolean("internal", internal))
-=======
-            case 5:
-                if (!commState.putBoolean(internal))
->>>>>>> ce0c3047
-                    return false;
-
-                commState.idx++;
-
-<<<<<<< HEAD
+                    return false;
+
+                commState.idx++;
+
             case 7:
                 if (!commState.putByteArray("jobAttrsBytes", jobAttrsBytes))
-=======
-            case 6:
-                if (!commState.putByteArray(jobAttrsBytes))
->>>>>>> ce0c3047
-                    return false;
-
-                commState.idx++;
-
-<<<<<<< HEAD
+                    return false;
+
+                commState.idx++;
+
             case 8:
                 if (!commState.putByteArray("jobBytes", jobBytes))
-=======
-            case 7:
-                if (!commState.putByteArray(jobBytes))
->>>>>>> ce0c3047
-                    return false;
-
-                commState.idx++;
-
-<<<<<<< HEAD
+                    return false;
+
+                commState.idx++;
+
             case 9:
                 if (!commState.putGridUuid("jobId", jobId))
-=======
-            case 8:
-                if (!commState.putGridUuid(jobId))
->>>>>>> ce0c3047
                     return false;
 
                 commState.idx++;
@@ -598,101 +564,56 @@
 
                 commState.idx++;
 
-<<<<<<< HEAD
             case 11:
                 if (!commState.putByteArray("sesAttrsBytes", sesAttrsBytes))
-=======
-            case 10:
-                if (!commState.putByteArray(sesAttrsBytes))
->>>>>>> ce0c3047
-                    return false;
-
-                commState.idx++;
-
-<<<<<<< HEAD
+                    return false;
+
+                commState.idx++;
+
             case 12:
-                if (!commState.putBoolean("sesFullSup", sesFullSup))
-=======
-            case 11:
                 if (!commState.putBoolean(sesFullSup))
->>>>>>> ce0c3047
-                    return false;
-
-                commState.idx++;
-
-<<<<<<< HEAD
+                    return false;
+
+                commState.idx++;
+
             case 13:
                 if (!commState.putGridUuid("sesId", sesId))
-=======
-            case 12:
-                if (!commState.putGridUuid(sesId))
->>>>>>> ce0c3047
-                    return false;
-
-                commState.idx++;
-
-<<<<<<< HEAD
+                    return false;
+
+                commState.idx++;
+
             case 14:
                 if (!commState.putByteArray("siblingsBytes", siblingsBytes))
-=======
-            case 13:
-                if (!commState.putByteArray(siblingsBytes))
->>>>>>> ce0c3047
-                    return false;
-
-                commState.idx++;
-
-<<<<<<< HEAD
+                    return false;
+
+                commState.idx++;
+
             case 15:
                 if (!commState.putLong("startTaskTime", startTaskTime))
-=======
-            case 14:
-                if (!commState.putLong(startTaskTime))
->>>>>>> ce0c3047
-                    return false;
-
-                commState.idx++;
-
-<<<<<<< HEAD
+                    return false;
+
+                commState.idx++;
+
             case 16:
                 if (!commState.putUuid("subjId", subjId))
-=======
-            case 15:
-                if (!commState.putUuid(subjId))
->>>>>>> ce0c3047
-                    return false;
-
-                commState.idx++;
-
-<<<<<<< HEAD
+                    return false;
+
+                commState.idx++;
+
             case 17:
                 if (!commState.putString("taskClsName", taskClsName))
-=======
-            case 16:
-                if (!commState.putString(taskClsName))
->>>>>>> ce0c3047
-                    return false;
-
-                commState.idx++;
-
-<<<<<<< HEAD
+                    return false;
+
+                commState.idx++;
+
             case 18:
                 if (!commState.putString("taskName", taskName))
-=======
-            case 17:
-                if (!commState.putString(taskName))
->>>>>>> ce0c3047
-                    return false;
-
-                commState.idx++;
-
-<<<<<<< HEAD
+                    return false;
+
+                commState.idx++;
+
             case 19:
                 if (!commState.putLong("timeout", timeout))
-=======
-            case 18:
-                if (!commState.putLong(timeout))
->>>>>>> ce0c3047
                     return false;
 
                 commState.idx++;
@@ -724,13 +645,8 @@
 
                 commState.idx++;
 
-<<<<<<< HEAD
             case 21:
                 if (!commState.putString("userVer", userVer))
-=======
-            case 20:
-                if (!commState.putString(userVer))
->>>>>>> ce0c3047
                     return false;
 
                 commState.idx++;
@@ -763,7 +679,6 @@
                 commState.idx++;
 
             case 2:
-<<<<<<< HEAD
                 createTime = commState.getLong("createTime");
 
                 if (!commState.lastRead())
@@ -773,10 +688,6 @@
 
             case 3:
                 byte depMode0 = commState.getByte("depMode");
-=======
-                if (buf.remaining() < 1)
-                    return false;
->>>>>>> ce0c3047
 
                 if (!commState.lastRead())
                     return false;
@@ -785,81 +696,48 @@
 
                 commState.idx++;
 
-<<<<<<< HEAD
             case 4:
                 dynamicSiblings = commState.getBoolean("dynamicSiblings");
-=======
-            case 3:
-                if (buf.remaining() < 1)
-                    return false;
->>>>>>> ce0c3047
-
-                if (!commState.lastRead())
-                    return false;
-
-                commState.idx++;
-
-<<<<<<< HEAD
+
+                if (!commState.lastRead())
+                    return false;
+
+                commState.idx++;
+
             case 5:
                 forceLocDep = commState.getBoolean("forceLocDep");
-=======
-            case 4:
-                if (buf.remaining() < 1)
-                    return false;
->>>>>>> ce0c3047
-
-                if (!commState.lastRead())
-                    return false;
-
-                commState.idx++;
-
-<<<<<<< HEAD
+
+                if (!commState.lastRead())
+                    return false;
+
+                commState.idx++;
+
             case 6:
                 internal = commState.getBoolean("internal");
-=======
-            case 5:
-                if (buf.remaining() < 1)
-                    return false;
->>>>>>> ce0c3047
-
-                if (!commState.lastRead())
-                    return false;
-
-                commState.idx++;
-
-<<<<<<< HEAD
+
+                if (!commState.lastRead())
+                    return false;
+
+                commState.idx++;
+
             case 7:
                 jobAttrsBytes = commState.getByteArray("jobAttrsBytes");
-=======
-            case 6:
-                byte[] jobAttrsBytes0 = commState.getByteArray();
->>>>>>> ce0c3047
-
-                if (!commState.lastRead())
-                    return false;
-
-                commState.idx++;
-
-<<<<<<< HEAD
+
+                if (!commState.lastRead())
+                    return false;
+
+                commState.idx++;
+
             case 8:
                 jobBytes = commState.getByteArray("jobBytes");
-=======
-            case 7:
-                byte[] jobBytes0 = commState.getByteArray();
->>>>>>> ce0c3047
-
-                if (!commState.lastRead())
-                    return false;
-
-                commState.idx++;
-
-<<<<<<< HEAD
+
+                if (!commState.lastRead())
+                    return false;
+
+                commState.idx++;
+
             case 9:
                 jobId = commState.getGridUuid("jobId");
-=======
-            case 8:
-                IgniteUuid jobId0 = commState.getGridUuid();
->>>>>>> ce0c3047
 
                 if (!commState.lastRead())
                     return false;
@@ -908,120 +786,72 @@
 
                 commState.idx++;
 
-<<<<<<< HEAD
             case 11:
                 sesAttrsBytes = commState.getByteArray("sesAttrsBytes");
-=======
-            case 10:
-                byte[] sesAttrsBytes0 = commState.getByteArray();
->>>>>>> ce0c3047
-
-                if (!commState.lastRead())
-                    return false;
-
-                commState.idx++;
-
-<<<<<<< HEAD
+
+                if (!commState.lastRead())
+                    return false;
+
+                commState.idx++;
+
             case 12:
                 sesFullSup = commState.getBoolean("sesFullSup");
-=======
-            case 11:
-                if (buf.remaining() < 1)
-                    return false;
->>>>>>> ce0c3047
-
-                if (!commState.lastRead())
-                    return false;
-
-                commState.idx++;
-
-<<<<<<< HEAD
+
+                if (!commState.lastRead())
+                    return false;
+
+                commState.idx++;
+
             case 13:
                 sesId = commState.getGridUuid("sesId");
-=======
-            case 12:
-                IgniteUuid sesId0 = commState.getGridUuid();
->>>>>>> ce0c3047
-
-                if (!commState.lastRead())
-                    return false;
-
-                commState.idx++;
-
-<<<<<<< HEAD
+
+                if (!commState.lastRead())
+                    return false;
+
+                commState.idx++;
+
             case 14:
                 siblingsBytes = commState.getByteArray("siblingsBytes");
-=======
-            case 13:
-                byte[] siblingsBytes0 = commState.getByteArray();
->>>>>>> ce0c3047
-
-                if (!commState.lastRead())
-                    return false;
-
-                commState.idx++;
-
-<<<<<<< HEAD
+
+                if (!commState.lastRead())
+                    return false;
+
+                commState.idx++;
+
             case 15:
                 startTaskTime = commState.getLong("startTaskTime");
-=======
-            case 14:
-                if (buf.remaining() < 8)
-                    return false;
->>>>>>> ce0c3047
-
-                if (!commState.lastRead())
-                    return false;
-
-                commState.idx++;
-
-<<<<<<< HEAD
+
+                if (!commState.lastRead())
+                    return false;
+
+                commState.idx++;
+
             case 16:
                 subjId = commState.getUuid("subjId");
-=======
-            case 15:
-                UUID subjId0 = commState.getUuid();
->>>>>>> ce0c3047
-
-                if (!commState.lastRead())
-                    return false;
-
-                commState.idx++;
-
-<<<<<<< HEAD
+
+                if (!commState.lastRead())
+                    return false;
+
+                commState.idx++;
+
             case 17:
                 taskClsName = commState.getString("taskClsName");
-=======
-            case 16:
-                String taskClsName0 = commState.getString();
->>>>>>> ce0c3047
-
-                if (!commState.lastRead())
-                    return false;
-
-                commState.idx++;
-
-<<<<<<< HEAD
+
+                if (!commState.lastRead())
+                    return false;
+
+                commState.idx++;
+
             case 18:
                 taskName = commState.getString("taskName");
-=======
-            case 17:
-                String taskName0 = commState.getString();
->>>>>>> ce0c3047
-
-                if (!commState.lastRead())
-                    return false;
-
-                commState.idx++;
-
-<<<<<<< HEAD
+
+                if (!commState.lastRead())
+                    return false;
+
+                commState.idx++;
+
             case 19:
                 timeout = commState.getLong("timeout");
-=======
-            case 18:
-                if (buf.remaining() < 8)
-                    return false;
->>>>>>> ce0c3047
 
                 if (!commState.lastRead())
                     return false;
@@ -1057,13 +887,8 @@
 
                 commState.idx++;
 
-<<<<<<< HEAD
             case 21:
                 userVer = commState.getString("userVer");
-=======
-            case 20:
-                String userVer0 = commState.getString();
->>>>>>> ce0c3047
 
                 if (!commState.lastRead())
                     return false;
