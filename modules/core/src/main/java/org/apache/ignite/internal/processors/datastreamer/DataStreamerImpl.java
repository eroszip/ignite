/*
 * Licensed to the Apache Software Foundation (ASF) under one or more
 * contributor license agreements.  See the NOTICE file distributed with
 * this work for additional information regarding copyright ownership.
 * The ASF licenses this file to You under the Apache License, Version 2.0
 * (the "License"); you may not use this file except in compliance with
 * the License.  You may obtain a copy of the License at
 *
 *      http://www.apache.org/licenses/LICENSE-2.0
 *
 * Unless required by applicable law or agreed to in writing, software
 * distributed under the License is distributed on an "AS IS" BASIS,
 * WITHOUT WARRANTIES OR CONDITIONS OF ANY KIND, either express or implied.
 * See the License for the specific language governing permissions and
 * limitations under the License.
 */

package org.apache.ignite.internal.processors.datastreamer;

import java.util.ArrayDeque;
import java.util.ArrayList;
import java.util.Arrays;
import java.util.Collection;
import java.util.Collections;
import java.util.HashMap;
import java.util.HashSet;
import java.util.Iterator;
import java.util.List;
import java.util.Map;
import java.util.Map.Entry;
import java.util.Queue;
import java.util.UUID;
import java.util.concurrent.ConcurrentLinkedDeque;
import java.util.concurrent.ConcurrentMap;
import java.util.concurrent.DelayQueue;
import java.util.concurrent.Delayed;
import java.util.concurrent.Semaphore;
import java.util.concurrent.TimeUnit;
import java.util.concurrent.atomic.AtomicBoolean;
import java.util.concurrent.atomic.AtomicLong;
import java.util.concurrent.atomic.AtomicReference;
import javax.cache.CacheException;
import javax.cache.expiry.ExpiryPolicy;
import org.apache.ignite.Ignite;
import org.apache.ignite.IgniteCache;
import org.apache.ignite.IgniteCheckedException;
import org.apache.ignite.IgniteDataStreamer;
import org.apache.ignite.IgniteDataStreamerTimeoutException;
import org.apache.ignite.IgniteException;
import org.apache.ignite.IgniteInterruptedException;
import org.apache.ignite.IgniteLogger;
import org.apache.ignite.cache.CacheMode;
import org.apache.ignite.cluster.ClusterNode;
import org.apache.ignite.cluster.ClusterTopologyException;
import org.apache.ignite.configuration.CacheConfiguration;
import org.apache.ignite.events.DiscoveryEvent;
import org.apache.ignite.events.Event;
import org.apache.ignite.internal.GridKernalContext;
import org.apache.ignite.internal.IgniteClientDisconnectedCheckedException;
import org.apache.ignite.internal.IgniteFutureTimeoutCheckedException;
import org.apache.ignite.internal.IgniteInternalFuture;
import org.apache.ignite.internal.IgniteInterruptedCheckedException;
import org.apache.ignite.internal.cluster.ClusterTopologyCheckedException;
import org.apache.ignite.internal.cluster.ClusterTopologyServerNotFoundException;
import org.apache.ignite.internal.managers.communication.GridMessageListener;
import org.apache.ignite.internal.managers.deployment.GridDeployment;
import org.apache.ignite.internal.managers.eventstorage.GridLocalEventListener;
import org.apache.ignite.internal.processors.affinity.AffinityTopologyVersion;
import org.apache.ignite.internal.processors.affinity.GridAffinityProcessor;
import org.apache.ignite.internal.processors.cache.CacheObject;
import org.apache.ignite.internal.processors.cache.CacheObjectContext;
import org.apache.ignite.internal.processors.cache.GridCacheAdapter;
import org.apache.ignite.internal.processors.cache.GridCacheContext;
import org.apache.ignite.internal.processors.cache.GridCacheEntryEx;
import org.apache.ignite.internal.processors.cache.GridCacheEntryRemovedException;
import org.apache.ignite.internal.processors.cache.GridCacheGateway;
import org.apache.ignite.internal.processors.cache.GridCacheUtils;
import org.apache.ignite.internal.processors.cache.IgniteCacheFutureImpl;
import org.apache.ignite.internal.processors.cache.IgniteCacheProxy;
import org.apache.ignite.internal.processors.cache.KeyCacheObject;
import org.apache.ignite.internal.processors.cache.distributed.dht.GridDhtInvalidPartitionException;
import org.apache.ignite.internal.processors.cache.distributed.dht.GridDhtLocalPartition;
import org.apache.ignite.internal.processors.cache.distributed.dht.GridDhtPartitionState;
import org.apache.ignite.internal.processors.cache.distributed.dht.GridDhtTopologyFuture;
import org.apache.ignite.internal.processors.cache.version.GridCacheVersion;
import org.apache.ignite.internal.processors.cacheobject.IgniteCacheObjectProcessor;
import org.apache.ignite.internal.processors.dr.GridDrType;
import org.apache.ignite.internal.util.GridConcurrentHashSet;
import org.apache.ignite.internal.util.GridSpinBusyLock;
import org.apache.ignite.internal.util.future.GridCompoundFuture;
import org.apache.ignite.internal.util.future.GridFutureAdapter;
import org.apache.ignite.internal.util.future.IgniteFinishedFutureImpl;
import org.apache.ignite.internal.util.lang.GridPeerDeployAware;
import org.apache.ignite.internal.util.tostring.GridToStringExclude;
import org.apache.ignite.internal.util.tostring.GridToStringInclude;
import org.apache.ignite.internal.util.typedef.CI1;
import org.apache.ignite.internal.util.typedef.F;
import org.apache.ignite.internal.util.typedef.internal.A;
import org.apache.ignite.internal.util.typedef.internal.CU;
import org.apache.ignite.internal.util.typedef.internal.GPC;
import org.apache.ignite.internal.util.typedef.internal.LT;
import org.apache.ignite.internal.util.typedef.internal.S;
import org.apache.ignite.internal.util.typedef.internal.U;
import org.apache.ignite.lang.IgniteClosure;
import org.apache.ignite.lang.IgniteFuture;
import org.apache.ignite.lang.IgniteInClosure;
import org.apache.ignite.lang.IgniteUuid;
import org.apache.ignite.plugin.security.SecurityPermission;
import org.apache.ignite.stream.StreamReceiver;
import org.jetbrains.annotations.Nullable;
import org.jsr166.ConcurrentHashMap8;
import org.jsr166.LongAdder8;

import static org.apache.ignite.events.EventType.EVT_NODE_FAILED;
import static org.apache.ignite.events.EventType.EVT_NODE_LEFT;
import static org.apache.ignite.internal.GridTopic.TOPIC_DATASTREAM;

/**
 * Data streamer implementation.
 */
@SuppressWarnings("unchecked")
public class DataStreamerImpl<K, V> implements IgniteDataStreamer<K, V>, Delayed {
    /** Isolated receiver. */
    private static final StreamReceiver ISOLATED_UPDATER = new IsolatedUpdater();

    /** Amount of permissions should be available to continue new data processing. */
    private static final int REMAP_SEMAPHORE_PERMISSIONS_COUNT = Integer.MAX_VALUE;

    /** Cache receiver. */
    private StreamReceiver<K, V> rcvr = ISOLATED_UPDATER;

    /** */
    private byte[] updaterBytes;

    /** IO policy resovler for data load request. */
    private IgniteClosure<ClusterNode, Byte> ioPlcRslvr;

    /** Max remap count before issuing an error. */
    private static final int DFLT_MAX_REMAP_CNT = 32;

    /** Log reference. */
    private static final AtomicReference<IgniteLogger> logRef = new AtomicReference<>();

    /** Logger. */
    private static IgniteLogger log;

    /** Cache name ({@code null} for default cache). */
    private final String cacheName;

    /** Per-node buffer size. */
    @SuppressWarnings("FieldAccessedSynchronizedAndUnsynchronized")
    private int bufSize = DFLT_PER_NODE_BUFFER_SIZE;

    /** */
    private int parallelOps = DFLT_MAX_PARALLEL_OPS;

    /** */
    private long timeout = DFLT_UNLIMIT_TIMEOUT;

    /** */
    private long autoFlushFreq;

    /** Mapping. */
    @GridToStringInclude
    private ConcurrentMap<UUID, Buffer> bufMappings = new ConcurrentHashMap8<>();

    /** Discovery listener. */
    private final GridLocalEventListener discoLsnr;

    /** Context. */
    private final GridKernalContext ctx;

    /** */
    private final IgniteCacheObjectProcessor cacheObjProc;

    /** */
    private final CacheObjectContext cacheObjCtx;

    /** Communication topic for responses. */
    private final Object topic;

    /** */
    private byte[] topicBytes;

    /** {@code True} if data loader has been cancelled. */
    private volatile boolean cancelled;

    /** Fail counter. */
    private final LongAdder8 failCntr = new LongAdder8();

    /** Active futures of this data loader. */
    @GridToStringInclude
    private final Collection<IgniteInternalFuture<?>> activeFuts = new GridConcurrentHashSet<>();

    /** Closure to remove from active futures. */
    @GridToStringExclude
    private final IgniteInClosure<IgniteInternalFuture<?>> rmvActiveFut = new IgniteInClosure<IgniteInternalFuture<?>>() {
        @Override public void apply(IgniteInternalFuture<?> t) {
            boolean rmv = activeFuts.remove(t);

            assert rmv;

            Throwable err = t.error();

            if (err != null && !(err instanceof IgniteClientDisconnectedCheckedException)) {
                LT.error(log, t.error(), "DataStreamer operation failed.", true);

                failCntr.increment();

                cancelled = true;
            }
        }
    };

    /** Job peer deploy aware. */
    private volatile GridPeerDeployAware jobPda;

    /** Deployment class. */
    private Class<?> depCls;

    /** Future to track loading finish. */
    private final GridFutureAdapter<?> fut;

    /** Public API future to track loading finish. */
    private final IgniteFuture<?> publicFut;

    /** Busy lock. */
    private final GridSpinBusyLock busyLock = new GridSpinBusyLock();

    /** */
    private CacheException disconnectErr;

    /** Closed flag. */
    private final AtomicBoolean closed = new AtomicBoolean();

    /** */
    private volatile long lastFlushTime = U.currentTimeMillis();

    /** */
    private final DelayQueue<DataStreamerImpl<K, V>> flushQ;

    /** */
    private boolean skipStore;

    /** */
    private boolean keepBinary;

    /** */
    private int maxRemapCnt = DFLT_MAX_REMAP_CNT;

    /** Whether a warning at {@link DataStreamerImpl#allowOverwrite()} printed */
    private static boolean isWarningPrinted;

    /** Allows to pause new data processing while failed data processing in progress. */
    private final Semaphore remapSem = new Semaphore(REMAP_SEMAPHORE_PERMISSIONS_COUNT);

    /** */
    private final ConcurrentLinkedDeque<Runnable> dataToRemap = new ConcurrentLinkedDeque<>();

    /** */
    private final AtomicBoolean remapOwning = new AtomicBoolean();

    /**
     * @param ctx Grid kernal context.
     * @param cacheName Cache name.
     * @param flushQ Flush queue.
     */
    public DataStreamerImpl(
        final GridKernalContext ctx,
        @Nullable final String cacheName,
        DelayQueue<DataStreamerImpl<K, V>> flushQ
    ) {
        assert ctx != null;

        this.ctx = ctx;
        this.cacheObjProc = ctx.cacheObjects();

        if (log == null)
            log = U.logger(ctx, logRef, DataStreamerImpl.class);

        CacheConfiguration ccfg = ctx.cache().cacheConfiguration(cacheName);

        try {
            this.cacheObjCtx = ctx.cacheObjects().contextForCache(ccfg);
        }
        catch (IgniteCheckedException e) {
            throw new IgniteException("Failed to initialize cache context.", e);
        }

        this.cacheName = cacheName;
        this.flushQ = flushQ;

        discoLsnr = new GridLocalEventListener() {
            @Override public void onEvent(Event evt) {
                assert evt.type() == EVT_NODE_FAILED || evt.type() == EVT_NODE_LEFT;

                DiscoveryEvent discoEvt = (DiscoveryEvent)evt;

                UUID id = discoEvt.eventNode().id();

                // Remap regular mappings.
                final Buffer buf = bufMappings.remove(id);

                // Only async notification is possible since
                // discovery thread may be trapped otherwise.
                if (buf != null) {
                    waitAffinityAndRun(new Runnable() {
                        @Override public void run() {
                            buf.onNodeLeft();
                        }
                    }, discoEvt.topologyVersion(), true);
                }
            }
        };

        ctx.event().addLocalEventListener(discoLsnr, EVT_NODE_FAILED, EVT_NODE_LEFT);

        // Generate unique topic for this loader.
        topic = TOPIC_DATASTREAM.topic(IgniteUuid.fromUuid(ctx.localNodeId()));

        ctx.io().addMessageListener(topic, new GridMessageListener() {
            @Override public void onMessage(UUID nodeId, Object msg) {
                assert msg instanceof DataStreamerResponse;

                DataStreamerResponse res = (DataStreamerResponse)msg;

                if (log.isDebugEnabled())
                    log.debug("Received data load response: " + res);

                Buffer buf = bufMappings.get(nodeId);

                if (buf != null)
                    buf.onResponse(res, nodeId);

                else if (log.isDebugEnabled())
                    log.debug("Ignoring response since node has left [nodeId=" + nodeId + ", ");
            }
        });

        if (log.isDebugEnabled())
            log.debug("Added response listener within topic: " + topic);

        fut = new DataStreamerFuture(this);

        publicFut = new IgniteCacheFutureImpl<>(fut);

        GridCacheAdapter cache = ctx.cache().internalCache(cacheName);

        if (cache == null) { // Possible, cache is not configured on node.
            assert ccfg != null;

            if (ccfg.getCacheMode() == CacheMode.LOCAL)
                throw new CacheException("Impossible to load Local cache configured remotely.");

            ctx.grid().getOrCreateCache(ccfg);
        }
    }

    /**
     * @param c Closure to run.
     * @param topVer Topology version to wait for.
     * @param async Async flag.
     */
    private void waitAffinityAndRun(final Runnable c, long topVer, boolean async) {
        AffinityTopologyVersion topVer0 = new AffinityTopologyVersion(topVer, 0);

        IgniteInternalFuture<?> fut = ctx.cache().context().exchange().affinityReadyFuture(topVer0);

        if (fut != null && !fut.isDone()) {
            fut.listen(new CI1<IgniteInternalFuture<?>>() {
                @Override public void apply(IgniteInternalFuture<?> fut) {
                    ctx.closure().runLocalSafe(c, true);
                }
            });
        }
        else {
            if (async)
                ctx.closure().runLocalSafe(c, true);
            else
                c.run();
        }
    }

    /**
     * @return Cache object context.
     */
    public CacheObjectContext cacheObjectContext() {
        return cacheObjCtx;
    }

    /**
     * Enters busy lock.
     */
    private void enterBusy() {
        if (!busyLock.enterBusy()) {
            if (disconnectErr != null)
                throw disconnectErr;

            throw new IllegalStateException("Data streamer has been closed.");
        }
        else if (cancelled) {
            busyLock.leaveBusy();

            throw new IllegalStateException("Data streamer has been closed.");
        }
    }

    /**
     * Leaves busy lock.
     */
    private void leaveBusy() {
        busyLock.leaveBusy();
    }

    /** {@inheritDoc} */
    @Override public IgniteFuture<?> future() {
        return publicFut;
    }

    /**
     * @return Internal future.
     */
    public IgniteInternalFuture<?> internalFuture() {
        return fut;
    }

    /** {@inheritDoc} */
    @Override public void deployClass(Class<?> depCls) {
        this.depCls = depCls;
    }

    /** {@inheritDoc} */
    @Override public void receiver(StreamReceiver<K, V> rcvr) {
        A.notNull(rcvr, "rcvr");

        this.rcvr = rcvr;
    }

    /** {@inheritDoc} */
    @Override public boolean allowOverwrite() {
        return rcvr != ISOLATED_UPDATER;
    }

    /** {@inheritDoc} */
    @Override public void allowOverwrite(boolean allow) {
        if (allow == allowOverwrite())
            return;

        ClusterNode node = F.first(ctx.grid().cluster().forCacheNodes(cacheName).nodes());

        if (node == null)
            throw new CacheException("Failed to get node for cache: " + cacheName);

        rcvr = allow ? DataStreamerCacheUpdaters.<K, V>individual() : ISOLATED_UPDATER;
    }

    /** {@inheritDoc} */
    @Override public boolean skipStore() {
        return skipStore;
    }

    /** {@inheritDoc} */
    @Override public void skipStore(boolean skipStore) {
        this.skipStore = skipStore;
    }

    /** {@inheritDoc} */
    @Override public boolean keepBinary() {
        return keepBinary;
    }

    /** {@inheritDoc} */
    @Override public void keepBinary(boolean keepBinary) {
        this.keepBinary = keepBinary;
    }

    /** {@inheritDoc} */
    @Override @Nullable public String cacheName() {
        return cacheName;
    }

    /** {@inheritDoc} */
    @Override public int perNodeBufferSize() {
        return bufSize;
    }

    /** {@inheritDoc} */
    @Override public void perNodeBufferSize(int bufSize) {
        A.ensure(bufSize > 0, "bufSize > 0");

        this.bufSize = bufSize;
    }

    /** {@inheritDoc} */
    @Override public int perNodeParallelOperations() {
        return parallelOps;
    }

    /** {@inheritDoc} */
    @Override public void perNodeParallelOperations(int parallelOps) {
        this.parallelOps = parallelOps;
    }

    /** {@inheritDoc} */
    @Override public void timeout(long timeout) {
        if (timeout < -1 || timeout == 0)
            throw new IllegalArgumentException();

        this.timeout = timeout;
    }

    /** {@inheritDoc} */
    @Override public long timeout() {
        return this.timeout;
    }

    /** {@inheritDoc} */
    @Override public long autoFlushFrequency() {
        return autoFlushFreq;
    }

    /** {@inheritDoc} */
    @Override public void autoFlushFrequency(long autoFlushFreq) {
        A.ensure(autoFlushFreq >= 0, "autoFlushFreq >= 0");

        long old = this.autoFlushFreq;

        if (autoFlushFreq != old) {
            this.autoFlushFreq = autoFlushFreq;

            if (autoFlushFreq != 0 && old == 0)
                flushQ.add(this);
            else if (autoFlushFreq == 0)
                flushQ.remove(this);
        }
    }

    /** {@inheritDoc} */
    @Override public IgniteFuture<?> addData(Map<K, V> entries) throws IllegalStateException {
        A.notNull(entries, "entries");

        return addData(entries.entrySet());
    }

    /** {@inheritDoc} */
    @Override public IgniteFuture<?> addData(Collection<? extends Map.Entry<K, V>> entries) {
        A.notEmpty(entries, "entries");

        checkSecurityPermission(SecurityPermission.CACHE_PUT);

        enterBusy();

        try {
            GridFutureAdapter<Object> resFut = new GridFutureAdapter<>();

            resFut.listen(rmvActiveFut);

            activeFuts.add(resFut);

            Collection<KeyCacheObjectWrapper> keys =
                new GridConcurrentHashSet<>(entries.size(), U.capacity(entries.size()), 1);

            Collection<DataStreamerEntry> entries0 = new ArrayList<>(entries.size());

            for (Map.Entry<K, V> entry : entries) {
                KeyCacheObject key = cacheObjProc.toCacheKeyObject(cacheObjCtx, null, entry.getKey(), true);
                CacheObject val = cacheObjProc.toCacheObject(cacheObjCtx, entry.getValue(), true);

                keys.add(new KeyCacheObjectWrapper(key));

                entries0.add(new DataStreamerEntry(key, val));
            }

            load0(entries0, resFut, keys, 0);

            return new IgniteCacheFutureImpl<>(resFut);
        }
        catch (IgniteDataStreamerTimeoutException e) {
            throw e;
        }
        catch (IgniteException e) {
            return new IgniteFinishedFutureImpl<>(e);
        }
        finally {
            leaveBusy();
        }
    }

    /**
     * @param key Key.
     * @param val Value.
     * @return Future.
     */
    public IgniteFuture<?> addDataInternal(KeyCacheObject key, CacheObject val) {
        return addDataInternal(Collections.singleton(new DataStreamerEntry(key, val)));
    }

    /**
     * @param key Key.
     * @return Future.
     */
    public IgniteFuture<?> removeDataInternal(KeyCacheObject key) {
        return addDataInternal(Collections.singleton(new DataStreamerEntry(key, null)));
    }

    /**
     * @param entries Entries.
     * @return Future.
     */
    public IgniteFuture<?> addDataInternal(Collection<? extends DataStreamerEntry> entries) {
        enterBusy();

        GridFutureAdapter<Object> resFut = new GridFutureAdapter<>();

        try {
            resFut.listen(rmvActiveFut);

            activeFuts.add(resFut);

            Collection<KeyCacheObjectWrapper> keys = null;

            if (entries.size() > 1) {
                keys = new GridConcurrentHashSet<>(entries.size(), U.capacity(entries.size()), 1);

                for (DataStreamerEntry entry : entries)
                    keys.add(new KeyCacheObjectWrapper(entry.getKey()));
            }

            load0(entries, resFut, keys, 0);

            return new IgniteCacheFutureImpl<>(resFut);
        }
        catch (Throwable e) {
            resFut.onDone(e);

            if (e instanceof Error || e instanceof IgniteDataStreamerTimeoutException)
                throw e;

            return new IgniteFinishedFutureImpl<>(e);
        }
        finally {
            leaveBusy();
        }
    }

    /** {@inheritDoc} */
    @Override public IgniteFuture<?> addData(Map.Entry<K, V> entry) {
        A.notNull(entry, "entry");

        return addData(F.asList(entry));
    }

    /** {@inheritDoc} */
    @Override public IgniteFuture<?> addData(K key, V val) {
        A.notNull(key, "key");

        if (val == null)
            checkSecurityPermission(SecurityPermission.CACHE_REMOVE);
        else
            checkSecurityPermission(SecurityPermission.CACHE_PUT);

        KeyCacheObject key0 = cacheObjProc.toCacheKeyObject(cacheObjCtx, null, key, true);
        CacheObject val0 = cacheObjProc.toCacheObject(cacheObjCtx, val, true);

        return addDataInternal(Collections.singleton(new DataStreamerEntry(key0, val0)));
    }

    /** {@inheritDoc} */
    @Override public IgniteFuture<?> removeData(K key) {
        return addData(key, null);
    }

    /**
     * @param ioPlcRslvr IO policy resolver.
     */
    public void ioPolicyResolver(IgniteClosure<ClusterNode, Byte> ioPlcRslvr) {
        this.ioPlcRslvr = ioPlcRslvr;
    }

    /**
     *
     */
    private void acquireRemapSemaphore() throws IgniteInterruptedCheckedException {
        try {
            if (remapSem.availablePermits() != REMAP_SEMAPHORE_PERMISSIONS_COUNT) {
                if (timeout == DFLT_UNLIMIT_TIMEOUT) {
                    // Wait until failed data being processed.
                    remapSem.acquire(REMAP_SEMAPHORE_PERMISSIONS_COUNT);

                    remapSem.release(REMAP_SEMAPHORE_PERMISSIONS_COUNT);
                }
                else {
                    // Wait until failed data being processed.
                    boolean res = remapSem.tryAcquire(REMAP_SEMAPHORE_PERMISSIONS_COUNT, timeout, TimeUnit.MILLISECONDS);

                    if (res)
                        remapSem.release(REMAP_SEMAPHORE_PERMISSIONS_COUNT);
                    else
                        throw new IgniteDataStreamerTimeoutException("Data streamer exceeded timeout " +
                            "while was waiting for failed data resending finished.");
                }
            }
        }
        catch (InterruptedException e) {
            Thread.currentThread().interrupt();

            throw new IgniteInterruptedCheckedException(e);
        }
    }

    /**
     * @param entries Entries.
     * @param resFut Result future.
     * @param activeKeys Active keys.
     * @param remaps Remaps count.
     */
    private void load0(
        Collection<? extends DataStreamerEntry> entries,
        final GridFutureAdapter<Object> resFut,
        @Nullable final Collection<KeyCacheObjectWrapper> activeKeys,
        final int remaps
    ) {
        try {
            assert entries != null;

            final boolean remap = remaps > 0;

            if (!remap) { // Failed data should be processed prior to new data.
                acquireRemapSemaphore();
            }

            if (!isWarningPrinted) {
                synchronized (this) {
                    if (!allowOverwrite() && !isWarningPrinted) {
                        U.warn(log, "Data streamer will not overwrite existing cache entries for better performance " +
                            "(to change, set allowOverwrite to true)");
                    }

                    isWarningPrinted = true;
                }
            }

            Map<ClusterNode, Collection<DataStreamerEntry>> mappings = new HashMap<>();

            boolean initPda = ctx.deploy().enabled() && jobPda == null;

            GridCacheAdapter cache = ctx.cache().internalCache(cacheName);

            if (cache == null)
                throw new IgniteCheckedException("Cache not created or already destroyed.");

            GridCacheContext cctx = cache.context();

            GridCacheGateway gate = null;

            if (!allowOverwrite() && !cctx.isLocal()) { // Cases where cctx required.
                gate = cctx.gate();

                gate.enter();
            }

            try {
                AffinityTopologyVersion topVer = allowOverwrite() || cctx.isLocal() ?
                        ctx.cache().context().exchange().readyAffinityVersion() :
                        cctx.topology().topologyVersion();

                for (DataStreamerEntry entry : entries) {
                    List<ClusterNode> nodes;

                    try {
                        KeyCacheObject key = entry.getKey();

                        assert key != null;

                        if (initPda) {
                            if (cacheObjCtx.addDeploymentInfo())
                                jobPda = new DataStreamerPda(key.value(cacheObjCtx, false),
                                    entry.getValue() != null ? entry.getValue().value(cacheObjCtx, false) : null,
                                    rcvr);
                            else if (rcvr != null)
                                jobPda = new DataStreamerPda(rcvr);

                            initPda = false;
                        }

                        nodes = nodes(key, topVer, cctx);
                    }
                    catch (IgniteCheckedException e) {
                        resFut.onDone(e);

                        return;
                    }

                    if (F.isEmpty(nodes)) {
                        resFut.onDone(new ClusterTopologyException("Failed to map key to node " +
                            "(no nodes with cache found in topology) [infos=" + entries.size() +
                            ", cacheName=" + cacheName + ']'));

                        return;
                    }

                    for (ClusterNode node : nodes) {
                        Collection<DataStreamerEntry> col = mappings.get(node);

                        if (col == null)
                            mappings.put(node, col = new ArrayList<>());

                        col.add(entry);
                    }
                }

                for (final Map.Entry<ClusterNode, Collection<DataStreamerEntry>> e : mappings.entrySet()) {
                    final UUID nodeId = e.getKey().id();

                    Buffer buf = bufMappings.get(nodeId);

                    if (buf == null) {
                        Buffer old = bufMappings.putIfAbsent(nodeId, buf = new Buffer(e.getKey()));

                        if (old != null)
                            buf = old;
                    }

                    final Collection<DataStreamerEntry> entriesForNode = e.getValue();

                    IgniteInClosure<IgniteInternalFuture<?>> lsnr = new IgniteInClosure<IgniteInternalFuture<?>>() {
                        @Override public void apply(IgniteInternalFuture<?> t) {
                            try {
                                t.get();

                                if (activeKeys != null) {
                                    for (DataStreamerEntry e : entriesForNode)
                                        activeKeys.remove(new KeyCacheObjectWrapper(e.getKey()));

                                    if (activeKeys.isEmpty())
                                        resFut.onDone();
                                }
                                else {
                                    assert entriesForNode.size() == 1;

                                    // That has been a single key,
                                    // so complete result future right away.
                                    resFut.onDone();
                                }
                            }
                            catch (IgniteClientDisconnectedCheckedException e1) {
                                if (log.isDebugEnabled())
                                    log.debug("Future finished with disconnect error [nodeId=" + nodeId + ", err=" + e1 + ']');

                                resFut.onDone(e1);
                            }
                            catch (IgniteCheckedException e1) {
                                if (log.isDebugEnabled())
                                    log.debug("Future finished with error [nodeId=" + nodeId + ", err=" + e1 + ']');

                                if (cancelled) {
                                    resFut.onDone(new IgniteCheckedException("Data streamer has been cancelled: " +
                                        DataStreamerImpl.this, e1));
                                }
                                else if (remaps + 1 > maxRemapCnt) {
                                    resFut.onDone(new IgniteCheckedException("Failed to finish operation (too many remaps): "
                                        + remaps, e1));
                                }
                                else {
                                    try {
                                        remapSem.acquire();

                                        final Runnable r = new Runnable() {
                                            @Override public void run() {
                                                try {
                                                    if (cancelled)
                                                        throw new IllegalStateException("DataStreamer closed.");

                                                    load0(entriesForNode, resFut, activeKeys, remaps + 1);
                                                }
                                                catch (Throwable ex) {
                                                    resFut.onDone(
                                                        new IgniteCheckedException("DataStreamer remapping failed. ", ex));
                                                }
                                                finally {
                                                    remapSem.release();
                                                }
                                            }
                                        };

                                        dataToRemap.add(r);

                                        if (!remapOwning.get() && remapOwning.compareAndSet(false, true)) {
                                            ctx.closure().callLocalSafe(new GPC<Boolean>() {
                                                @Override public Boolean call() {
                                                    boolean locked = true;

                                                    while (locked || !dataToRemap.isEmpty()) {
                                                        if (!locked && !remapOwning.compareAndSet(false, true))
                                                            return false;

                                                        try {
                                                            Runnable r = dataToRemap.poll();

                                                            if (r != null)
                                                                r.run();
                                                        }
                                                        finally {
                                                            if (!dataToRemap.isEmpty())
                                                                locked = true;
                                                            else {
                                                                remapOwning.set(false);

                                                                locked = false;
                                                            }
                                                        }
                                                    }

                                                    return true;
                                                }
                                            }, true);
                                        }
                                    }
                                    catch (InterruptedException e2) {
                                        resFut.onDone(e2);
                                    }
                                }
                            }
                        }
                    };

                    final GridFutureAdapter<?> f;

                    try {
                        f = buf.update(entriesForNode, topVer, lsnr, remap);
                    }
                    catch (IgniteInterruptedCheckedException e1) {
                        resFut.onDone(e1);

                        return;
                    }

                    if (ctx.discovery().node(nodeId) == null) {
                        if (bufMappings.remove(nodeId, buf)) {
                            final Buffer buf0 = buf;

                            waitAffinityAndRun(new Runnable() {
                                @Override public void run() {
                                    buf0.onNodeLeft();

                                    if (f != null)
                                        f.onDone(new ClusterTopologyCheckedException("Failed to wait for request completion " +
                                            "(node has left): " + nodeId));
                                }
                            }, ctx.discovery().topologyVersion(), false);
                        }
                    }
                }
            }
            finally {
                if (gate != null)
                    gate.leave();
            }
        }
        catch (Exception ex) {
            resFut.onDone(new IgniteCheckedException("DataStreamer data loading failed.", ex));
        }
    }

    /**
     * @param key Key to map.
     * @param topVer Topology version.
     * @param cctx Context.
     * @return Nodes to send requests to.
     * @throws IgniteCheckedException If failed.
     */
    private List<ClusterNode> nodes(KeyCacheObject key,
        AffinityTopologyVersion topVer,
        GridCacheContext cctx) throws IgniteCheckedException {
        GridAffinityProcessor aff = ctx.affinity();

        List<ClusterNode> res = null;

        if (!allowOverwrite())
            res = cctx.isLocal() ?
                aff.mapKeyToPrimaryAndBackups(cacheName, key, topVer) :
                cctx.topology().nodes(cctx.affinity().partition(key), topVer);
        else {
            ClusterNode node = aff.mapKeyToNode(cacheName, key, topVer);

            if (node != null)
                res = Collections.singletonList(node);
        }

        if (F.isEmpty(res))
            throw new ClusterTopologyServerNotFoundException("Failed to find server node for cache (all affinity " +
                "nodes have left the grid or cache was stopped): " + cacheName);

        return res;
    }

    /**
     * Performs flush.
     *
     * @throws IgniteCheckedException If failed.
     */
    private void doFlush() throws IgniteCheckedException {
        lastFlushTime = U.currentTimeMillis();

        List<IgniteInternalFuture> activeFuts0 = null;

        int doneCnt = 0;

        for (IgniteInternalFuture<?> f : activeFuts) {
            if (!f.isDone()) {
                if (activeFuts0 == null)
                    activeFuts0 = new ArrayList<>((int)(activeFuts.size() * 1.2));

                activeFuts0.add(f);
            }
            else {
                f.get();

                doneCnt++;
            }
        }

        if (activeFuts0 == null || activeFuts0.isEmpty())
            return;

        while (true) {
            Queue<IgniteInternalFuture<?>> q = null;

            for (Buffer buf : bufMappings.values()) {
                IgniteInternalFuture<?> flushFut = buf.flush();

                if (flushFut != null) {
                    if (q == null)
                        q = new ArrayDeque<>(bufMappings.size() * 2);

                    q.add(flushFut);
                }
            }

            if (q != null) {
                assert !q.isEmpty();

                boolean err = false;

                long startTimeMillis = U.currentTimeMillis();

                for (IgniteInternalFuture fut = q.poll(); fut != null; fut = q.poll()) {
                    try {
                        if (timeout == DFLT_UNLIMIT_TIMEOUT)
                            fut.get();
                        else {
                            long timeRemain = timeout - U.currentTimeMillis() + startTimeMillis;

                            if (timeRemain <= 0)
                                throw new IgniteDataStreamerTimeoutException("Data streamer exceeded timeout on flush.");

                            fut.get(timeRemain);
                        }
                    }
                    catch (IgniteClientDisconnectedCheckedException e) {
                        if (log.isDebugEnabled())
                            log.debug("Failed to flush buffer: " + e);

                        throw CU.convertToCacheException(e);
                    }
                    catch (IgniteFutureTimeoutCheckedException e) {
                        if (log.isDebugEnabled())
                            log.debug("Failed to flush buffer: " + e);

                        throw new IgniteDataStreamerTimeoutException("Data streamer exceeded timeout on flush.", e);
                    }
                    catch (IgniteCheckedException e) {
                        if (log.isDebugEnabled())
                            log.debug("Failed to flush buffer: " + e);

                        err = true;
                    }
                }

                if (err)
                    // Remaps needed - flush buffers.
                    continue;
            }

            doneCnt = 0;

            for (int i = 0; i < activeFuts0.size(); i++) {
                IgniteInternalFuture f = activeFuts0.get(i);

                if (f == null)
                    doneCnt++;
                else if (f.isDone()) {
                    f.get();

                    doneCnt++;

                    activeFuts0.set(i, null);
                }
                else
                    break;
            }

            if (doneCnt == activeFuts0.size())
                return;
        }
    }

    /** {@inheritDoc} */
    @SuppressWarnings("ForLoopReplaceableByForEach")
    @Override public void flush() throws CacheException {
        enterBusy();

        try {
            doFlush();
        }
        catch (IgniteCheckedException e) {
            throw CU.convertToCacheException(e);
        }
        finally {
            leaveBusy();
        }
    }

    /**
     * Flushes every internal buffer if buffer was flushed before passed in
     * threshold.
     * <p>
     * Does not wait for result and does not fail on errors assuming that this method
     * should be called periodically.
     */
    @Override public void tryFlush() throws IgniteInterruptedException {
        if (!busyLock.enterBusy())
            return;

        try {
            for (Buffer buf : bufMappings.values())
                buf.flush();

            lastFlushTime = U.currentTimeMillis();
        }
        catch (IgniteInterruptedCheckedException e) {
            throw GridCacheUtils.convertToCacheException(e);
        }
        finally {
            leaveBusy();
        }
    }

    /**
     * @param cancel {@code True} to close with cancellation.
     * @throws CacheException If failed.
     */
    @Override public void close(boolean cancel) throws CacheException {
        try {
            closeEx(cancel);
        }
        catch (IgniteCheckedException e) {
            throw CU.convertToCacheException(e);
        }
    }

    /**
     * @param cancel {@code True} to close with cancellation.
     * @throws IgniteCheckedException If failed.
     */
    public void closeEx(boolean cancel) throws IgniteCheckedException {
        IgniteCheckedException err = closeEx(cancel, null);

        if (err != null)
            throw err; // Throws at close().
    }

    /**
     * @param cancel {@code True} to close with cancellation.
     * @param err Error.
     * @throws IgniteCheckedException If failed.
     */
    private IgniteCheckedException closeEx(boolean cancel, IgniteCheckedException err) throws IgniteCheckedException {
        if (!closed.compareAndSet(false, true))
            return null;

        busyLock.block();

        if (log.isDebugEnabled())
            log.debug("Closing data streamer [ldr=" + this + ", cancel=" + cancel + ']');

        try {
            // Assuming that no methods are called on this loader after this method is called.
            if (cancel) {
                cancelled = true;

                for (Buffer buf : bufMappings.values())
                    buf.cancelAll(err);
            }
            else
                doFlush();

            ctx.event().removeLocalEventListener(discoLsnr);

            ctx.io().removeMessageListener(topic);
        }
        catch (IgniteCheckedException | IgniteDataStreamerTimeoutException e) {
            fut.onDone(e);
            throw e;
        }

        long failed = failCntr.longValue();

        if (failed > 0 && err == null)
            err = new IgniteCheckedException("Some of DataStreamer operations failed [failedCount=" + failed + "]");

        fut.onDone(err);

        return err;
    }

    /**
     * @param reconnectFut Reconnect future.
     * @throws IgniteCheckedException If failed.
     */
    public void onDisconnected(IgniteFuture<?> reconnectFut) throws IgniteCheckedException {
        IgniteClientDisconnectedCheckedException err = new IgniteClientDisconnectedCheckedException(reconnectFut,
            "Data streamer has been closed, client node disconnected.");

        disconnectErr = (CacheException)CU.convertToCacheException(err);

        for (Buffer buf : bufMappings.values())
            buf.cancelAll(err);

        closeEx(true, err);
    }

    /**
     * @return {@code true} If the loader is closed.
     */
    boolean isClosed() {
        return fut.isDone();
    }

    /** {@inheritDoc} */
    @Override public void close() throws CacheException {
        close(false);
    }

    /**
     * @return Max remap count.
     */
    public int maxRemapCount() {
        return maxRemapCnt;
    }

    /**
     * @param maxRemapCnt New max remap count.
     */
    public void maxRemapCount(int maxRemapCnt) {
        this.maxRemapCnt = maxRemapCnt;
    }

    /** {@inheritDoc} */
    @Override public String toString() {
        return S.toString(DataStreamerImpl.class, this);
    }

    /** {@inheritDoc} */
    @Override public long getDelay(TimeUnit unit) {
        return unit.convert(nextFlushTime() - U.currentTimeMillis(), TimeUnit.MILLISECONDS);
    }

    /**
     * @return Next flush time.
     */
    private long nextFlushTime() {
        return lastFlushTime + autoFlushFreq;
    }

    /** {@inheritDoc} */
    @Override public int compareTo(Delayed o) {
        return nextFlushTime() > ((DataStreamerImpl)o).nextFlushTime() ? 1 : -1;
    }

    /**
     * Check permissions for streaming.
     *
     * @param perm Security permission.
     * @throws org.apache.ignite.plugin.security.SecurityException If permissions are not enough for streaming.
     */
    private void checkSecurityPermission(SecurityPermission perm)
        throws org.apache.ignite.plugin.security.SecurityException {
        if (!ctx.security().enabled())
            return;

        ctx.security().authorize(cacheName, perm, null);
    }

    /**
     *
     */
    private class Buffer {
        /** Node. */
        private final ClusterNode node;

        /** Active futures. */
        private final Collection<IgniteInternalFuture<Object>> locFuts;

        /** Buffered entries. */
        private List<DataStreamerEntry> entries;

        /** */
        @GridToStringExclude
        private GridFutureAdapter<Object> curFut;

        /** Local node flag. */
        private final boolean isLocNode;

        /** ID generator. */
        private final AtomicLong idGen = new AtomicLong();

        /** Active futures. */
        private final ConcurrentMap<Long, GridFutureAdapter<Object>> reqs;

        /** */
        private final Semaphore sem;

        /** Batch topology. */
        private AffinityTopologyVersion batchTopVer;

        /** Closure to signal on task finish. */
        @GridToStringExclude
        private final IgniteInClosure<IgniteInternalFuture<Object>> signalC = new IgniteInClosure<IgniteInternalFuture<Object>>() {
            @Override public void apply(IgniteInternalFuture<Object> t) {
                signalTaskFinished(t);
            }
        };

        /**
         * @param node Node.
         */
        Buffer(ClusterNode node) {
            assert node != null;

            this.node = node;

            locFuts = new GridConcurrentHashSet<>();
            reqs = new ConcurrentHashMap8<>();

            // Cache local node flag.
            isLocNode = node.equals(ctx.discovery().localNode());

            entries = newEntries();
            curFut = new GridFutureAdapter<>();
            curFut.listen(signalC);

            sem = new Semaphore(parallelOps);
        }

        /**
         * @param remap Remapping flag.
         */
        private void renewBatch(boolean remap) {
            entries = newEntries();
            curFut = new GridFutureAdapter<>();

            batchTopVer = null;

            if (!remap)
                curFut.listen(signalC);
        }

        /**
         * @param newEntries Infos.
         * @param topVer Topology version.
         * @param lsnr Listener for the operation future.
         * @param remap Remapping flag.
         * @return Future for operation.
         * @throws IgniteInterruptedCheckedException If failed.
         */
        @Nullable GridFutureAdapter<?> update(Iterable<DataStreamerEntry> newEntries,
            AffinityTopologyVersion topVer,
            IgniteInClosure<IgniteInternalFuture<?>> lsnr,
            boolean remap) throws IgniteInterruptedCheckedException {
            List<DataStreamerEntry> entries0 = null;

            GridFutureAdapter<Object> curFut0;

            AffinityTopologyVersion curBatchTopVer;

            synchronized (this) {
                curFut0 = curFut;

                curFut0.listen(lsnr);

                if (batchTopVer == null)
                    batchTopVer = topVer;

                curBatchTopVer = batchTopVer;

                for (DataStreamerEntry entry : newEntries)
                    entries.add(entry);

                if (entries.size() >= bufSize) {
                    entries0 = entries;

                    renewBatch(remap);
                }
            }

            if (!allowOverwrite() && !topVer.equals(curBatchTopVer)) {
                renewBatch(remap);

                curFut0.onDone(null, new IgniteCheckedException("Topology changed during batch preparation." +
                    "[batchTopVer=" + curBatchTopVer + ", topVer=" + topVer + "]"));
            }
            else if (entries0 != null) {
                submit(entries0, curBatchTopVer, curFut0, remap);

                if (cancelled)
                    curFut0.onDone(new IgniteCheckedException("Data streamer has been cancelled: " +
                        DataStreamerImpl.this));
                else if (ctx.clientDisconnected())
                    curFut0.onDone(new IgniteClientDisconnectedCheckedException(ctx.cluster().clientReconnectFuture(),
                        "Client node disconnected."));
            }

            return curFut0;
        }

        /**
         * @return Fresh collection with some space for outgrowth.
         */
        private List<DataStreamerEntry> newEntries() {
            return new ArrayList<>((int)(bufSize * 1.2));
        }

        /**
         * @return Future if any submitted.
         * @throws IgniteInterruptedCheckedException If thread has been interrupted.
         */
        @Nullable IgniteInternalFuture<?> flush() throws IgniteInterruptedCheckedException {
            List<DataStreamerEntry> entries0 = null;
            GridFutureAdapter<Object> curFut0 = null;

            acquireRemapSemaphore();

            synchronized (this) {
                if (!entries.isEmpty()) {
                    entries0 = entries;
                    curFut0 = curFut;

                    entries = newEntries();
                    curFut = new GridFutureAdapter<>();
                    curFut.listen(signalC);
                }
            }

            if (entries0 != null)
                submit(entries0, batchTopVer, curFut0, false);

            // Create compound future for this flush.
            GridCompoundFuture<Object, Object> res = null;

            for (IgniteInternalFuture<Object> f : locFuts) {
                if (res == null)
                    res = new GridCompoundFuture<>();

                res.add(f);
            }

            for (IgniteInternalFuture<Object> f : reqs.values()) {
                if (res == null)
                    res = new GridCompoundFuture<>();

                res.add(f);
            }

            if (res != null)
                res.markInitialized();

            return res;
        }

        /**
         * Increments active tasks count.
         *
         * @throws IgniteInterruptedCheckedException If thread has been interrupted.
         */
        private void incrementActiveTasks() throws IgniteInterruptedCheckedException {
            if (timeout == DFLT_UNLIMIT_TIMEOUT)
                U.acquire(sem);
            else if (!U.tryAcquire(sem, timeout, TimeUnit.MILLISECONDS)) {
                if (log.isDebugEnabled())
                    log.debug("Failed to add parallel operation.");

                throw new IgniteDataStreamerTimeoutException("Data streamer exceeded timeout when starts parallel operation.");
            }
        }

        /**
         * @param f Future that finished.
         */
        private void signalTaskFinished(IgniteInternalFuture<Object> f) {
            assert f != null;

            sem.release();
        }

        /**
         * @param entries Entries.
         * @param reqTopVer Request topology version.
         * @param curFut Current future.
         * @param plc Policy.
         */
        private void localUpdate(final Collection<DataStreamerEntry> entries,
            final AffinityTopologyVersion reqTopVer,
            final GridFutureAdapter<Object> curFut,
            final byte plc) {
            try {
                GridCacheContext cctx = ctx.cache().internalCache(cacheName).context();

                final boolean allowOverwrite = allowOverwrite();
                final boolean loc = cctx.isLocal();

                if (!loc && !allowOverwrite)
                    cctx.topology().readLock();

                try {
                    GridDhtTopologyFuture fut = loc ? null : cctx.topologyVersionFuture();

                    AffinityTopologyVersion topVer = loc ? reqTopVer : fut.topologyVersion();

                    if (!allowOverwrite && !topVer.equals(reqTopVer)) {
                        curFut.onDone(new IgniteCheckedException(
                            "DataStreamer will retry data transfer at stable topology. " +
                                "[reqTop=" + reqTopVer + " ,topVer=" + topVer + ", node=local]"));
                    }
                    else if (loc || allowOverwrite || fut.isDone()) {
                        IgniteInternalFuture<Object> callFut = ctx.closure().callLocalSafe(
                            new DataStreamerUpdateJob(
                                ctx,
                                log,
                                cacheName,
                                entries,
                                false,
                                skipStore,
                                keepBinary,
                                rcvr),
                            plc);

                        locFuts.add(callFut);

                        final GridFutureAdapter waitFut = (loc || allowOverwrite) ?
                            null :
                            cctx.mvcc().addDataStreamerFuture(topVer);

                        callFut.listen(new IgniteInClosure<IgniteInternalFuture<Object>>() {
                            @Override public void apply(IgniteInternalFuture<Object> t) {
                                try {
                                    boolean rmv = locFuts.remove(t);

                                    assert rmv;

                                    curFut.onDone(t.get());
                                }
                                catch (IgniteCheckedException e) {
                                    curFut.onDone(e);
                                }
                                finally {
                                    if (waitFut != null)
                                        waitFut.onDone();
                                }
                            }
                        });
                    }
                    else {
                        fut.listen(new IgniteInClosure<IgniteInternalFuture<AffinityTopologyVersion>>() {
                            @Override public void apply(IgniteInternalFuture<AffinityTopologyVersion> e) {
                                localUpdate(entries, reqTopVer, curFut, plc);
                            }
                        });
                    }
                }
                finally {
                    if (!loc && !allowOverwrite)
                        cctx.topology().readUnlock();
                }
            }
            catch (Throwable ex) {
                curFut.onDone(new IgniteCheckedException("DataStreamer data handling failed.", ex));
            }
        }

        /**
         * @param entries Entries to submit.
         * @param topVer Topology version.
         * @param curFut Current future.
         * @param remap Remapping flag.
         * @throws IgniteInterruptedCheckedException If interrupted.
         */
        private void submit(final Collection<DataStreamerEntry> entries,
            @Nullable AffinityTopologyVersion topVer,
            final GridFutureAdapter<Object> curFut,
            boolean remap)
            throws IgniteInterruptedCheckedException {
            assert entries != null;
            assert !entries.isEmpty();
            assert curFut != null;

            if (!remap) {
                try {
                    incrementActiveTasks();
                }
                catch (IgniteDataStreamerTimeoutException e) {
                    curFut.onDone(e);

                    throw e;
                }
            }

            IgniteInternalFuture<Object> fut;

            byte plc = DataStreamProcessor.ioPolicy(ioPlcRslvr, node);

            if (isLocNode)
                localUpdate(entries, topVer, curFut, plc);
            else {
                try {
                    for (DataStreamerEntry e : entries) {
                        e.getKey().prepareMarshal(cacheObjCtx);

                        CacheObject val = e.getValue();

                        if (val != null)
                            val.prepareMarshal(cacheObjCtx);
                    }

                    if (updaterBytes == null) {
                        assert rcvr != null;

                        updaterBytes = U.marshal(ctx, rcvr);
                    }

                    if (topicBytes == null)
                        topicBytes = U.marshal(ctx, topic);
                }
                catch (IgniteCheckedException e) {
                    U.error(log, "Failed to marshal (request will not be sent).", e);

                    return;
                }

                GridDeployment dep = null;
                GridPeerDeployAware jobPda0 = jobPda;

                if (ctx.deploy().enabled() && jobPda0 != null) {
                    try {
                        dep = ctx.deploy().deploy(jobPda0.deployClass(), jobPda0.classLoader());

                        GridCacheAdapter<Object, Object> cache = ctx.cache().internalCache(cacheName);

                        if (cache != null)
                            cache.context().deploy().onEnter();
                    }
                    catch (IgniteCheckedException e) {
                        U.error(log, "Failed to deploy class (request will not be sent): " + jobPda0.deployClass(), e);

                        return;
                    }

                    if (dep == null)
                        U.warn(log, "Failed to deploy class (request will be sent): " + jobPda0.deployClass());
                }

                long reqId = idGen.incrementAndGet();

                fut = curFut;

                reqs.put(reqId, (GridFutureAdapter<Object>)fut);

                if (topVer == null)
                    topVer = ctx.cache().context().exchange().readyAffinityVersion();

                DataStreamerRequest req = new DataStreamerRequest(
                    reqId,
                    topicBytes,
                    cacheName,
                    updaterBytes,
                    entries,
                    true,
                    skipStore,
                    keepBinary,
                    dep != null ? dep.deployMode() : null,
                    dep != null ? jobPda0.deployClass().getName() : null,
                    dep != null ? dep.userVersion() : null,
                    dep != null ? dep.participants() : null,
                    dep != null ? dep.classLoaderId() : null,
                    dep == null,
                    topVer);

                try {
                    ctx.io().sendToGridTopic(node, TOPIC_DATASTREAM, req, plc);

                    if (log.isDebugEnabled())
                        log.debug("Sent request to node [nodeId=" + node.id() + ", req=" + req + ']');
                }
                catch (IgniteCheckedException e) {
                    GridFutureAdapter<Object> fut0 = ((GridFutureAdapter<Object>)fut);

                    try {
                        if (ctx.discovery().alive(node) && ctx.discovery().pingNode(node.id()))
                            fut0.onDone(e);
                        else
                            fut0.onDone(new ClusterTopologyCheckedException("Failed to send request (node has left): "
                                + node.id()));
                    }
                    catch (IgniteClientDisconnectedCheckedException e0) {
                        fut0.onDone(e0);
                    }
                }
            }
        }

        /**
         *
         */
        void onNodeLeft() {
            assert !isLocNode;
            assert bufMappings.get(node.id()) != this;

            if (log.isDebugEnabled())
                log.debug("Forcibly completing futures (node has left): " + node.id());

            Exception e = new ClusterTopologyCheckedException("Failed to wait for request completion " +
                "(node has left): " + node.id());

            for (GridFutureAdapter<Object> f : reqs.values())
                f.onDone(e);

            // Make sure to complete current future.
            GridFutureAdapter<Object> curFut0;

            synchronized (this) {
                curFut0 = curFut;
            }

            curFut0.onDone(e);
        }

        /**
         * @param res Response.
         * @param nodeId Node id.
         */
        void onResponse(DataStreamerResponse res, UUID nodeId) {
            if (log.isDebugEnabled())
                log.debug("Received data load response: " + res);

            GridFutureAdapter<?> f = reqs.remove(res.requestId());

            if (f == null) {
                if (log.isDebugEnabled())
                    log.debug("Future for request has not been found: " + res.requestId());

                return;
            }

            Throwable err = null;

            byte[] errBytes = res.errorBytes();

            if (errBytes != null) {
                try {
                    GridPeerDeployAware jobPda0 = jobPda;

                    err = new IgniteCheckedException("DataStreamer request failed [node=" + nodeId + "]",
                        (Throwable)U.unmarshal(ctx,
                            errBytes,
                            U.resolveClassLoader(jobPda0 != null ? jobPda0.classLoader() : null, ctx.config())));
                }
                catch (IgniteCheckedException e) {
                    f.onDone(null, new IgniteCheckedException("Failed to unmarshal response.", e));

                    return;
                }
            }

            f.onDone(null, err);

            if (log.isDebugEnabled())
                log.debug("Finished future [fut=" + f + ", reqId=" + res.requestId() + ", err=" + err + ']');
        }

        /**
         * @param err Error.
         */
        void cancelAll(@Nullable IgniteCheckedException err) {
            if (err == null)
                err = new IgniteCheckedException("Data streamer has been cancelled: " + DataStreamerImpl.this);

            for (IgniteInternalFuture<?> f : locFuts) {
                try {
                    f.cancel();
                }
                catch (IgniteCheckedException e) {
                    U.error(log, "Failed to cancel mini-future.", e);
                }
            }

            for (GridFutureAdapter<?> f : reqs.values())
                f.onDone(err);
        }

        /** {@inheritDoc} */
        @Override public String toString() {
            int size;

            synchronized (this) {
                size = entries.size();
            }

            return S.toString(Buffer.class, this,
                "entriesCnt", size,
                "locFutsSize", locFuts.size(),
                "reqsSize", reqs.size());
        }
    }

    /**
     * Data streamer peer-deploy aware.
     */
    private class DataStreamerPda implements GridPeerDeployAware {
        /** */
        private static final long serialVersionUID = 0L;

        /** Deploy class. */
        private Class<?> cls;

        /** Class loader. */
        private ClassLoader ldr;

        /** Collection of objects to detect deploy class and class loader. */
        private Collection<Object> objs;

        /**
         * Constructs data streamer peer-deploy aware.
         *
         * @param objs Collection of objects to detect deploy class and class loader.
         */
        private DataStreamerPda(Object... objs) {
            this.objs = Arrays.asList(objs);
        }

        /** {@inheritDoc} */
        @Override public Class<?> deployClass() {
            if (cls == null) {
                Class<?> cls0 = null;

                if (depCls != null)
                    cls0 = depCls;
                else {
                    for (Iterator<Object> it = objs.iterator(); (cls0 == null || U.isJdk(cls0)) && it.hasNext(); ) {
                        Object o = it.next();

                        if (o != null)
                            cls0 = U.detectClass(o);
                    }

                    if (cls0 == null || U.isJdk(cls0))
                        cls0 = DataStreamerImpl.class;
                }

                assert cls0 != null : "Failed to detect deploy class [objs=" + objs + ']';

                cls = cls0;
            }

            return cls;
        }

        /** {@inheritDoc} */
        @Override public ClassLoader classLoader() {
            if (ldr == null) {
                ClassLoader ldr0 = deployClass().getClassLoader();

                // Safety.
                if (ldr0 == null)
                    ldr0 = U.gridClassLoader();

                assert ldr0 != null : "Failed to detect classloader [objs=" + objs + ']';

                ldr = ldr0;
            }

            return ldr;
        }
    }

    /**
     * Isolated receiver which only loads entry initial value.
     */
    protected static class IsolatedUpdater implements StreamReceiver<KeyCacheObject, CacheObject>,
        DataStreamerCacheUpdaters.InternalUpdater {
        /** */
        private static final long serialVersionUID = 0L;

        /** {@inheritDoc} */
        @Override public void receive(IgniteCache<KeyCacheObject, CacheObject> cache,
            Collection<Map.Entry<KeyCacheObject, CacheObject>> entries) {
            IgniteCacheProxy<KeyCacheObject, CacheObject> proxy = (IgniteCacheProxy<KeyCacheObject, CacheObject>)cache;

            GridCacheAdapter<KeyCacheObject, CacheObject> internalCache = proxy.context().cache();

            if (internalCache.isNear())
                internalCache = internalCache.context().near().dht();

            GridCacheContext cctx = internalCache.context();

            AffinityTopologyVersion topVer = cctx.isLocal() ?
                cctx.affinity().affinityTopologyVersion() :
                cctx.shared().exchange().readyAffinityVersion();

            GridCacheVersion ver = cctx.versions().isolatedStreamerVersion();

            long ttl = CU.TTL_ETERNAL;
            long expiryTime = CU.EXPIRE_TIME_ETERNAL;

            ExpiryPolicy plc = cctx.expiry();

            Collection<Integer> reservedParts = new HashSet<>();
            Collection<Integer> ignoredParts = new HashSet<>();

            try {
                for (Entry<KeyCacheObject, CacheObject> e : entries) {
                    cctx.shared().database().checkpointReadLock();

                    try {
                        e.getKey().finishUnmarshal(cctx.cacheObjectContext(), cctx.deploy().globalLoader());

                        if (!cctx.isLocal()) {
                            int p = cctx.affinity().partition(e.getKey());

                            if (ignoredParts.contains(p))
                                continue;

                            if (!reservedParts.contains(p)) {
                                GridDhtLocalPartition part = cctx.topology().localPartition(p, topVer, true);

                                if (!part.reserve()) {
                                    ignoredParts.add(p);

                                    continue;
                                }
                                else {
                                    // We must not allow to read from RENTING partitions.
                                    if (part.state() == GridDhtPartitionState.RENTING) {
                                        part.release();

                                        ignoredParts.add(p);

                                        continue;
                                    }

                                    reservedParts.add(p);
                                }
                            }
                        }

                        GridCacheEntryEx entry = internalCache.entryEx(e.getKey(), topVer);

                        if (plc != null) {
                            ttl = CU.toTtl(plc.getExpiryForCreation());

                            if (ttl == CU.TTL_ZERO)
                                continue;
                            else if (ttl == CU.TTL_NOT_CHANGED)
                                ttl = 0;

                            expiryTime = CU.toExpireTime(ttl);
                        }

                    boolean primary = cctx.affinity().primaryByKey(cctx.localNode(), entry.key(), topVer);

                    entry.initialValue(e.getValue(),
                        ver,
                        ttl,
                        expiryTime,
                        false,
                        topVer,
                        primary ? GridDrType.DR_LOAD : GridDrType.DR_PRELOAD,
                        false);

                        cctx.evicts().touch(entry, topVer);

                        CU.unwindEvicts(cctx);

                        entry.onUnlock();
                    }
                    catch (GridDhtInvalidPartitionException ignored) {
                        ignoredParts.add(cctx.affinity().partition(e.getKey()));
                    }
                    catch (GridCacheEntryRemovedException ignored) {
                        // No-op.
                    }
                    catch (IgniteCheckedException ex) {
                        IgniteLogger log = cache.unwrap(Ignite.class).log();

                        U.error(log, "Failed to set initial value for cache entry: " + e, ex);
                    }
                    finally {
                        cctx.shared().database().checkpointReadUnlock();
                    }
                }
            }
            finally {
                for (Integer part : reservedParts) {
                    GridDhtLocalPartition locPart = cctx.topology().localPartition(part, topVer, false);

<<<<<<< HEAD
                    assert locPart != null : "Evicted reserved partition: " + locPart;

                    locPart.release();
                }

                try {
                    if (!cctx.isNear() && cctx.shared().wal() != null)
                        cctx.shared().wal().fsync(null);
                }
                catch (IgniteCheckedException e) {
                    U.error(log, "Failed to write preloaded entries into write-ahead log: " + e, e);
                }
            }
        }
    }

=======
>>>>>>> 48e78a99
    /**
     * Key object wrapper. Using identity equals prevents slow down in case of hash code collision.
     */
    private static class KeyCacheObjectWrapper {
        /** key object */
        private final KeyCacheObject key;

        /**
         * Constructor
         *
         * @param key key object
         */
        KeyCacheObjectWrapper(KeyCacheObject key) {
            assert key != null;

            this.key = key;
        }

        /** {@inheritDoc} */
        @Override public boolean equals(Object o) {
            return o instanceof KeyCacheObjectWrapper && this.key == ((KeyCacheObjectWrapper)o).key;
        }

        /** {@inheritDoc} */
        @Override public int hashCode() {
            return key.hashCode();
        }

        /** {@inheritDoc} */
        @Override public String toString() {
            return S.toString(KeyCacheObjectWrapper.class, this);
        }
    }
}<|MERGE_RESOLUTION|>--- conflicted
+++ resolved
@@ -2012,7 +2012,6 @@
                 for (Integer part : reservedParts) {
                     GridDhtLocalPartition locPart = cctx.topology().localPartition(part, topVer, false);
 
-<<<<<<< HEAD
                     assert locPart != null : "Evicted reserved partition: " + locPart;
 
                     locPart.release();
@@ -2029,8 +2028,6 @@
         }
     }
 
-=======
->>>>>>> 48e78a99
     /**
      * Key object wrapper. Using identity equals prevents slow down in case of hash code collision.
      */
