/*
 * Licensed to the Apache Software Foundation (ASF) under one or more
 * contributor license agreements.  See the NOTICE file distributed with
 * this work for additional information regarding copyright ownership.
 * The ASF licenses this file to You under the Apache License, Version 2.0
 * (the "License"); you may not use this file except in compliance with
 * the License.  You may obtain a copy of the License at
 *
 *      http://www.apache.org/licenses/LICENSE-2.0
 *
 * Unless required by applicable law or agreed to in writing, software
 * distributed under the License is distributed on an "AS IS" BASIS,
 * WITHOUT WARRANTIES OR CONDITIONS OF ANY KIND, either express or implied.
 * See the License for the specific language governing permissions and
 * limitations under the License.
 */

package org.apache.ignite.internal.processors.cache;

import java.util.ArrayList;
import java.util.Collection;
import java.util.Collections;
import java.util.Comparator;
import java.util.Deque;
import java.util.HashMap;
import java.util.HashSet;
import java.util.IdentityHashMap;
import java.util.LinkedList;
import java.util.List;
import java.util.ListIterator;
import java.util.Map;
import java.util.Set;
import java.util.UUID;
import java.util.concurrent.ConcurrentHashMap;
import java.util.concurrent.ConcurrentMap;
import java.util.concurrent.CountDownLatch;
import javax.cache.configuration.Factory;
import javax.cache.integration.CacheLoader;
import javax.cache.integration.CacheWriter;
import javax.management.JMException;
import javax.management.MBeanServer;
import org.apache.ignite.IgniteCheckedException;
import org.apache.ignite.IgniteException;
import org.apache.ignite.IgniteSystemProperties;
import org.apache.ignite.cache.CacheExistsException;
import org.apache.ignite.cache.CacheMode;
import org.apache.ignite.cache.CacheRebalanceMode;
import org.apache.ignite.cache.QueryEntity;
import org.apache.ignite.cache.affinity.AffinityFunction;
import org.apache.ignite.cache.affinity.AffinityFunctionContext;
import org.apache.ignite.cache.affinity.rendezvous.RendezvousAffinityFunction;
import org.apache.ignite.cache.store.CacheStore;
import org.apache.ignite.cache.store.CacheStoreSessionListener;
import org.apache.ignite.cluster.ClusterNode;
import org.apache.ignite.configuration.CacheConfiguration;
import org.apache.ignite.configuration.DeploymentMode;
import org.apache.ignite.configuration.FileSystemConfiguration;
import org.apache.ignite.configuration.IgniteConfiguration;
import org.apache.ignite.configuration.NearCacheConfiguration;
import org.apache.ignite.configuration.TransactionConfiguration;
import org.apache.ignite.events.EventType;
import org.apache.ignite.internal.GridKernalContext;
import org.apache.ignite.internal.IgniteClientDisconnectedCheckedException;
import org.apache.ignite.internal.IgniteComponentType;
import org.apache.ignite.internal.IgniteInternalFuture;
import org.apache.ignite.internal.IgniteNodeAttributes;
import org.apache.ignite.internal.IgniteTransactionsEx;
import org.apache.ignite.internal.binary.BinaryContext;
import org.apache.ignite.internal.binary.BinaryMarshaller;
import org.apache.ignite.internal.binary.GridBinaryMarshaller;
import org.apache.ignite.internal.managers.discovery.DiscoveryCustomMessage;
import org.apache.ignite.internal.pagemem.snapshot.StartSnapshotOperationAckDiscoveryMessage;
import org.apache.ignite.internal.pagemem.store.IgnitePageStoreManager;
import org.apache.ignite.internal.pagemem.wal.IgniteWriteAheadLogManager;
import org.apache.ignite.internal.processors.GridProcessorAdapter;
import org.apache.ignite.internal.processors.affinity.AffinityTopologyVersion;
import org.apache.ignite.internal.processors.cache.CacheJoinNodeDiscoveryData.CacheInfo;
import org.apache.ignite.internal.processors.affinity.GridAffinityAssignmentCache;
import org.apache.ignite.internal.processors.cache.binary.CacheObjectBinaryProcessorImpl;
import org.apache.ignite.internal.processors.cache.persistence.GridCacheDatabaseSharedManager;
import org.apache.ignite.internal.processors.cache.persistence.IgniteCacheDatabaseSharedManager;
import org.apache.ignite.internal.processors.cache.persistence.IgniteCacheSnapshotManager;
import org.apache.ignite.internal.processors.cache.persistence.MemoryPolicy;
import org.apache.ignite.internal.processors.cache.persistence.file.FilePageStoreManager;
import org.apache.ignite.internal.processors.cache.persistence.freelist.FreeList;
import org.apache.ignite.internal.processors.cache.persistence.tree.reuse.ReuseList;
import org.apache.ignite.internal.processors.cache.datastructures.CacheDataStructuresManager;
import org.apache.ignite.internal.processors.cache.distributed.dht.GridDhtCache;
import org.apache.ignite.internal.processors.cache.distributed.dht.GridDhtCacheAdapter;
import org.apache.ignite.internal.processors.cache.distributed.dht.GridDhtLocalPartition;
import org.apache.ignite.internal.processors.cache.distributed.dht.GridDhtPartitionTopology;
import org.apache.ignite.internal.processors.cache.distributed.dht.atomic.GridDhtAtomicCache;
import org.apache.ignite.internal.processors.cache.distributed.dht.colocated.GridDhtColocatedCache;
import org.apache.ignite.internal.processors.cache.distributed.near.GridNearAtomicCache;
import org.apache.ignite.internal.processors.cache.distributed.near.GridNearTransactionalCache;
import org.apache.ignite.internal.processors.cache.dr.GridCacheDrManager;
import org.apache.ignite.internal.processors.cache.jta.CacheJtaManagerAdapter;
import org.apache.ignite.internal.processors.cache.local.GridLocalCache;
import org.apache.ignite.internal.processors.cache.local.atomic.GridLocalAtomicCache;
import org.apache.ignite.internal.processors.cache.persistence.wal.FileWriteAheadLogManager;
import org.apache.ignite.internal.processors.cache.query.GridCacheDistributedQueryManager;
import org.apache.ignite.internal.processors.cache.query.GridCacheLocalQueryManager;
import org.apache.ignite.internal.processors.cache.query.GridCacheQueryManager;
import org.apache.ignite.internal.processors.cache.query.continuous.CacheContinuousQueryManager;
import org.apache.ignite.internal.processors.cache.store.CacheStoreManager;
import org.apache.ignite.internal.processors.cache.transactions.IgniteTransactionsImpl;
import org.apache.ignite.internal.processors.cache.transactions.IgniteTxManager;
import org.apache.ignite.internal.processors.cache.version.GridCacheVersionManager;
import org.apache.ignite.internal.processors.cacheobject.IgniteCacheObjectProcessor;
import org.apache.ignite.internal.processors.cluster.ChangeGlobalStateFinishMessage;
import org.apache.ignite.internal.processors.cluster.ChangeGlobalStateMessage;
import org.apache.ignite.internal.processors.cluster.DiscoveryDataClusterState;
import org.apache.ignite.internal.processors.datastructures.DataStructuresProcessor;
import org.apache.ignite.internal.processors.plugin.CachePluginManager;
import org.apache.ignite.internal.processors.query.QuerySchema;
import org.apache.ignite.internal.processors.query.QueryUtils;
import org.apache.ignite.internal.processors.query.schema.SchemaExchangeWorkerTask;
import org.apache.ignite.internal.processors.query.schema.SchemaNodeLeaveExchangeWorkerTask;
import org.apache.ignite.internal.processors.query.schema.message.SchemaAbstractDiscoveryMessage;
import org.apache.ignite.internal.processors.query.schema.message.SchemaProposeDiscoveryMessage;
import org.apache.ignite.internal.processors.timeout.GridTimeoutObject;
import org.apache.ignite.internal.suggestions.GridPerformanceSuggestions;
import org.apache.ignite.internal.util.F0;
import org.apache.ignite.internal.util.future.GridCompoundFuture;
import org.apache.ignite.internal.util.future.GridFinishedFuture;
import org.apache.ignite.internal.util.future.GridFutureAdapter;
import org.apache.ignite.internal.util.lang.IgniteOutClosureX;
import org.apache.ignite.internal.util.tostring.GridToStringInclude;
import org.apache.ignite.internal.util.typedef.CIX1;
import org.apache.ignite.internal.util.typedef.F;
import org.apache.ignite.internal.util.typedef.T2;
import org.apache.ignite.internal.util.typedef.X;
import org.apache.ignite.internal.util.typedef.internal.A;
import org.apache.ignite.internal.util.typedef.internal.CU;
import org.apache.ignite.internal.util.typedef.internal.S;
import org.apache.ignite.internal.util.typedef.internal.U;
import org.apache.ignite.lang.IgniteBiTuple;
import org.apache.ignite.lang.IgniteClosure;
import org.apache.ignite.lang.IgniteFuture;
import org.apache.ignite.lang.IgnitePredicate;
import org.apache.ignite.lang.IgniteUuid;
import org.apache.ignite.lifecycle.LifecycleAware;
import org.apache.ignite.marshaller.Marshaller;
import org.apache.ignite.marshaller.MarshallerUtils;
import org.apache.ignite.mxbean.IgniteMBeanAware;
import org.apache.ignite.spi.IgniteNodeValidationResult;
import org.apache.ignite.spi.discovery.DiscoveryDataBag;
import org.apache.ignite.spi.discovery.DiscoveryDataBag.GridDiscoveryData;
import org.apache.ignite.spi.discovery.DiscoveryDataBag.JoiningNodeDiscoveryData;
import org.jetbrains.annotations.Nullable;

import static org.apache.ignite.IgniteSystemProperties.IGNITE_CACHE_REMOVED_ENTRIES_TTL;
import static org.apache.ignite.IgniteSystemProperties.IGNITE_SKIP_CONFIGURATION_CONSISTENCY_CHECK;
import static org.apache.ignite.IgniteSystemProperties.getBoolean;
import static org.apache.ignite.cache.CacheAtomicityMode.ATOMIC;
import static org.apache.ignite.cache.CacheMode.LOCAL;
import static org.apache.ignite.cache.CacheMode.PARTITIONED;
import static org.apache.ignite.cache.CacheMode.REPLICATED;
import static org.apache.ignite.cache.CacheRebalanceMode.ASYNC;
import static org.apache.ignite.cache.CacheRebalanceMode.SYNC;
import static org.apache.ignite.cache.CacheWriteSynchronizationMode.FULL_ASYNC;
import static org.apache.ignite.cache.CacheWriteSynchronizationMode.FULL_SYNC;
import static org.apache.ignite.cache.CacheWriteSynchronizationMode.PRIMARY_SYNC;
import static org.apache.ignite.configuration.CacheConfiguration.DFLT_CACHE_MODE;
import static org.apache.ignite.configuration.DeploymentMode.CONTINUOUS;
import static org.apache.ignite.configuration.DeploymentMode.ISOLATED;
import static org.apache.ignite.configuration.DeploymentMode.PRIVATE;
import static org.apache.ignite.configuration.DeploymentMode.SHARED;
import static org.apache.ignite.internal.GridComponent.DiscoveryDataExchangeType.CACHE_PROC;
import static org.apache.ignite.internal.IgniteComponentType.JTA;
import static org.apache.ignite.internal.IgniteNodeAttributes.ATTR_CONSISTENCY_CHECK_SKIPPED;
import static org.apache.ignite.internal.IgniteNodeAttributes.ATTR_TX_CONFIG;
import static org.apache.ignite.internal.processors.cache.GridCacheUtils.isNearEnabled;

/**
 * Cache processor.
 */
@SuppressWarnings({"unchecked", "TypeMayBeWeakened", "deprecation"})
public class GridCacheProcessor extends GridProcessorAdapter {
    /** */
    private final boolean startClientCaches =
        IgniteSystemProperties.getBoolean(IgniteSystemProperties.IGNITE_START_CACHES_ON_JOIN, false);

    /** Shared cache context. */
    private GridCacheSharedContext<?, ?> sharedCtx;

    /** */
    private final ConcurrentMap<Integer, CacheGroupContext> cacheGrps = new ConcurrentHashMap<>();

    /** */
    private final Map<String, GridCacheAdapter<?, ?>> caches;

    /** Caches stopped from onKernalStop callback. */
    private final Map<String, GridCacheAdapter> stoppedCaches = new ConcurrentHashMap<>();

    /** Map of proxies. */
    private final ConcurrentHashMap<String, IgniteCacheProxy<?, ?>> jCacheProxies;

    /** Caches stop sequence. */
    private final Deque<String> stopSeq;

    /** Transaction interface implementation. */
    private IgniteTransactionsImpl transactions;

    /** Pending cache starts. */
    private ConcurrentMap<UUID, IgniteInternalFuture> pendingFuts = new ConcurrentHashMap<>();

    /** Template configuration add futures. */
    private ConcurrentMap<String, IgniteInternalFuture> pendingTemplateFuts = new ConcurrentHashMap<>();

    /** */
    private ClusterCachesInfo cachesInfo;

    /** */
    private IdentityHashMap<CacheStore, ThreadLocal> sesHolders = new IdentityHashMap<>();

    /** Must use JDK marsh since it is used by discovery to fire custom events. */
    private final Marshaller marsh;

    /** Count down latch for caches. */
    private final CountDownLatch cacheStartedLatch = new CountDownLatch(1);

    /** Internal cache names. */
    private final Set<String> internalCaches;

    /**
     * @param ctx Kernal context.
     */
    public GridCacheProcessor(GridKernalContext ctx) {
        super(ctx);

        caches = new ConcurrentHashMap<>();
        jCacheProxies = new ConcurrentHashMap<>();
        stopSeq = new LinkedList<>();
        internalCaches = new HashSet<>();

        marsh = MarshallerUtils.jdkMarshaller(ctx.igniteInstanceName());
    }

    /**
     * @param cfg Initializes cache configuration with proper defaults.
     * @param cacheObjCtx Cache object context.
     * @throws IgniteCheckedException If configuration is not valid.
     */
    private void initialize(CacheConfiguration cfg, CacheObjectContext cacheObjCtx)
        throws IgniteCheckedException {
        if (cfg.getCacheMode() == null)
            cfg.setCacheMode(DFLT_CACHE_MODE);

        if (cfg.getNodeFilter() == null)
            cfg.setNodeFilter(CacheConfiguration.ALL_NODES);

        if (cfg.getAffinity() == null) {
            if (cfg.getCacheMode() == PARTITIONED) {
                RendezvousAffinityFunction aff = new RendezvousAffinityFunction();

                cfg.setAffinity(aff);
            }
            else if (cfg.getCacheMode() == REPLICATED) {
                RendezvousAffinityFunction aff = new RendezvousAffinityFunction(false, 512);

                cfg.setAffinity(aff);

                cfg.setBackups(Integer.MAX_VALUE);
            }
            else
                cfg.setAffinity(new LocalAffinityFunction());
        }
        else {
            if (cfg.getCacheMode() == LOCAL && !(cfg.getAffinity() instanceof LocalAffinityFunction)) {
                cfg.setAffinity(new LocalAffinityFunction());

                U.warn(log, "AffinityFunction configuration parameter will be ignored for local cache" +
                    " [cacheName=" + U.maskName(cfg.getName()) + ']');
            }
        }

        if (cfg.getCacheMode() == REPLICATED)
            cfg.setBackups(Integer.MAX_VALUE);

        if (cfg.getQueryParallelism() > 1 && cfg.getCacheMode() != PARTITIONED)
            throw new IgniteCheckedException("Segmented indices are supported for PARTITIONED mode only.");

        if (cfg.getAffinityMapper() == null)
            cfg.setAffinityMapper(cacheObjCtx.defaultAffMapper());

        ctx.igfsHelper().preProcessCacheConfiguration(cfg);

        if (cfg.getRebalanceMode() == null)
            cfg.setRebalanceMode(ASYNC);

        if (cfg.getAtomicityMode() == null)
            cfg.setAtomicityMode(CacheConfiguration.DFLT_CACHE_ATOMICITY_MODE);

        if (cfg.getWriteSynchronizationMode() == null)
            cfg.setWriteSynchronizationMode(PRIMARY_SYNC);

        assert cfg.getWriteSynchronizationMode() != null;

        if (cfg.getCacheStoreFactory() == null) {
            Factory<CacheLoader> ldrFactory = cfg.getCacheLoaderFactory();
            Factory<CacheWriter> writerFactory = cfg.isWriteThrough() ? cfg.getCacheWriterFactory() : null;

            if (ldrFactory != null || writerFactory != null)
                cfg.setCacheStoreFactory(new GridCacheLoaderWriterStoreFactory(ldrFactory, writerFactory));
        }
        else {
            if (cfg.getCacheLoaderFactory() != null)
                throw new IgniteCheckedException("Cannot set both cache loaded factory and cache store factory " +
                    "for cache: " + U.maskName(cfg.getName()));

            if (cfg.getCacheWriterFactory() != null)
                throw new IgniteCheckedException("Cannot set both cache writer factory and cache store factory " +
                    "for cache: " + U.maskName(cfg.getName()));
        }

        Collection<QueryEntity> entities = cfg.getQueryEntities();

        if (!F.isEmpty(entities)) {
            Collection<QueryEntity> normalEntities = new ArrayList<>(entities.size());

            for (QueryEntity entity : entities)
                normalEntities.add(QueryUtils.normalizeQueryEntity(entity, cfg.isSqlEscapeAll()));

            cfg.clearQueryEntities().setQueryEntities(normalEntities);
        }
    }

    /**
     * @param cfg Configuration to check for possible performance issues.
     * @param hasStore {@code True} if store is configured.
     */
    private void suggestOptimizations(CacheConfiguration cfg, boolean hasStore) {
        GridPerformanceSuggestions perf = ctx.performance();

        String msg = "Disable eviction policy (remove from configuration)";

        if (cfg.getEvictionPolicy() != null)
            perf.add(msg, false);
        else
            perf.add(msg, true);

        if (cfg.getCacheMode() == PARTITIONED) {
            perf.add("Disable near cache (set 'nearConfiguration' to null)", cfg.getNearConfiguration() == null);

            if (cfg.getAffinity() != null)
                perf.add("Decrease number of backups (set 'backups' to 0)", cfg.getBackups() == 0);
        }

        // Suppress warning if at least one ATOMIC cache found.
        perf.add("Enable ATOMIC mode if not using transactions (set 'atomicityMode' to ATOMIC)",
            cfg.getAtomicityMode() == ATOMIC);

        // Suppress warning if at least one non-FULL_SYNC mode found.
        perf.add("Disable fully synchronous writes (set 'writeSynchronizationMode' to PRIMARY_SYNC or FULL_ASYNC)",
            cfg.getWriteSynchronizationMode() != FULL_SYNC);

        if (hasStore && cfg.isWriteThrough())
            perf.add("Enable write-behind to persistent store (set 'writeBehindEnabled' to true)",
                cfg.isWriteBehindEnabled());
    }

    /**
     * Create exchange worker task for custom discovery message.
     *
     * @param msg Custom discovery message.
     * @return Task or {@code null} if message doesn't require any special processing.
     */
    public CachePartitionExchangeWorkerTask exchangeTaskForCustomDiscoveryMessage(DiscoveryCustomMessage msg) {
        if (msg instanceof SchemaAbstractDiscoveryMessage) {
            SchemaAbstractDiscoveryMessage msg0 = (SchemaAbstractDiscoveryMessage)msg;

            if (msg0.exchange())
                return new SchemaExchangeWorkerTask(msg0);
        }
        else if (msg instanceof ClientCacheChangeDummyDiscoveryMessage) {
            ClientCacheChangeDummyDiscoveryMessage msg0 = (ClientCacheChangeDummyDiscoveryMessage)msg;

            return msg0;
        }

        return null;
    }

    /**
     * Process custom exchange task.
     *
     * @param task Task.
     */
    void processCustomExchangeTask(CachePartitionExchangeWorkerTask task) {
        if (task instanceof SchemaExchangeWorkerTask) {
            SchemaAbstractDiscoveryMessage msg = ((SchemaExchangeWorkerTask)task).message();

            if (msg instanceof SchemaProposeDiscoveryMessage) {
                SchemaProposeDiscoveryMessage msg0 = (SchemaProposeDiscoveryMessage)msg;

                ctx.query().onSchemaPropose(msg0);
            }
            else
                U.warn(log, "Unsupported schema discovery message: " + msg);
        }
        else if (task instanceof SchemaNodeLeaveExchangeWorkerTask) {
            SchemaNodeLeaveExchangeWorkerTask task0 = (SchemaNodeLeaveExchangeWorkerTask)task;

            ctx.query().onNodeLeave(task0.node());
        }
        else if (task instanceof ClientCacheChangeDummyDiscoveryMessage) {
            ClientCacheChangeDummyDiscoveryMessage task0 = (ClientCacheChangeDummyDiscoveryMessage)task;

            sharedCtx.affinity().processClientCachesChanges(task0);
        }
        else if (task instanceof ClientCacheUpdateTimeout) {
            ClientCacheUpdateTimeout task0 = (ClientCacheUpdateTimeout)task;

            sharedCtx.affinity().sendClientCacheChangesMessage(task0);
        }
        else
            U.warn(log, "Unsupported custom exchange task: " + task);
    }

    /**
     * @param c Ignite Configuration.
     * @param cc Cache Configuration.
     * @return {@code true} if cache is starting on client node and this node is affinity node for the cache.
     */
    private boolean storesLocallyOnClient(IgniteConfiguration c, CacheConfiguration cc) {
        if (c.isClientMode() && c.getMemoryConfiguration() == null) {
            if (cc.getCacheMode() == LOCAL)
                return true;

            return ctx.discovery().cacheAffinityNode(ctx.discovery().localNode(), cc.getName());

        }
        else
            return false;
    }

    /**
     * @param c Ignite configuration.
     * @param cc Configuration to validate.
     * @param cacheType Cache type.
     * @param cfgStore Cache store.
     * @throws IgniteCheckedException If failed.
     */
    private void validate(IgniteConfiguration c,
        CacheConfiguration cc,
        CacheType cacheType,
        @Nullable CacheStore cfgStore) throws IgniteCheckedException {
        assertParameter(cc.getName() != null && !cc.getName().isEmpty(), "name is null or empty");

        if (cc.getCacheMode() == REPLICATED) {
            if (cc.getNearConfiguration() != null &&
                ctx.discovery().cacheAffinityNode(ctx.discovery().localNode(), cc.getName())) {
                U.warn(log, "Near cache cannot be used with REPLICATED cache, " +
                    "will be ignored [cacheName=" + U.maskName(cc.getName()) + ']');

                cc.setNearConfiguration(null);
            }
        }

        if (storesLocallyOnClient(c, cc))
            throw new IgniteCheckedException("MemoryPolicy for client caches must be explicitly configured " +
                "on client node startup. Use MemoryConfiguration to configure MemoryPolicy.");

        if (cc.getCacheMode() == LOCAL && !cc.getAffinity().getClass().equals(LocalAffinityFunction.class))
            U.warn(log, "AffinityFunction configuration parameter will be ignored for local cache [cacheName=" +
                U.maskName(cc.getName()) + ']');

        if (cc.getAffinity().partitions() > CacheConfiguration.MAX_PARTITIONS_COUNT)
            throw new IgniteCheckedException("Cannot have more than " + CacheConfiguration.MAX_PARTITIONS_COUNT +
                " partitions [cacheName=" + cc.getName() + ", partitions=" + cc.getAffinity().partitions() + ']');

        if (cc.getRebalanceMode() != CacheRebalanceMode.NONE)
            assertParameter(cc.getRebalanceBatchSize() > 0, "rebalanceBatchSize > 0");

        if (cc.getCacheMode() == PARTITIONED || cc.getCacheMode() == REPLICATED) {
            if (cc.getAtomicityMode() == ATOMIC && cc.getWriteSynchronizationMode() == FULL_ASYNC)
                U.warn(log, "Cache write synchronization mode is set to FULL_ASYNC. All single-key 'put' and " +
                    "'remove' operations will return 'null', all 'putx' and 'removex' operations will return" +
                    " 'true' [cacheName=" + U.maskName(cc.getName()) + ']');
        }

        DeploymentMode depMode = c.getDeploymentMode();

        if (c.isPeerClassLoadingEnabled() && (depMode == PRIVATE || depMode == ISOLATED) &&
            !CU.isSystemCache(cc.getName()) && !(c.getMarshaller() instanceof BinaryMarshaller))
            throw new IgniteCheckedException("Cache can be started in PRIVATE or ISOLATED deployment mode only when" +
                " BinaryMarshaller is used [depMode=" + ctx.config().getDeploymentMode() + ", marshaller=" +
                c.getMarshaller().getClass().getName() + ']');

        if (cc.getAffinity().partitions() > CacheConfiguration.MAX_PARTITIONS_COUNT)
            throw new IgniteCheckedException("Affinity function must return at most " +
                CacheConfiguration.MAX_PARTITIONS_COUNT + " partitions [actual=" + cc.getAffinity().partitions() +
                ", affFunction=" + cc.getAffinity() + ", cacheName=" + cc.getName() + ']');

        if (cc.isWriteBehindEnabled()) {
            if (cfgStore == null)
                throw new IgniteCheckedException("Cannot enable write-behind (writer or store is not provided) " +
                    "for cache: " + U.maskName(cc.getName()));

            assertParameter(cc.getWriteBehindBatchSize() > 0, "writeBehindBatchSize > 0");
            assertParameter(cc.getWriteBehindFlushSize() >= 0, "writeBehindFlushSize >= 0");
            assertParameter(cc.getWriteBehindFlushFrequency() >= 0, "writeBehindFlushFrequency >= 0");
            assertParameter(cc.getWriteBehindFlushThreadCount() > 0, "writeBehindFlushThreadCount > 0");

            if (cc.getWriteBehindFlushSize() == 0 && cc.getWriteBehindFlushFrequency() == 0)
                throw new IgniteCheckedException("Cannot set both 'writeBehindFlushFrequency' and " +
                    "'writeBehindFlushSize' parameters to 0 for cache: " + U.maskName(cc.getName()));
        }

        if (cc.isReadThrough() && cfgStore == null)
            throw new IgniteCheckedException("Cannot enable read-through (loader or store is not provided) " +
                "for cache: " + U.maskName(cc.getName()));

        if (cc.isWriteThrough() && cfgStore == null)
            throw new IgniteCheckedException("Cannot enable write-through (writer or store is not provided) " +
                "for cache: " + U.maskName(cc.getName()));

        long delay = cc.getRebalanceDelay();

        if (delay != 0) {
            if (cc.getCacheMode() != PARTITIONED)
                U.warn(log, "Rebalance delay is supported only for partitioned caches (will ignore): " + (cc.getName()),
                    "Will ignore rebalance delay for cache: " + U.maskName(cc.getName()));
            else if (cc.getRebalanceMode() == SYNC) {
                if (delay < 0) {
                    U.warn(log, "Ignoring SYNC rebalance mode with manual rebalance start (node will not wait for " +
                            "rebalancing to be finished): " + U.maskName(cc.getName()),
                        "Node will not wait for rebalance in SYNC mode: " + U.maskName(cc.getName()));
                }
                else {
                    U.warn(log, "Using SYNC rebalance mode with rebalance delay (node will wait until rebalancing is " +
                            "initiated for " + delay + "ms) for cache: " + U.maskName(cc.getName()),
                        "Node will wait until rebalancing is initiated for " + delay + "ms for cache: " + U.maskName(cc.getName()));
                }
            }
        }

        ctx.igfsHelper().validateCacheConfiguration(cc);

        if (cc.getAtomicityMode() == ATOMIC)
            assertParameter(cc.getTransactionManagerLookupClassName() == null,
                "transaction manager can not be used with ATOMIC cache");

        if (cc.getEvictionPolicy() != null && !cc.isOnheapCacheEnabled())
            throw new IgniteCheckedException("Onheap cache must be enabled if eviction policy is configured [cacheName="
                + U.maskName(cc.getName()) + "]");

        if (cacheType != CacheType.DATA_STRUCTURES && DataStructuresProcessor.isDataStructureCache(cc.getName()))
            throw new IgniteCheckedException("Using cache names reserved for datastructures is not allowed for " +
                "other cache types [cacheName=" + cc.getName() + ", cacheType=" + cacheType + "]");

        if (cacheType != CacheType.DATA_STRUCTURES && DataStructuresProcessor.isReservedGroup(cc.getGroupName()))
            throw new IgniteCheckedException("Using cache group names reserved for datastructures is not allowed for " +
                "other cache types [cacheName=" + cc.getName() + ", groupName=" + cc.getGroupName() +
                ", cacheType=" + cacheType + "]");
    }

    /**
     * @param ctx Context.
     * @return DHT managers.
     */
    private List<GridCacheManager> dhtManagers(GridCacheContext ctx) {
        return F.asList(ctx.store(), ctx.events(), ctx.evicts(), ctx.queries(), ctx.continuousQueries(),
            ctx.dr());
    }

    /**
     * @param ctx Context.
     * @return Managers present in both, DHT and Near caches.
     */
    @SuppressWarnings("IfMayBeConditional")
    private Collection<GridCacheManager> dhtExcludes(GridCacheContext ctx) {
        if (ctx.config().getCacheMode() == LOCAL || !isNearEnabled(ctx))
            return Collections.emptyList();
        else
            return F.asList(ctx.queries(), ctx.continuousQueries(), ctx.store());
    }

    /**
     * @param cfg Configuration.
     * @param objs Extra components.
     * @throws IgniteCheckedException If failed to inject.
     */
    private void prepare(CacheConfiguration cfg, Collection<Object> objs) throws IgniteCheckedException {
        prepare(cfg, cfg.getEvictionPolicy(), false);
        prepare(cfg, cfg.getAffinity(), false);
        prepare(cfg, cfg.getAffinityMapper(), false);
        prepare(cfg, cfg.getEvictionFilter(), false);
        prepare(cfg, cfg.getInterceptor(), false);

        NearCacheConfiguration nearCfg = cfg.getNearConfiguration();

        if (nearCfg != null)
            prepare(cfg, nearCfg.getNearEvictionPolicy(), true);

        for (Object obj : objs)
            prepare(cfg, obj, false);
    }

    /**
     * @param cfg Cache configuration.
     * @param rsrc Resource.
     * @param near Near flag.
     * @throws IgniteCheckedException If failed.
     */
    private void prepare(CacheConfiguration cfg, @Nullable Object rsrc, boolean near) throws IgniteCheckedException {
        if (rsrc != null) {
            ctx.resource().injectGeneric(rsrc);

            ctx.resource().injectCacheName(rsrc, cfg.getName());

            registerMbean(rsrc, cfg.getName(), near);
        }
    }

    /**
     * @param cctx Cache context.
     */
    private void cleanup(GridCacheContext cctx) {
        CacheConfiguration cfg = cctx.config();

        cleanup(cfg, cfg.getEvictionPolicy(), false);
        cleanup(cfg, cfg.getAffinity(), false);
        cleanup(cfg, cfg.getAffinityMapper(), false);
        cleanup(cfg, cfg.getEvictionFilter(), false);
        cleanup(cfg, cfg.getInterceptor(), false);
        cleanup(cfg, cctx.store().configuredStore(), false);

        if (!CU.isUtilityCache(cfg.getName()) && !CU.isSystemCache(cfg.getName())) {
            unregisterMbean(cctx.cache().localMxBean(), cfg.getName(), false);
            unregisterMbean(cctx.cache().clusterMxBean(), cfg.getName(), false);
        }

        NearCacheConfiguration nearCfg = cfg.getNearConfiguration();

        if (nearCfg != null)
            cleanup(cfg, nearCfg.getNearEvictionPolicy(), true);

        cctx.cleanup();
    }

    /**
     * @param grp Cache group.
     */
    private void cleanup(CacheGroupContext grp) {
        CacheConfiguration cfg = grp.config();

        for (Object obj : grp.configuredUserObjects())
            cleanup(cfg, obj, false);
    }

    /**
     * @param cfg Cache configuration.
     * @param rsrc Resource.
     * @param near Near flag.
     */
    private void cleanup(CacheConfiguration cfg, @Nullable Object rsrc, boolean near) {
        if (rsrc != null) {
            unregisterMbean(rsrc, cfg.getName(), near);

            try {
                ctx.resource().cleanupGeneric(rsrc);
            }
            catch (IgniteCheckedException e) {
                U.error(log, "Failed to cleanup resource: " + rsrc, e);
            }
        }
    }

    /** {@inheritDoc} */
    @SuppressWarnings({"unchecked"})
    @Override public void start() throws IgniteCheckedException {
        cachesInfo = new ClusterCachesInfo(ctx);

        DeploymentMode depMode = ctx.config().getDeploymentMode();

        if (!F.isEmpty(ctx.config().getCacheConfiguration())) {
            if (depMode != CONTINUOUS && depMode != SHARED)
                U.warn(log, "Deployment mode for cache is not CONTINUOUS or SHARED " +
                        "(it is recommended that you change deployment mode and restart): " + depMode,
                    "Deployment mode for cache is not CONTINUOUS or SHARED.");
        }

        initializeInternalCacheNames();

        Collection<CacheStoreSessionListener> sessionListeners =
            CU.startStoreSessionListeners(ctx, ctx.config().getCacheStoreSessionListenerFactories());

        sharedCtx = createSharedContext(ctx, sessionListeners);

        transactions = new IgniteTransactionsImpl(sharedCtx);

        // Start shared managers.
        for (GridCacheSharedManager mgr : sharedCtx.managers())
            mgr.start(sharedCtx);

        if (!ctx.isDaemon()) {
            Map<String, CacheInfo> caches = new HashMap<>();

            Map<String, CacheInfo> templates = new HashMap<>();

            addCacheOnJoinFromConfig(caches, templates);

            CacheJoinNodeDiscoveryData discoData = new CacheJoinNodeDiscoveryData(
                IgniteUuid.randomUuid(),
                caches,
                templates,
                startAllCachesOnClientStart()
            );

            cachesInfo.onStart(discoData);

            if (log.isDebugEnabled())
                log.debug("Started cache processor.");
        }

        ctx.state().cacheProcessorStarted();
    }

    /**
     * @param cfg Cache configuration.
     * @param sql SQL flag.
     * @param caches Caches map.
     * @param templates Templates map.
     * @throws IgniteCheckedException If failed.
     */
    private void addCacheOnJoin(CacheConfiguration<?, ?> cfg, boolean sql,
        Map<String, CacheInfo> caches,
        Map<String, CacheInfo> templates) throws IgniteCheckedException {
        String cacheName = cfg.getName();

        CU.validateCacheName(cacheName);

        cloneCheckSerializable(cfg);

        CacheObjectContext cacheObjCtx = ctx.cacheObjects().contextForCache(cfg);

        // Initialize defaults.
        initialize(cfg, cacheObjCtx);

        StoredCacheData cacheData = new StoredCacheData(cfg);

        cacheData.sql(sql);

        boolean template = cacheName.endsWith("*");

        if (!template) {
            if (caches.containsKey(cacheName)) {
                throw new IgniteCheckedException("Duplicate cache name found (check configuration and " +
                    "assign unique name to each cache): " + cacheName);
            }

            CacheType cacheType = cacheType(cacheName);

            if (cacheType != CacheType.USER && cfg.getMemoryPolicyName() == null)
                cfg.setMemoryPolicyName(sharedCtx.database().systemMemoryPolicyName());

            if (!cacheType.userCache())
                stopSeq.addLast(cacheName);
            else
                stopSeq.addFirst(cacheName);

            caches.put(cacheName, new CacheJoinNodeDiscoveryData.CacheInfo(cacheData, cacheType, cacheData.sql(), 0));
        }
        else
            templates.put(cacheName, new CacheJoinNodeDiscoveryData.CacheInfo(cacheData, CacheType.USER, false, 0));
    }

    /**
     * @param caches Caches map.
     * @param templates Templates map.
     * @throws IgniteCheckedException If failed.
     */
    private void addCacheOnJoinFromConfig(
        Map<String, CacheInfo> caches,
        Map<String, CacheInfo> templates
    ) throws IgniteCheckedException {
        assert !ctx.config().isDaemon();

        CacheConfiguration[] cfgs = ctx.config().getCacheConfiguration();

        for (int i = 0; i < cfgs.length; i++) {
            CacheConfiguration<?, ?> cfg = new CacheConfiguration(cfgs[i]);

            // Replace original configuration value.
            cfgs[i] = cfg;

            addCacheOnJoin(cfg, false, caches, templates);
        }
    }

    /**
     * Initialize internal cache names
     */
    private void initializeInternalCacheNames() {
        FileSystemConfiguration[] igfsCfgs = ctx.grid().configuration().getFileSystemConfiguration();

        if (igfsCfgs != null) {
            for (FileSystemConfiguration igfsCfg : igfsCfgs) {
                internalCaches.add(igfsCfg.getMetaCacheConfiguration().getName());
                internalCaches.add(igfsCfg.getDataCacheConfiguration().getName());
            }
        }

        if (IgniteComponentType.HADOOP.inClassPath())
            internalCaches.add(CU.SYS_CACHE_HADOOP_MR);
    }

    /**
     * @param grpId Group ID.
     * @return Cache group.
     */
    @Nullable public CacheGroupContext cacheGroup(int grpId) {
        return cacheGrps.get(grpId);
    }

    /**
     * @return Cache groups.
     */
    public Collection<CacheGroupContext> cacheGroups() {
        return cacheGrps.values();
    }

    /** {@inheritDoc} */
    @SuppressWarnings("unchecked")
    @Override public void onKernalStart(boolean active) throws IgniteCheckedException {
        if (ctx.isDaemon())
            return;

        try {
            boolean checkConsistency = !getBoolean(IGNITE_SKIP_CONFIGURATION_CONSISTENCY_CHECK);

            if (checkConsistency)
                checkConsistency();

            cachesInfo.onKernalStart(checkConsistency);

            ctx.query().onCacheKernalStart();

            sharedCtx.mvcc().registerEventListener();

            sharedCtx.exchange().onKernalStart(active, false);
        }
        finally {
            cacheStartedLatch.countDown();
        }

        if (!ctx.clientNode())
            addRemovedItemsCleanupTask(Long.getLong(IGNITE_CACHE_REMOVED_ENTRIES_TTL, 10_000));

        // Escape if cluster inactive.
        if (!active)
            return;

        ctx.service().onUtilityCacheStarted();

        final AffinityTopologyVersion startTopVer = ctx.discovery().localJoin().joinTopologyVersion();

        final List<IgniteInternalFuture> syncFuts = new ArrayList<>(caches.size());

        sharedCtx.forAllCaches(new CIX1<GridCacheContext>() {
            @Override public void applyx(GridCacheContext cctx) {
                CacheConfiguration cfg = cctx.config();

                if (cctx.affinityNode() &&
                    cfg.getRebalanceMode() == SYNC &&
                    startTopVer.equals(cctx.startTopologyVersion())) {
                    CacheMode cacheMode = cfg.getCacheMode();

                    if (cacheMode == REPLICATED || (cacheMode == PARTITIONED && cfg.getRebalanceDelay() >= 0))
                        // Need to wait outside to avoid a deadlock
                        syncFuts.add(cctx.preloader().syncFuture());
                }
            }
        });

        for (int i = 0, size = syncFuts.size(); i < size; i++)
            syncFuts.get(i).get();
    }

    /**
     * @param timeout Cleanup timeout.
     */
    private void addRemovedItemsCleanupTask(long timeout) {
        ctx.timeout().addTimeoutObject(new RemovedItemsCleanupTask(timeout));
    }

    /**
     * @throws IgniteCheckedException if check failed.
     */
    private void checkConsistency() throws IgniteCheckedException {
        for (ClusterNode n : ctx.discovery().remoteNodes()) {
            if (Boolean.TRUE.equals(n.attribute(ATTR_CONSISTENCY_CHECK_SKIPPED)))
                continue;

            checkTransactionConfiguration(n);

            DeploymentMode locDepMode = ctx.config().getDeploymentMode();
            DeploymentMode rmtDepMode = n.attribute(IgniteNodeAttributes.ATTR_DEPLOYMENT_MODE);

            CU.checkAttributeMismatch(log, null, n.id(), "deploymentMode", "Deployment mode",
                locDepMode, rmtDepMode, true);
        }
    }

    /** {@inheritDoc} */
    @SuppressWarnings("unchecked")
    @Override public void stop(boolean cancel) throws IgniteCheckedException {
        stopCaches(cancel);

        List<? extends GridCacheSharedManager<?, ?>> mgrs = sharedCtx.managers();

        for (ListIterator<? extends GridCacheSharedManager<?, ?>> it = mgrs.listIterator(mgrs.size()); it.hasPrevious(); ) {
            GridCacheSharedManager<?, ?> mgr = it.previous();

            mgr.stop(cancel);
        }

        CU.stopStoreSessionListeners(ctx, sharedCtx.storeSessionListeners());

        sharedCtx.cleanup();

        if (log.isDebugEnabled())
            log.debug("Stopped cache processor.");
    }

    /**
     * @param cancel Cancel.
     */
    public void stopCaches(boolean cancel) {
        for (String cacheName : stopSeq) {
            GridCacheAdapter<?, ?> cache = stoppedCaches.remove(cacheName);

            if (cache != null)
                stopCache(cache, cancel, false);
        }

        for (GridCacheAdapter<?, ?> cache : stoppedCaches.values()) {
            if (cache == stoppedCaches.remove(cache.name()))
                stopCache(cache, cancel, false);
        }

        for (CacheGroupContext grp : cacheGrps.values())
            stopCacheGroup(grp.groupId());
    }

    /**
     * Blocks all available gateways
     */
    public void blockGateways() {
        for (IgniteCacheProxy<?, ?> proxy : jCacheProxies.values())
            proxy.gate().onStopped();
    }

    /** {@inheritDoc} */
    @SuppressWarnings("unchecked")
    @Override public void onKernalStop(boolean cancel) {
        cacheStartedLatch.countDown();

        GridCachePartitionExchangeManager<Object, Object> exch = context().exchange();

        // Stop exchange manager first so that we call onKernalStop on all caches.
        // No new caches should be added after this point.
        exch.onKernalStop(cancel);

        for (CacheGroupContext grp : cacheGrps.values())
            grp.onKernalStop();

        onKernalStopCaches(cancel);

        cancelFutures();

        List<? extends GridCacheSharedManager<?, ?>> sharedMgrs = sharedCtx.managers();

        for (ListIterator<? extends GridCacheSharedManager<?, ?>> it = sharedMgrs.listIterator(sharedMgrs.size());
            it.hasPrevious(); ) {
            GridCacheSharedManager<?, ?> mgr = it.previous();

            if (mgr != exch)
                mgr.onKernalStop(cancel);
        }
    }

    /**
     * @param cancel Cancel.
     */
    public void onKernalStopCaches(boolean cancel) {
        IgniteCheckedException affErr =
            new IgniteCheckedException("Failed to wait for topology update, node is stopping.");

        for (CacheGroupContext grp : cacheGrps.values()) {
            GridAffinityAssignmentCache aff = grp.affinity();

            aff.cancelFutures(affErr);
        }

        for (String cacheName : stopSeq) {
            GridCacheAdapter<?, ?> cache = caches.remove(cacheName);

            if (cache != null) {
                stoppedCaches.put(cacheName, cache);

                onKernalStop(cache, cancel);
            }
        }

        for (Map.Entry<String, GridCacheAdapter<?, ?>> entry : caches.entrySet()) {
            GridCacheAdapter<?, ?> cache = entry.getValue();

            if (cache == caches.remove(entry.getKey())) {
                stoppedCaches.put(entry.getKey(), cache);

                onKernalStop(entry.getValue(), cancel);
            }
        }
    }

    /** {@inheritDoc} */
    @Override public void onDisconnected(IgniteFuture<?> reconnectFut) throws IgniteCheckedException {
        IgniteClientDisconnectedCheckedException err = new IgniteClientDisconnectedCheckedException(
            ctx.cluster().clientReconnectFuture(),
            "Failed to execute dynamic cache change request, client node disconnected.");

        for (IgniteInternalFuture fut : pendingFuts.values())
            ((GridFutureAdapter)fut).onDone(err);

        for (IgniteInternalFuture fut : pendingTemplateFuts.values())
            ((GridFutureAdapter)fut).onDone(err);

        for (CacheGroupContext grp : cacheGrps.values())
            grp.onDisconnected(reconnectFut);

        for (GridCacheAdapter cache : caches.values()) {
            GridCacheContext cctx = cache.context();

            cctx.gate().onDisconnected(reconnectFut);

            List<GridCacheManager> mgrs = cache.context().managers();

            for (ListIterator<GridCacheManager> it = mgrs.listIterator(mgrs.size()); it.hasPrevious(); ) {
                GridCacheManager mgr = it.previous();

                mgr.onDisconnected(reconnectFut);
            }
        }

        sharedCtx.onDisconnected(reconnectFut);

        cachesInfo.onDisconnect();
    }

    /**
     * @param cctx Cache context.
     * @param stoppedCaches List where stopped cache should be added.
     */
    private void stopCacheOnReconnect(GridCacheContext cctx, List<GridCacheAdapter> stoppedCaches) {
        cctx.gate().reconnected(true);

        sharedCtx.removeCacheContext(cctx);

        caches.remove(cctx.name());
        jCacheProxies.remove(cctx.name());

        stoppedCaches.add(cctx.cache());
    }

    /** {@inheritDoc} */
    @Override public IgniteInternalFuture<?> onReconnected(boolean clusterRestarted) throws IgniteCheckedException {
        List<GridCacheAdapter> reconnected = new ArrayList<>(caches.size());

        DiscoveryDataClusterState state = ctx.state().clusterState();

        boolean active = state.active() && !state.transition();

        ClusterCachesReconnectResult reconnectRes = cachesInfo.onReconnected(active, state.transition());

        final List<GridCacheAdapter> stoppedCaches = new ArrayList<>();

        for (final GridCacheAdapter cache : caches.values()) {
            boolean stopped = reconnectRes.stoppedCacheGroups().contains(cache.context().groupId())
                || reconnectRes.stoppedCaches().contains(cache.name());

            if (stopped)
                stopCacheOnReconnect(cache.context(), stoppedCaches);
            else {
                cache.onReconnected();

                reconnected.add(cache);

                if (cache.context().userCache()) {
                    // Re-create cache structures inside indexing in order to apply recent schema changes.
                    GridCacheContext cctx = cache.context();

                    DynamicCacheDescriptor desc = cacheDescriptor(cctx.name());

                    assert desc != null : cctx.name();

                    ctx.query().onCacheStop0(cctx.name());
                    ctx.query().onCacheStart0(cctx, desc.schema());
                }
            }
        }

        final Set<Integer> stoppedGrps = reconnectRes.stoppedCacheGroups();

        for (CacheGroupContext grp : cacheGrps.values()) {
            if (stoppedGrps.contains(grp.groupId()))
                cacheGrps.remove(grp.groupId());
            else
                grp.onReconnected();
        }

        sharedCtx.onReconnected(active);

        for (GridCacheAdapter cache : reconnected)
            cache.context().gate().reconnected(false);

        IgniteInternalFuture<?> stopFut = null;

        if (!stoppedCaches.isEmpty()) {
            stopFut = ctx.closure().runLocalSafe(new Runnable() {
                @Override public void run() {
                    for (GridCacheAdapter cache : stoppedCaches) {
                        CacheGroupContext grp = cache.context().group();

                        onKernalStop(cache, true);
                        stopCache(cache, true, false);

                        if (!grp.hasCaches())
                            stopCacheGroup(grp);
                    }
                }
            });
        }

        return stopFut;
    }

    /**
     * @param cache Cache to start.
     * @param schema Cache schema.
     * @throws IgniteCheckedException If failed to start cache.
     */
    @SuppressWarnings({"TypeMayBeWeakened", "unchecked"})
    private void startCache(GridCacheAdapter<?, ?> cache, QuerySchema schema) throws IgniteCheckedException {
        GridCacheContext<?, ?> cacheCtx = cache.context();

        CacheConfiguration cfg = cacheCtx.config();

        // Intentionally compare Boolean references using '!=' below to check if the flag has been explicitly set.
        if (cfg.isStoreKeepBinary() && cfg.isStoreKeepBinary() != CacheConfiguration.DFLT_STORE_KEEP_BINARY
            && !(ctx.config().getMarshaller() instanceof BinaryMarshaller))
            U.warn(log, "CacheConfiguration.isStoreKeepBinary() configuration property will be ignored because " +
                "BinaryMarshaller is not used");

        // Start managers.
        for (GridCacheManager mgr : F.view(cacheCtx.managers(), F.notContains(dhtExcludes(cacheCtx))))
            mgr.start(cacheCtx);

        cacheCtx.initConflictResolver();

        if (cfg.getCacheMode() != LOCAL && GridCacheUtils.isNearEnabled(cfg)) {
            GridCacheContext<?, ?> dhtCtx = cacheCtx.near().dht().context();

            // Start DHT managers.
            for (GridCacheManager mgr : dhtManagers(dhtCtx))
                mgr.start(dhtCtx);

            dhtCtx.initConflictResolver();

            // Start DHT cache.
            dhtCtx.cache().start();

            if (log.isDebugEnabled())
                log.debug("Started DHT cache: " + dhtCtx.cache().name());
        }

        ctx.continuous().onCacheStart(cacheCtx);

        cacheCtx.cache().start();

        ctx.query().onCacheStart(cacheCtx, schema);

        cacheCtx.onStarted();

        String memPlcName = cfg.getMemoryPolicyName();

        if (memPlcName == null
            && ctx.config().getMemoryConfiguration() != null)
            memPlcName = ctx.config().getMemoryConfiguration().getDefaultMemoryPolicyName();


        if (log.isInfoEnabled()) {
            log.info("Started cache [name=" + cfg.getName() +
                (cfg.getGroupName() != null ? ", group=" + cfg.getGroupName() : "") +
                ", memoryPolicyName=" + memPlcName +
                ", mode=" + cfg.getCacheMode() +
                ", atomicity=" + cfg.getAtomicityMode() + ']');
        }
    }

    /**
     * @param cache Cache to stop.
     * @param cancel Cancel flag.
     */
    @SuppressWarnings({"TypeMayBeWeakened", "unchecked"})
    private void stopCache(GridCacheAdapter<?, ?> cache, boolean cancel, boolean destroy) {
        GridCacheContext ctx = cache.context();

        if (!cache.isNear() && ctx.shared().wal() != null) {
            try {
                ctx.shared().wal().fsync(null);
            }
            catch (IgniteCheckedException e) {
                U.error(log, "Failed to flush write-ahead log on cache stop " +
                    "[cache=" + ctx.name() + "]", e);
            }
        }

        sharedCtx.removeCacheContext(ctx);

        cache.stop();

        ctx.kernalContext().query().onCacheStop(ctx);

        if (isNearEnabled(ctx)) {
            GridDhtCacheAdapter dht = ctx.near().dht();

            // Check whether dht cache has been started.
            if (dht != null) {
                dht.stop();

                GridCacheContext<?, ?> dhtCtx = dht.context();

                List<GridCacheManager> dhtMgrs = dhtManagers(dhtCtx);

                for (ListIterator<GridCacheManager> it = dhtMgrs.listIterator(dhtMgrs.size()); it.hasPrevious(); ) {
                    GridCacheManager mgr = it.previous();

                    mgr.stop(cancel, destroy);
                }
            }
        }

        List<GridCacheManager> mgrs = ctx.managers();

        Collection<GridCacheManager> excludes = dhtExcludes(ctx);

        // Reverse order.
        for (ListIterator<GridCacheManager> it = mgrs.listIterator(mgrs.size()); it.hasPrevious(); ) {
            GridCacheManager mgr = it.previous();

            if (!excludes.contains(mgr))
                mgr.stop(cancel, destroy);
        }

        ctx.kernalContext().continuous().onCacheStop(ctx);

        ctx.kernalContext().cache().context().snapshot().onCacheStop(ctx);

        ctx.group().stopCache(ctx, destroy);

        U.stopLifecycleAware(log, lifecycleAwares(ctx.group(), cache.configuration(), ctx.store().configuredStore()));

        if (log.isInfoEnabled()) {
            if (ctx.group().sharedGroup())
                log.info("Stopped cache [cacheName=" + cache.name() + ", group=" + ctx.group().name() + ']');
            else
                log.info("Stopped cache [cacheName=" + cache.name() + ']');
        }

        cleanup(ctx);
    }

    /**
     * @throws IgniteCheckedException If failed to wait.
     */
    public void awaitStarted() throws IgniteCheckedException {
        U.await(cacheStartedLatch);
    }

    /**
     * @param cache Cache.
     * @throws IgniteCheckedException If failed.
     */
    @SuppressWarnings("unchecked")
    private void onKernalStart(GridCacheAdapter<?, ?> cache) throws IgniteCheckedException {
        GridCacheContext<?, ?> ctx = cache.context();

        // Start DHT cache as well.
        if (isNearEnabled(ctx)) {
            GridDhtCacheAdapter dht = ctx.near().dht();

            GridCacheContext<?, ?> dhtCtx = dht.context();

            for (GridCacheManager mgr : dhtManagers(dhtCtx))
                mgr.onKernalStart();

            dht.onKernalStart();

            if (log.isDebugEnabled())
                log.debug("Executed onKernalStart() callback for DHT cache: " + dht.name());
        }

        for (GridCacheManager mgr : F.view(ctx.managers(), F0.notContains(dhtExcludes(ctx))))
            mgr.onKernalStart();

        cache.onKernalStart();

        if (ctx.events().isRecordable(EventType.EVT_CACHE_STARTED))
            ctx.events().addEvent(EventType.EVT_CACHE_STARTED);

        if (log.isDebugEnabled())
            log.debug("Executed onKernalStart() callback for cache [name=" + cache.name() + ", mode=" +
                cache.configuration().getCacheMode() + ']');
    }

    /**
     * @param cache Cache to stop.
     * @param cancel Cancel flag.
     */
    @SuppressWarnings("unchecked")
    private void onKernalStop(GridCacheAdapter<?, ?> cache, boolean cancel) {
        GridCacheContext ctx = cache.context();

        if (isNearEnabled(ctx)) {
            GridDhtCacheAdapter dht = ctx.near().dht();

            if (dht != null) {
                GridCacheContext<?, ?> dhtCtx = dht.context();

                for (GridCacheManager mgr : dhtManagers(dhtCtx))
                    mgr.onKernalStop(cancel);

                dht.onKernalStop();
            }
        }

        List<GridCacheManager> mgrs = ctx.managers();

        Collection<GridCacheManager> excludes = dhtExcludes(ctx);

        // Reverse order.
        for (ListIterator<GridCacheManager> it = mgrs.listIterator(mgrs.size()); it.hasPrevious(); ) {
            GridCacheManager mgr = it.previous();

            if (!excludes.contains(mgr))
                mgr.onKernalStop(cancel);
        }

        cache.onKernalStop();

        if (ctx.events().isRecordable(EventType.EVT_CACHE_STOPPED))
            ctx.events().addEvent(EventType.EVT_CACHE_STOPPED);
    }

    /**
     * @param cfg Cache configuration to use to create cache.
     * @param grp Cache group.
     * @param pluginMgr Cache plugin manager.
     * @param desc Cache descriptor.
     * @param locStartTopVer Current topology version.
     * @param cacheObjCtx Cache object context.
     * @param affNode {@code True} if local node affinity node.
     * @param updatesAllowed Updates allowed flag.
     * @return Cache context.
     * @throws IgniteCheckedException If failed to create cache.
     */
    private GridCacheContext createCache(CacheConfiguration<?, ?> cfg,
        CacheGroupContext grp,
        @Nullable CachePluginManager pluginMgr,
        DynamicCacheDescriptor desc,
        AffinityTopologyVersion locStartTopVer,
        CacheObjectContext cacheObjCtx,
        boolean affNode,
        boolean updatesAllowed)
        throws IgniteCheckedException {
        assert cfg != null;

        if (cfg.getCacheStoreFactory() instanceof GridCacheLoaderWriterStoreFactory) {
            GridCacheLoaderWriterStoreFactory factory = (GridCacheLoaderWriterStoreFactory)cfg.getCacheStoreFactory();

            prepare(cfg, factory.loaderFactory(), false);
            prepare(cfg, factory.writerFactory(), false);
        }
        else
            prepare(cfg, cfg.getCacheStoreFactory(), false);

        CacheStore cfgStore = cfg.getCacheStoreFactory() != null ? cfg.getCacheStoreFactory().create() : null;

        validate(ctx.config(), cfg, desc.cacheType(), cfgStore);

        if (pluginMgr == null)
            pluginMgr = new CachePluginManager(ctx, cfg);

        pluginMgr.validate();

        sharedCtx.jta().registerCache(cfg);

        // Skip suggestions for internal caches.
        if (desc.cacheType().userCache())
            suggestOptimizations(cfg, cfgStore != null);

        Collection<Object> toPrepare = new ArrayList<>();

        if (cfgStore instanceof GridCacheLoaderWriterStore) {
            toPrepare.add(((GridCacheLoaderWriterStore)cfgStore).loader());
            toPrepare.add(((GridCacheLoaderWriterStore)cfgStore).writer());
        }
        else
            toPrepare.add(cfgStore);

        prepare(cfg, toPrepare);

        U.startLifecycleAware(lifecycleAwares(grp, cfg, cfgStore));

        boolean nearEnabled = GridCacheUtils.isNearEnabled(cfg);

        GridCacheAffinityManager affMgr = new GridCacheAffinityManager();
        GridCacheEventManager evtMgr = new GridCacheEventManager();
        CacheEvictionManager evictMgr = (nearEnabled || cfg.isOnheapCacheEnabled()) ? new GridCacheEvictionManager() : new CacheOffheapEvictionManager();
        GridCacheQueryManager qryMgr = queryManager(cfg);
        CacheContinuousQueryManager contQryMgr = new CacheContinuousQueryManager();
        CacheDataStructuresManager dataStructuresMgr = new CacheDataStructuresManager();
        GridCacheTtlManager ttlMgr = new GridCacheTtlManager();

        CacheConflictResolutionManager rslvrMgr = pluginMgr.createComponent(CacheConflictResolutionManager.class);
        GridCacheDrManager drMgr = pluginMgr.createComponent(GridCacheDrManager.class);
        CacheStoreManager storeMgr = pluginMgr.createComponent(CacheStoreManager.class);

        storeMgr.initialize(cfgStore, sesHolders);

        GridCacheContext<?, ?> cacheCtx = new GridCacheContext(
            ctx,
            sharedCtx,
            cfg,
            grp,
            desc.cacheType(),
            locStartTopVer,
            affNode,
            updatesAllowed,
            /*
             * Managers in starting order!
             * ===========================
             */
            evtMgr,
            storeMgr,
            evictMgr,
            qryMgr,
            contQryMgr,
            dataStructuresMgr,
            ttlMgr,
            drMgr,
            rslvrMgr,
            pluginMgr,
            affMgr
        );

        cacheCtx.cacheObjectContext(cacheObjCtx);

        GridCacheAdapter cache = null;

        switch (cfg.getCacheMode()) {
            case LOCAL: {
                switch (cfg.getAtomicityMode()) {
                    case TRANSACTIONAL: {
                        cache = new GridLocalCache(cacheCtx);

                        break;
                    }
                    case ATOMIC: {
                        cache = new GridLocalAtomicCache(cacheCtx);

                        break;
                    }

                    default: {
                        assert false : "Invalid cache atomicity mode: " + cfg.getAtomicityMode();
                    }
                }

                break;
            }
            case PARTITIONED:
            case REPLICATED: {
                if (nearEnabled) {
                    switch (cfg.getAtomicityMode()) {
                        case TRANSACTIONAL: {
                            cache = new GridNearTransactionalCache(cacheCtx);

                            break;
                        }
                        case ATOMIC: {
                            cache = new GridNearAtomicCache(cacheCtx);

                            break;
                        }

                        default: {
                            assert false : "Invalid cache atomicity mode: " + cfg.getAtomicityMode();
                        }
                    }
                }
                else {
                    switch (cfg.getAtomicityMode()) {
                        case TRANSACTIONAL: {
                            cache = cacheCtx.affinityNode() ?
                                new GridDhtColocatedCache(cacheCtx) :
                                new GridDhtColocatedCache(cacheCtx, new GridNoStorageCacheMap());

                            break;
                        }
                        case ATOMIC: {
                            cache = cacheCtx.affinityNode() ?
                                new GridDhtAtomicCache(cacheCtx) :
                                new GridDhtAtomicCache(cacheCtx, new GridNoStorageCacheMap());

                            break;
                        }

                        default: {
                            assert false : "Invalid cache atomicity mode: " + cfg.getAtomicityMode();
                        }
                    }
                }

                break;
            }

            default: {
                assert false : "Invalid cache mode: " + cfg.getCacheMode();
            }
        }

        cacheCtx.cache(cache);

        GridCacheContext<?, ?> ret = cacheCtx;

        /*
         * Create DHT cache.
         * ================
         */
        if (cfg.getCacheMode() != LOCAL && nearEnabled) {
            /*
             * Specifically don't create the following managers
             * here and reuse the one from Near cache:
             * 1. GridCacheVersionManager
             * 2. GridCacheIoManager
             * 3. GridCacheDeploymentManager
             * 4. GridCacheQueryManager (note, that we start it for DHT cache though).
             * 5. CacheContinuousQueryManager (note, that we start it for DHT cache though).
             * 6. GridCacheDgcManager
             * 7. GridCacheTtlManager.
             * ===============================================
             */
            evictMgr = cfg.isOnheapCacheEnabled() ? new GridCacheEvictionManager() : new CacheOffheapEvictionManager();
            evtMgr = new GridCacheEventManager();
            pluginMgr = new CachePluginManager(ctx, cfg);
            drMgr = pluginMgr.createComponent(GridCacheDrManager.class);

            cacheCtx = new GridCacheContext(
                ctx,
                sharedCtx,
                cfg,
                grp,
                desc.cacheType(),
                locStartTopVer,
                affNode,
                true,
                /*
                 * Managers in starting order!
                 * ===========================
                 */
                evtMgr,
                storeMgr,
                evictMgr,
                qryMgr,
                contQryMgr,
                dataStructuresMgr,
                ttlMgr,
                drMgr,
                rslvrMgr,
                pluginMgr,
                affMgr
            );

            cacheCtx.cacheObjectContext(cacheObjCtx);

            GridDhtCacheAdapter dht = null;

            switch (cfg.getAtomicityMode()) {
                case TRANSACTIONAL: {
                    assert cache instanceof GridNearTransactionalCache;

                    GridNearTransactionalCache near = (GridNearTransactionalCache)cache;

                    GridDhtCache dhtCache = cacheCtx.affinityNode() ?
                        new GridDhtCache(cacheCtx) :
                        new GridDhtCache(cacheCtx, new GridNoStorageCacheMap());

                    dhtCache.near(near);

                    near.dht(dhtCache);

                    dht = dhtCache;

                    break;
                }
                case ATOMIC: {
                    assert cache instanceof GridNearAtomicCache;

                    GridNearAtomicCache near = (GridNearAtomicCache)cache;

                    GridDhtAtomicCache dhtCache = cacheCtx.affinityNode() ?
                        new GridDhtAtomicCache(cacheCtx) :
                        new GridDhtAtomicCache(cacheCtx, new GridNoStorageCacheMap());

                    dhtCache.near(near);

                    near.dht(dhtCache);

                    dht = dhtCache;

                    break;
                }

                default: {
                    assert false : "Invalid cache atomicity mode: " + cfg.getAtomicityMode();
                }
            }

            cacheCtx.cache(dht);
        }

        if (!CU.isUtilityCache(cache.name()) && !CU.isSystemCache(cache.name())) {
            registerMbean(cache.localMxBean(), cache.name(), false);
            registerMbean(cache.clusterMxBean(), cache.name(), false);
        }

        return ret;
    }

    /**
     * Gets a collection of currently started caches.
     *
     * @return Collection of started cache names.
     */
    public Collection<String> cacheNames() {
        return F.viewReadOnly(cacheDescriptors().values(),
            new IgniteClosure<DynamicCacheDescriptor, String>() {
                @Override public String apply(DynamicCacheDescriptor desc) {
                    return desc.cacheConfiguration().getName();
                }
            });
    }

    /**
     * Gets public cache that can be used for query execution.
     * If cache isn't created on current node it will be started.
     *
     * @param start Start cache.
     * @param inclLoc Include local caches.
     * @return Cache or {@code null} if there is no suitable cache.
     */
    public IgniteCacheProxy<?, ?> getOrStartPublicCache(boolean start, boolean inclLoc) throws IgniteCheckedException {
        // Try to find started cache first.
        for (Map.Entry<String, GridCacheAdapter<?, ?>> e : caches.entrySet()) {
            CacheConfiguration ccfg = e.getValue().configuration();

            String cacheName = ccfg.getName();

            if ((inclLoc || ccfg.getCacheMode() != LOCAL) && QueryUtils.isEnabled(ccfg))
                return publicJCache(cacheName);
        }

        if (start) {
            for (Map.Entry<String, DynamicCacheDescriptor> e : cachesInfo.registeredCaches().entrySet()) {
                DynamicCacheDescriptor desc = e.getValue();

                CacheConfiguration ccfg = desc.cacheConfiguration();

                if (ccfg.getCacheMode() != LOCAL && QueryUtils.isEnabled(ccfg)) {
                    dynamicStartCache(null, ccfg.getName(), null, false, true, true).get();

                    return publicJCache(ccfg.getName());
                }
            }
        }

        return null;
    }

    /**
     * Gets a collection of currently started public cache names.
     *
     * @return Collection of currently started public cache names
     */
    public Collection<String> publicCacheNames() {
        return F.viewReadOnly(cacheDescriptors().values(),
            new IgniteClosure<DynamicCacheDescriptor, String>() {
                @Override public String apply(DynamicCacheDescriptor desc) {
                    return desc.cacheConfiguration().getName();
                }
            },
            new IgnitePredicate<DynamicCacheDescriptor>() {
                @Override public boolean apply(DynamicCacheDescriptor desc) {
                    return desc.cacheType().userCache();
                }
            }
        );
    }

    /**
     * Gets cache mode.
     *
     * @param cacheName Cache name to check.
     * @return Cache mode.
     */
    public CacheMode cacheMode(String cacheName) {
        assert cacheName != null;

        DynamicCacheDescriptor desc = cacheDescriptor(cacheName);

        return desc != null ? desc.cacheConfiguration().getCacheMode() : null;
    }

    /**
     * @return Caches to be started when this node starts.
     */
    public List<T2<DynamicCacheDescriptor, NearCacheConfiguration>> cachesToStartOnLocalJoin() {
        return cachesInfo.cachesToStartOnLocalJoin();
    }

    /**
     * @param caches Caches to start.
     * @param exchTopVer Current exchange version.
     * @throws IgniteCheckedException If failed.
     */
    public void startCachesOnLocalJoin(List<T2<DynamicCacheDescriptor, NearCacheConfiguration>> caches,
        AffinityTopologyVersion exchTopVer)
        throws IgniteCheckedException {
        if (!F.isEmpty(caches)) {
            for (T2<DynamicCacheDescriptor, NearCacheConfiguration> t : caches) {
                DynamicCacheDescriptor desc = t.get1();

                prepareCacheStart(
                    desc.cacheConfiguration(),
                    desc,
                    t.get2(),
                    exchTopVer
                );
            }
        }
    }

    /**
     * Starts statically configured caches received from remote nodes during exchange.
     *
     * @param nodeId Joining node ID.
     * @param exchTopVer Current exchange version.
     * @return Started caches descriptors.
     * @throws IgniteCheckedException If failed.
     */
    public Collection<DynamicCacheDescriptor> startReceivedCaches(UUID nodeId, AffinityTopologyVersion exchTopVer)
        throws IgniteCheckedException {
        List<DynamicCacheDescriptor> started = cachesInfo.cachesReceivedFromJoin(nodeId);

        if (started != null) {
            for (DynamicCacheDescriptor desc : started) {
                IgnitePredicate<ClusterNode> filter = desc.groupDescriptor().config().getNodeFilter();

                if (CU.affinityNode(ctx.discovery().localNode(), filter)) {
                    prepareCacheStart(
                        desc.cacheConfiguration(),
                        desc,
                        null,
                        exchTopVer
                    );
                }
            }
        }

        return started != null ? started : Collections.<DynamicCacheDescriptor>emptyList();
    }

    /**
     * @param startCfg Cache configuration to use.
     * @param desc Cache descriptor.
     * @param reqNearCfg Near configuration if specified for client cache start request.
     * @param exchTopVer Current exchange version.
     * @throws IgniteCheckedException If failed.
     */
    void prepareCacheStart(
        CacheConfiguration startCfg,
        DynamicCacheDescriptor desc,
        @Nullable NearCacheConfiguration reqNearCfg,
        AffinityTopologyVersion exchTopVer
    ) throws IgniteCheckedException {
        assert !caches.containsKey(startCfg.getName()) : startCfg.getName();

        CacheConfiguration ccfg = new CacheConfiguration(startCfg);

        IgniteCacheProxy<?, ?> proxy = jCacheProxies.get(ccfg.getName());

        boolean proxyRestart = proxy != null && proxy.isRestarting() && !caches.containsKey(ccfg.getName());

        CacheObjectContext cacheObjCtx = ctx.cacheObjects().contextForCache(ccfg);

        boolean affNode;

        if (ccfg.getCacheMode() == LOCAL) {
            affNode = true;

            ccfg.setNearConfiguration(null);
        }
        else if (CU.affinityNode(ctx.discovery().localNode(), desc.groupDescriptor().config().getNodeFilter()))
            affNode = true;
        else {
            affNode = false;

            ccfg.setNearConfiguration(reqNearCfg);
        }

        StoredCacheData cacheData = toStoredData(desc);

        if (sharedCtx.pageStore() != null && affNode)
            sharedCtx.pageStore().initializeForCache(desc.groupDescriptor(), cacheData);

        String grpName = startCfg.getGroupName();

        CacheGroupContext grp = null;

        if (grpName != null) {
            for (CacheGroupContext grp0 : cacheGrps.values()) {
                if (grp0.sharedGroup() && grpName.equals(grp0.name())) {
                    grp = grp0;

                    break;
                }
            }

            if (grp == null) {
                grp = startCacheGroup(desc.groupDescriptor(),
                    desc.cacheType(),
                    affNode,
                    cacheObjCtx,
                    exchTopVer);
            }
        }
        else {
            grp = startCacheGroup(desc.groupDescriptor(),
                desc.cacheType(),
                affNode,
                cacheObjCtx,
                exchTopVer);
        }

        GridCacheContext cacheCtx = createCache(ccfg,
            grp,
            null,
            desc,
            exchTopVer,
            cacheObjCtx,
            affNode,
            true);

        cacheCtx.dynamicDeploymentId(desc.deploymentId());

        GridCacheAdapter cache = cacheCtx.cache();

        sharedCtx.addCacheContext(cacheCtx);

        caches.put(cacheCtx.name(), cache);

        startCache(cache, desc.schema() != null ? desc.schema() : new QuerySchema());

        grp.onCacheStarted(cacheCtx);

        onKernalStart(cache);

        if (proxyRestart)
            proxy.onRestarted(cacheCtx, cache);
    }

    /**
     * @param desc Group descriptor.
     * @param cacheType Cache type.
     * @param affNode Affinity node flag.
     * @param cacheObjCtx Cache object context.
     * @param exchTopVer Current topology version.
     * @return Started cache group.
     * @throws IgniteCheckedException If failed.
     */
    private CacheGroupContext startCacheGroup(
        CacheGroupDescriptor desc,
        CacheType cacheType,
        boolean affNode,
        CacheObjectContext cacheObjCtx,
        AffinityTopologyVersion exchTopVer)
        throws IgniteCheckedException {
        CacheConfiguration cfg = new CacheConfiguration(desc.config());

        String memPlcName = cfg.getMemoryPolicyName();

        MemoryPolicy memPlc = sharedCtx.database().memoryPolicy(memPlcName);
        FreeList freeList = sharedCtx.database().freeList(memPlcName);
        ReuseList reuseList = sharedCtx.database().reuseList(memPlcName);

        CacheGroupContext grp = new CacheGroupContext(sharedCtx,
            desc.groupId(),
            desc.receivedFrom(),
            cacheType,
            cfg,
            affNode,
            memPlc,
            cacheObjCtx,
            freeList,
            reuseList,
            exchTopVer);

        for (Object obj : grp.configuredUserObjects())
            prepare(cfg, obj, false);

        U.startLifecycleAware(grp.configuredUserObjects());

        grp.start();

        CacheGroupContext old = cacheGrps.put(desc.groupId(), grp);

        assert old == null : old.name();

        return grp;
    }

    /**
     * @param cacheName Cache name.
     * @param stop {@code True} for stop cache, {@code false} for close cache.
     * @param restart Restart flag.
     */
    void blockGateway(String cacheName, boolean stop, boolean restart) {
        // Break the proxy before exchange future is done.
        IgniteCacheProxy<?, ?> proxy = jCacheProxies.get(cacheName);

        if (proxy != null) {
            if (stop) {
                if (restart)
                    proxy.restart();

                proxy.gate().stopped();
            }
            else
                proxy.closeProxy();

        }
    }

    /**
     * @param req Request.
     */
    private void stopGateway(DynamicCacheChangeRequest req) {
        assert req.stop() : req;

        IgniteCacheProxy<?, ?> proxy;

        // Break the proxy before exchange future is done.
        if (req.restart()) {
            proxy = jCacheProxies.get(req.cacheName());

            if (proxy != null)
                proxy.restart();
        }
        else
            proxy = jCacheProxies.remove(req.cacheName());

        if (proxy != null)
            proxy.gate().onStopped();
    }

    /**
     * @param cacheName Cache name.
     * @param destroy Cache destroy flag.
     * @return Stopped cache context.
     */
    private GridCacheContext<?, ?> prepareCacheStop(String cacheName, boolean destroy) {
        GridCacheAdapter<?, ?> cache = caches.remove(cacheName);

        if (cache != null) {
            GridCacheContext<?, ?> ctx = cache.context();

            sharedCtx.removeCacheContext(ctx);

            onKernalStop(cache, true);

            stopCache(cache, true, destroy);

            return ctx;
        }

        return null;
    }

    /**
     * @param startTopVer Cache start version.
     * @param err Cache start error if any.
     */
    void initCacheProxies(AffinityTopologyVersion startTopVer, @Nullable Throwable err) {
        for (GridCacheAdapter<?, ?> cache : caches.values()) {
            GridCacheContext<?, ?> cacheCtx = cache.context();

            if (cacheCtx.startTopologyVersion().equals(startTopVer) ) {
                if (!jCacheProxies.containsKey(cacheCtx.name()))
                    jCacheProxies.putIfAbsent(cacheCtx.name(), new IgniteCacheProxy(cache.context(), cache, null, false));

                if (cacheCtx.preloader() != null)
                    cacheCtx.preloader().onInitialExchangeComplete(err);
            }
        }
    }

    /**
     * @param cachesToClose Caches to close.
     * @param retClientCaches {@code True} if return IDs of closed client caches.
     * @return Closed client caches' IDs.
     */
    Set<Integer> closeCaches(Set<String> cachesToClose, boolean retClientCaches) {
        Set<Integer> ids = null;

        boolean locked = false;

        try {
            for (String cacheName : cachesToClose) {
                blockGateway(cacheName, false, false);

                GridCacheContext ctx = sharedCtx.cacheContext(CU.cacheId(cacheName));

                if (ctx == null)
                    continue;

                if (retClientCaches && !ctx.affinityNode()) {
                    if (ids == null)
                        ids = U.newHashSet(cachesToClose.size());

                    ids.add(ctx.cacheId());
                }

                if (!ctx.affinityNode() && !locked) {
                    // Do not close client cache while requests processing is in progress.
                    sharedCtx.io().writeLock();

                    locked = true;
                }

                if (!ctx.affinityNode() && ctx.transactional())
                    sharedCtx.tm().rollbackTransactionsForCache(ctx.cacheId());

                closeCache(ctx, false);
            }

            return ids;
        }
        finally {
            if (locked)
                sharedCtx.io().writeUnlock();
        }
    }

    /**
     * @param cctx Cache context.
     * @param destroy Destroy flag.
     */
    private void closeCache(GridCacheContext cctx, boolean destroy) {
        if (cctx.affinityNode()) {
            GridCacheAdapter<?, ?> cache = caches.get(cctx.name());

            assert cache != null : cctx.name();

            jCacheProxies.put(cctx.name(), new IgniteCacheProxy(cache.context(), cache, null, false));
        }
        else {
            jCacheProxies.remove(cctx.name());

            cctx.gate().onStopped();

            prepareCacheStop(cctx.name(), destroy);

            if (!cctx.group().hasCaches())
                stopCacheGroup(cctx.group().groupId());
        }
    }

    /**
     * Callback invoked when first exchange future for dynamic cache is completed.
     *
     * @param topVer Completed topology version.
     * @param exchActions Change requests.
     * @param err Error.
     */
    @SuppressWarnings("unchecked")
    public void onExchangeDone(
        AffinityTopologyVersion topVer,
        @Nullable ExchangeActions exchActions,
        @Nullable Throwable err
    ) {
        initCacheProxies(topVer, err);

        if (exchActions == null)
            return;

<<<<<<< HEAD
        if (exchActions.systemCachesStarting() && exchActions.newClusterState() == null) {
=======
        if (exchActions.systemCachesStarting() && exchActions.stateChangeRequest() == null)
>>>>>>> b67b8c44
            ctx.dataStructures().restoreStructuresState(ctx);

            ctx.service().updateUtilityCache();
        }

        if (err == null) {
            // Force checkpoint if there is any cache stop request
            if (exchActions.cacheStopRequests().size() > 0) {
                try {
                    sharedCtx.database().waitForCheckpoint("caches stop");
                }
                catch (IgniteCheckedException e) {
                    U.error(log, "Failed to wait for checkpoint finish during cache stop.", e);
                }
            }

            for (ExchangeActions.ActionData action : exchActions.cacheStopRequests()) {
                stopGateway(action.request());

                sharedCtx.database().checkpointReadLock();

                try {
                    prepareCacheStop(action.request().cacheName(), action.request().destroy());
                }
                finally {
                    sharedCtx.database().checkpointReadUnlock();
                }
            }

            List<IgniteBiTuple<CacheGroupContext, Boolean>> stoppedGroups = new ArrayList<>();

            for (ExchangeActions.CacheGroupActionData action : exchActions.cacheGroupsToStop()) {
                Integer groupId = action.descriptor().groupId();

                if (cacheGrps.containsKey(groupId)) {
                    stoppedGroups.add(F.t(cacheGrps.get(groupId), action.destroy()));

                    stopCacheGroup(groupId);
                }
            }

            if (!sharedCtx.kernalContext().clientNode())
                sharedCtx.database().onCacheGroupsStopped(stoppedGroups);

            if (exchActions.deactivate())
                sharedCtx.deactivate();
        }
    }

    /**
     * @param grpId Group ID.
     */
    private void stopCacheGroup(int grpId) {
        CacheGroupContext grp = cacheGrps.remove(grpId);

        if (grp != null)
            stopCacheGroup(grp);
    }

    /**
     * @param grp Cache group.
     */
    private void stopCacheGroup(CacheGroupContext grp) {
        grp.stopGroup();

        U.stopLifecycleAware(log, grp.configuredUserObjects());

        cleanup(grp);
    }

    /**
     * @param cacheName Cache name.
     * @param deploymentId Future deployment ID.
     */
    void completeTemplateAddFuture(String cacheName, IgniteUuid deploymentId) {
        GridCacheProcessor.TemplateConfigurationFuture fut =
            (GridCacheProcessor.TemplateConfigurationFuture)pendingTemplateFuts.get(cacheName);

        if (fut != null && fut.deploymentId().equals(deploymentId))
            fut.onDone();
    }

    /**
     * @param req Request to complete future for.
     * @param success Future result.
     * @param err Error if any.
     */
    void completeCacheStartFuture(DynamicCacheChangeRequest req, boolean success, @Nullable Throwable err) {
        if (ctx.localNodeId().equals(req.initiatingNodeId())) {
            DynamicCacheStartFuture fut = (DynamicCacheStartFuture)pendingFuts.get(req.requestId());

            if (fut != null)
                fut.onDone(success, err);
        }
    }

    /**
     * @param reqId Request ID.
     * @param err Error if any.
     */
    void completeClientCacheChangeFuture(UUID reqId, @Nullable Exception err) {
        DynamicCacheStartFuture fut = (DynamicCacheStartFuture)pendingFuts.get(reqId);

        if (fut != null)
            fut.onDone(false, err);
    }

    /**
     * Creates shared context.
     *
     * @param kernalCtx Kernal context.
     * @param storeSesLsnrs Store session listeners.
     * @return Shared context.
     * @throws IgniteCheckedException If failed.
     */
    @SuppressWarnings("unchecked")
    private GridCacheSharedContext createSharedContext(GridKernalContext kernalCtx,
        Collection<CacheStoreSessionListener> storeSesLsnrs) throws IgniteCheckedException {
        IgniteTxManager tm = new IgniteTxManager();
        GridCacheMvccManager mvccMgr = new GridCacheMvccManager();
        GridCacheVersionManager verMgr = new GridCacheVersionManager();
        GridCacheDeploymentManager depMgr = new GridCacheDeploymentManager();
        GridCachePartitionExchangeManager exchMgr = new GridCachePartitionExchangeManager();

        IgniteCacheDatabaseSharedManager dbMgr;
        IgnitePageStoreManager pageStoreMgr = null;
        IgniteWriteAheadLogManager walMgr = null;

        if (ctx.config().isPersistentStoreEnabled() && !ctx.clientNode()) {
            if (ctx.clientNode()) {
                U.warn(log, "Persistent Store is not supported on client nodes (Persistent Store's" +
                    " configuration will be ignored).");
            }

            dbMgr = new GridCacheDatabaseSharedManager(ctx);

            pageStoreMgr = new FilePageStoreManager(ctx);

            walMgr = new FileWriteAheadLogManager(ctx);
        }
        else
            dbMgr = new IgniteCacheDatabaseSharedManager();

        IgniteCacheSnapshotManager snpMgr = ctx.plugins().createComponent(IgniteCacheSnapshotManager.class);

        if (snpMgr == null)
            snpMgr = new IgniteCacheSnapshotManager();

        GridCacheIoManager ioMgr = new GridCacheIoManager();
        CacheAffinitySharedManager topMgr = new CacheAffinitySharedManager();
        GridCacheSharedTtlCleanupManager ttl = new GridCacheSharedTtlCleanupManager();

        CacheJtaManagerAdapter jta = JTA.createOptional();

        return new GridCacheSharedContext(
            kernalCtx,
            tm,
            verMgr,
            mvccMgr,
            pageStoreMgr,
            walMgr,
            dbMgr,
            snpMgr,
            depMgr,
            exchMgr,
            topMgr,
            ioMgr,
            ttl,
            jta,
            storeSesLsnrs
        );
    }

    /** {@inheritDoc} */
    @Nullable @Override public DiscoveryDataExchangeType discoveryDataType() {
        return CACHE_PROC;
    }

    /** {@inheritDoc} */
    @Override public void collectJoiningNodeData(DiscoveryDataBag dataBag) {
        cachesInfo.collectJoiningNodeData(dataBag);
    }

    /** {@inheritDoc} */
    @Override public void collectGridNodeData(DiscoveryDataBag dataBag) {
        cachesInfo.collectGridNodeData(dataBag);
    }

    /** {@inheritDoc} */
    @Override public void onJoiningNodeDataReceived(JoiningNodeDiscoveryData data) {
        cachesInfo.onJoiningNodeDataReceived(data);
    }

    /** {@inheritDoc} */
    @Override public void onGridDataReceived(GridDiscoveryData data) {
        cachesInfo.onGridDataReceived(data);
    }

    /**
     * @param msg Message.
     */
    public void onStateChangeFinish(ChangeGlobalStateFinishMessage msg) {
        cachesInfo.onStateChangeFinish(msg);
    }

    /**
     * @param msg Message.
     * @param topVer Current topology version.
     * @throws IgniteCheckedException If configuration validation failed.
     * @return Exchange actions.
     */
    public ExchangeActions onStateChangeRequest(ChangeGlobalStateMessage msg, AffinityTopologyVersion topVer)
        throws IgniteCheckedException {
        return cachesInfo.onStateChangeRequest(msg, topVer);
    }

    /**
     * @return {@code True} if need locally start all existing caches on client node start.
     */
    private boolean startAllCachesOnClientStart() {
        return startClientCaches && ctx.clientNode();
    }

    /**
     * Dynamically starts cache using template configuration.
     *
     * @param cacheName Cache name.
     * @return Future that will be completed when cache is deployed.
     */
    public IgniteInternalFuture<?> createFromTemplate(String cacheName) {
        try {
            CacheConfiguration cfg = getOrCreateConfigFromTemplate(cacheName);

            return dynamicStartCache(cfg, cacheName, null, true, true, true);
        }
        catch (IgniteCheckedException e) {
            throw U.convertException(e);
        }
    }

    /**
     * Dynamically starts cache using template configuration.
     *
     * @param cacheName Cache name.
     * @param checkThreadTx If {@code true} checks that current thread does not have active transactions.
     * @return Future that will be completed when cache is deployed.
     */
    public IgniteInternalFuture<?> getOrCreateFromTemplate(String cacheName, boolean checkThreadTx) {
        assert cacheName != null;

        try {
            if (publicJCache(cacheName, false, checkThreadTx) != null) // Cache with given name already started.
                return new GridFinishedFuture<>();

            CacheConfiguration cfg = getOrCreateConfigFromTemplate(cacheName);

            return dynamicStartCache(cfg, cacheName, null, false, true, checkThreadTx);
        }
        catch (IgniteCheckedException e) {
            return new GridFinishedFuture<>(e);
        }
    }

    /**
     * @param cacheName Cache name.
     * @return Cache configuration, or {@code null} if no template with matching name found.
     * @throws IgniteCheckedException If failed.
     */
    public CacheConfiguration getConfigFromTemplate(String cacheName) throws IgniteCheckedException {
        CacheConfiguration cfgTemplate = null;

        CacheConfiguration dfltCacheCfg = null;

        List<CacheConfiguration> wildcardNameCfgs = null;

        for (DynamicCacheDescriptor desc : cachesInfo.registeredTemplates().values()) {
            assert desc.template();

            CacheConfiguration cfg = desc.cacheConfiguration();

            assert cfg != null;

            if (F.eq(cacheName, cfg.getName())) {
                cfgTemplate = cfg;

                break;
            }

            if (cfg.getName() != null) {
                if (cfg.getName().endsWith("*")) {
                    if (cfg.getName().length() > 1) {
                        if (wildcardNameCfgs == null)
                            wildcardNameCfgs = new ArrayList<>();

                        wildcardNameCfgs.add(cfg);
                    }
                    else
                        dfltCacheCfg = cfg; // Template with name '*'.
                }
            }
            else if (dfltCacheCfg == null)
                dfltCacheCfg = cfg;
        }

        if (cfgTemplate == null && cacheName != null && wildcardNameCfgs != null) {
            Collections.sort(wildcardNameCfgs, new Comparator<CacheConfiguration>() {
                @Override public int compare(CacheConfiguration cfg1, CacheConfiguration cfg2) {
                    Integer len1 = cfg1.getName() != null ? cfg1.getName().length() : 0;
                    Integer len2 = cfg2.getName() != null ? cfg2.getName().length() : 0;

                    return len2.compareTo(len1);
                }
            });

            for (CacheConfiguration cfg : wildcardNameCfgs) {
                if (cacheName.startsWith(cfg.getName().substring(0, cfg.getName().length() - 1))) {
                    cfgTemplate = cfg;

                    break;
                }
            }
        }

        if (cfgTemplate == null)
            cfgTemplate = dfltCacheCfg;

        if (cfgTemplate == null)
            return null;

        cfgTemplate = cloneCheckSerializable(cfgTemplate);

        CacheConfiguration cfg = new CacheConfiguration(cfgTemplate);

        cfg.setName(cacheName);

        return cfg;
    }

    /**
     * @param cacheName Cache name.
     * @return Cache configuration.
     * @throws IgniteCheckedException If failed.
     */
    private CacheConfiguration getOrCreateConfigFromTemplate(String cacheName) throws IgniteCheckedException {
        CacheConfiguration cfg = getConfigFromTemplate(cacheName);

        return cfg != null ? cfg : new CacheConfiguration(cacheName);
    }

    /**
     * Dynamically starts cache.
     *
     * @param ccfg Cache configuration.
     * @param cacheName Cache name.
     * @param nearCfg Near cache configuration.
     * @param failIfExists Fail if exists flag.
     * @param failIfNotStarted If {@code true} fails if cache is not started.
     * @param checkThreadTx If {@code true} checks that current thread does not have active transactions.
     * @return Future that will be completed when cache is deployed.
     */
    @SuppressWarnings("IfMayBeConditional")
    public IgniteInternalFuture<Boolean> dynamicStartCache(
        @Nullable CacheConfiguration ccfg,
        String cacheName,
        @Nullable NearCacheConfiguration nearCfg,
        boolean failIfExists,
        boolean failIfNotStarted,
        boolean checkThreadTx
    ) {
        return dynamicStartCache(ccfg,
            cacheName,
            nearCfg,
            CacheType.USER,
            false,
            failIfExists,
            failIfNotStarted,
            checkThreadTx);
    }

    /**
     * Dynamically starts cache as a result of SQL {@code CREATE TABLE} command.
     *
     * @param ccfg Cache configuration.
     */
    @SuppressWarnings("IfMayBeConditional")
    public IgniteInternalFuture<Boolean> dynamicStartSqlCache(
        CacheConfiguration ccfg
    ) {
        A.notNull(ccfg, "ccfg");

        return dynamicStartCache(ccfg,
            ccfg.getName(),
            ccfg.getNearConfiguration(),
            CacheType.USER,
            true,
            false,
            true,
            true);
    }

    /**
     * Dynamically starts cache.
     *
     * @param ccfg Cache configuration.
     * @param cacheName Cache name.
     * @param nearCfg Near cache configuration.
     * @param cacheType Cache type.
     * @param sql If the cache needs to be created as the result of SQL {@code CREATE TABLE} command.
     * @param failIfExists Fail if exists flag.
     * @param failIfNotStarted If {@code true} fails if cache is not started.
     * @param checkThreadTx If {@code true} checks that current thread does not have active transactions.
     * @return Future that will be completed when cache is deployed.
     */
    @SuppressWarnings("IfMayBeConditional")
    public IgniteInternalFuture<Boolean> dynamicStartCache(
        @Nullable CacheConfiguration ccfg,
        String cacheName,
        @Nullable NearCacheConfiguration nearCfg,
        CacheType cacheType,
        boolean sql,
        boolean failIfExists,
        boolean failIfNotStarted,
        boolean checkThreadTx
    ) {
        assert cacheName != null;

        if (checkThreadTx)
            checkEmptyTransactions();

        try {
            DynamicCacheChangeRequest req = prepareCacheChangeRequest(
                ccfg,
                cacheName,
                nearCfg,
                cacheType,
                sql,
                failIfExists,
                failIfNotStarted);

            if (req != null) {
                if (req.clientStartOnly())
                    return startClientCacheChange(F.asMap(req.cacheName(), req), null);

                return F.first(initiateCacheChanges(F.asList(req)));
            }
            else
                return new GridFinishedFuture<>();
        }
        catch (Exception e) {
            return new GridFinishedFuture<>(e);
        }
    }

    /**
     * @param startReqs Start requests.
     * @param cachesToClose Cache tp close.
     * @return Future for cache change operation.
     */
    private IgniteInternalFuture<Boolean> startClientCacheChange(
        @Nullable Map<String, DynamicCacheChangeRequest> startReqs, @Nullable Set<String> cachesToClose) {
        assert startReqs != null ^ cachesToClose != null;

        DynamicCacheStartFuture fut = new DynamicCacheStartFuture(UUID.randomUUID());

        IgniteInternalFuture old = pendingFuts.put(fut.id, fut);

        assert old == null : old;

        ctx.discovery().clientCacheStartEvent(fut.id, startReqs, cachesToClose);

        IgniteCheckedException err = checkNodeState();

        if (err != null)
            fut.onDone(err);

        return fut;
    }

    /**
     * Dynamically starts multiple caches.
     *
     * @param ccfgList Collection of cache configuration.
     * @param failIfExists Fail if exists flag.
     * @param checkThreadTx If {@code true} checks that current thread does not have active transactions.
     * @return Future that will be completed when all caches are deployed.
     */
    public IgniteInternalFuture<?> dynamicStartCaches(Collection<CacheConfiguration> ccfgList, boolean failIfExists,
        boolean checkThreadTx) {
        return dynamicStartCaches(ccfgList, null, failIfExists, checkThreadTx);
    }

    /**
     * Dynamically starts multiple caches.
     *
     * @param ccfgList Collection of cache configuration.
     * @param cacheType Cache type.
     * @param failIfExists Fail if exists flag.
     * @param checkThreadTx If {@code true} checks that current thread does not have active transactions.
     * @return Future that will be completed when all caches are deployed.
     */
    private IgniteInternalFuture<?> dynamicStartCaches(
        Collection<CacheConfiguration> ccfgList,
        CacheType cacheType,
        boolean failIfExists,
        boolean checkThreadTx
    ) {
        if (checkThreadTx)
            checkEmptyTransactions();

        List<DynamicCacheChangeRequest> srvReqs = null;
        Map<String, DynamicCacheChangeRequest> clientReqs = null;

        try {
            for (CacheConfiguration ccfg : ccfgList) {
                CacheType ct = cacheType;

                if (ct == null) {
                    if (CU.isUtilityCache(ccfg.getName()))
                        ct = CacheType.UTILITY;
                    else if (internalCaches.contains(ccfg.getName()))
                        ct = CacheType.INTERNAL;
                    else
                        ct = CacheType.USER;
                }

                DynamicCacheChangeRequest req = prepareCacheChangeRequest(
                    ccfg,
                    ccfg.getName(),
                    null,
                    ct,
                    false,
                    failIfExists,
                    true
                );

                if (req != null) {
                    if (req.clientStartOnly()) {
                        if (clientReqs == null)
                            clientReqs = U.newLinkedHashMap(ccfgList.size());

                        clientReqs.put(req.cacheName(), req);
                    }
                    else {
                        if (srvReqs == null)
                            srvReqs = new ArrayList<>(ccfgList.size());

                        srvReqs.add(req);
                    }
                }
            }
        }
        catch (Exception e) {
            return new GridFinishedFuture<>(e);
        }

        if (srvReqs != null || clientReqs != null) {
            if (clientReqs != null && srvReqs == null)
                return startClientCacheChange(clientReqs, null);

            GridCompoundFuture<?, ?> compoundFut = new GridCompoundFuture<>();

            for (DynamicCacheStartFuture fut : initiateCacheChanges(srvReqs))
                compoundFut.add((IgniteInternalFuture)fut);

            if (clientReqs != null) {
                IgniteInternalFuture<Boolean> clientStartFut = startClientCacheChange(clientReqs, null);

                compoundFut.add((IgniteInternalFuture)clientStartFut);
            }

            compoundFut.markInitialized();

            return compoundFut;
        }
        else
            return new GridFinishedFuture<>();
    }

    /**
     * @param cacheName Cache name to destroy.
     * @param sql If the cache needs to be destroyed only if it was created as the result of SQL {@code CREATE TABLE}
     * command.
     * @param checkThreadTx If {@code true} checks that current thread does not have active transactions.
     * @return Future that will be completed when cache is destroyed.
     */
    public IgniteInternalFuture<Boolean> dynamicDestroyCache(String cacheName, boolean sql, boolean checkThreadTx,
        boolean restart) {
        assert cacheName != null;

        if (checkThreadTx)
            checkEmptyTransactions();

        DynamicCacheChangeRequest req = DynamicCacheChangeRequest.stopRequest(ctx, cacheName, sql, true);

        req.stop(true);
        req.destroy(true);
        req.restart(restart);

        return F.first(initiateCacheChanges(F.asList(req)));
    }

    /**
     * @param cacheNames Collection of cache names to destroy.
     * @param checkThreadTx If {@code true} checks that current thread does not have active transactions.
     * @return Future that will be completed when cache is destroyed.
     */
    public IgniteInternalFuture<?> dynamicDestroyCaches(Collection<String> cacheNames, boolean checkThreadTx,
        boolean restart) {
        return dynamicDestroyCaches(cacheNames, checkThreadTx, restart, true);
    }

    /**
     * @param cacheNames Collection of cache names to destroy.
     * @param checkThreadTx If {@code true} checks that current thread does not have active transactions.
     * @return Future that will be completed when cache is destroyed.
     */
    public IgniteInternalFuture<?> dynamicDestroyCaches(Collection<String> cacheNames, boolean checkThreadTx,
        boolean restart, boolean destroy) {
        if (checkThreadTx)
            checkEmptyTransactions();

        List<DynamicCacheChangeRequest> reqs = new ArrayList<>(cacheNames.size());

        for (String cacheName : cacheNames) {
            DynamicCacheChangeRequest req = DynamicCacheChangeRequest.stopRequest(ctx, cacheName, false, true);

            req.stop(true);
            req.destroy(destroy);
            req.restart(restart);

            reqs.add(req);
        }

        GridCompoundFuture<?, ?> compoundFut = new GridCompoundFuture<>();

        for (DynamicCacheStartFuture fut : initiateCacheChanges(reqs))
            compoundFut.add((IgniteInternalFuture)fut);

        compoundFut.markInitialized();

        return compoundFut;
    }

    /**
     * @param cacheName Cache name to close.
     * @return Future that will be completed when cache is closed.
     */
    IgniteInternalFuture<?> dynamicCloseCache(String cacheName) {
        assert cacheName != null;

        IgniteCacheProxy<?, ?> proxy = jCacheProxies.get(cacheName);

        if (proxy == null || proxy.proxyClosed())
            return new GridFinishedFuture<>(); // No-op.

        checkEmptyTransactions();

        if (proxy.context().isLocal())
            return dynamicDestroyCache(cacheName, false, true, false);

        return startClientCacheChange(null, Collections.singleton(cacheName));
    }

    /**
     * Resets cache state after the cache has been moved to recovery state.
     *
     * @param cacheNames Cache names.
     * @return Future that will be completed when state is changed for all caches.
     */
    public IgniteInternalFuture<?> resetCacheState(Collection<String> cacheNames) {
        checkEmptyTransactions();

        if (F.isEmpty(cacheNames))
            cacheNames = cachesInfo.registeredCaches().keySet();

        Collection<DynamicCacheChangeRequest> reqs = new ArrayList<>(cacheNames.size());

        for (String cacheName : cacheNames) {
            DynamicCacheDescriptor desc = cacheDescriptor(cacheName);

            if (desc == null) {
                U.warn(log, "Failed to find cache for reset lost partition request, cache does not exist: " + cacheName);

                continue;
            }

            DynamicCacheChangeRequest req = DynamicCacheChangeRequest.resetLostPartitions(ctx, cacheName);

            reqs.add(req);
        }

        GridCompoundFuture fut = new GridCompoundFuture();

        for (DynamicCacheStartFuture f : initiateCacheChanges(reqs))
            fut.add(f);

        fut.markInitialized();

        return fut;
    }

    public CacheType cacheType(String cacheName ) {
        if (CU.isUtilityCache(cacheName))
            return CacheType.UTILITY;
        else if (internalCaches.contains(cacheName))
            return CacheType.INTERNAL;
        else if (DataStructuresProcessor.isDataStructureCache(cacheName))
            return CacheType.DATA_STRUCTURES;
        else
            return CacheType.USER;
    }

    /**
     * Form a {@link StoredCacheData} with all data to correctly restore cache params when its configuration
     * is read from page store. Essentially, this method takes from {@link DynamicCacheDescriptor} all that's
     * needed to start cache correctly, leaving out everything else.
     *
     * @param desc Cache descriptor to process.
     * @return {@link StoredCacheData} based on {@code desc}.
     */
    private static StoredCacheData toStoredData(DynamicCacheDescriptor desc) {
        A.notNull(desc, "desc");

        StoredCacheData res = new StoredCacheData(desc.cacheConfiguration());

        res.queryEntities(desc.schema() == null ? Collections.<QueryEntity>emptyList() : desc.schema().entities());
        res.sql(desc.sql());

        return res;
    }

    /**
     * @param reqs Requests.
     * @return Collection of futures.
     */
    @SuppressWarnings("TypeMayBeWeakened")
    private Collection<DynamicCacheStartFuture> initiateCacheChanges(
        Collection<DynamicCacheChangeRequest> reqs
    ) {
        Collection<DynamicCacheStartFuture> res = new ArrayList<>(reqs.size());

        Collection<DynamicCacheChangeRequest> sndReqs = new ArrayList<>(reqs.size());

        for (DynamicCacheChangeRequest req : reqs) {
            DynamicCacheStartFuture fut = new DynamicCacheStartFuture(req.requestId());

            try {
                if (req.stop()) {
                    DynamicCacheDescriptor desc = cacheDescriptor(req.cacheName());

                    if (desc == null)
                        // No-op.
                        fut.onDone(false);
                }

                if (req.start() && req.startCacheConfiguration() != null) {
                    CacheConfiguration ccfg = req.startCacheConfiguration();

                    try {
                        cachesInfo.validateStartCacheConfiguration(ccfg);
                    }
                    catch (IgniteCheckedException e) {
                        fut.onDone(e);
                    }
                }

                if (fut.isDone())
                    continue;

                DynamicCacheStartFuture old = (DynamicCacheStartFuture)pendingFuts.putIfAbsent(
                    req.requestId(), fut);

                assert old == null;

                if (fut.isDone())
                    continue;

                sndReqs.add(req);
            }
            catch (Exception e) {
                fut.onDone(e);
            }
            finally {
                res.add(fut);
            }
        }

        Exception err = null;

        if (!sndReqs.isEmpty()) {
            try {
                ctx.discovery().sendCustomEvent(new DynamicCacheChangeBatch(sndReqs));

                err = checkNodeState();
            }
            catch (IgniteCheckedException e) {
                err = e;
            }
        }

        if (err != null) {
            for (DynamicCacheStartFuture fut : res)
                fut.onDone(err);
        }

        return res;
    }

    /**
     * @return Non null exception if node is stopping or disconnected.
     */
    @Nullable private IgniteCheckedException checkNodeState() {
        if (ctx.isStopping()) {
            return new IgniteCheckedException("Failed to execute dynamic cache change request, " +
                "node is stopping.");
        }
        else if (ctx.clientDisconnected()) {
            return new IgniteClientDisconnectedCheckedException(ctx.cluster().clientReconnectFuture(),
                "Failed to execute dynamic cache change request, client node disconnected.");
        }

        return null;
    }

    /**
     * @param type Event type.
     * @param customMsg Custom message instance.
     * @param node Event node.
     * @param topVer Topology version.
     * @param state Cluster state.
     */
    public void onDiscoveryEvent(int type,
        @Nullable DiscoveryCustomMessage customMsg,
        ClusterNode node,
        AffinityTopologyVersion topVer,
        DiscoveryDataClusterState state) {
        cachesInfo.onDiscoveryEvent(type, node, topVer);

        sharedCtx.affinity().onDiscoveryEvent(type, customMsg, node, topVer, state);
    }

    /**
     * Callback invoked from discovery thread when discovery custom message is received.
     *
     * @param msg Customer message.
     * @param topVer Current topology version.
     * @param node Node sent message.
     * @return {@code True} if minor topology version should be increased.
     */
    public boolean onCustomEvent(DiscoveryCustomMessage msg, AffinityTopologyVersion topVer, ClusterNode node) {
        if (msg instanceof SchemaAbstractDiscoveryMessage) {
            ctx.query().onDiscovery((SchemaAbstractDiscoveryMessage)msg);

            return false;
        }

        if (msg instanceof CacheAffinityChangeMessage)
            return sharedCtx.affinity().onCustomEvent(((CacheAffinityChangeMessage)msg));

        if (msg instanceof StartSnapshotOperationAckDiscoveryMessage &&
            ((StartSnapshotOperationAckDiscoveryMessage)msg).needExchange())
            return true;

        if (msg instanceof DynamicCacheChangeBatch)
            return cachesInfo.onCacheChangeRequested((DynamicCacheChangeBatch)msg, topVer);

        if (msg instanceof ClientCacheChangeDiscoveryMessage)
            cachesInfo.onClientCacheChange((ClientCacheChangeDiscoveryMessage)msg, node);

        return false;
    }

    /**
     * Checks that preload-order-dependant caches has SYNC or ASYNC preloading mode.
     *
     * @param cfgs Caches.
     * @return Maximum detected preload order.
     * @throws IgniteCheckedException If validation failed.
     */
    private int validatePreloadOrder(CacheConfiguration[] cfgs) throws IgniteCheckedException {
        int maxOrder = 0;

        for (CacheConfiguration cfg : cfgs) {
            int rebalanceOrder = cfg.getRebalanceOrder();

            if (rebalanceOrder > 0) {
                if (cfg.getCacheMode() == LOCAL)
                    throw new IgniteCheckedException("Rebalance order set for local cache (fix configuration and restart the " +
                        "node): " + U.maskName(cfg.getName()));

                if (cfg.getRebalanceMode() == CacheRebalanceMode.NONE)
                    throw new IgniteCheckedException("Only caches with SYNC or ASYNC rebalance mode can be set as rebalance " +
                        "dependency for other caches [cacheName=" + U.maskName(cfg.getName()) +
                        ", rebalanceMode=" + cfg.getRebalanceMode() + ", rebalanceOrder=" + cfg.getRebalanceOrder() + ']');

                maxOrder = Math.max(maxOrder, rebalanceOrder);
            }
            else if (rebalanceOrder < 0)
                throw new IgniteCheckedException("Rebalance order cannot be negative for cache (fix configuration and restart " +
                    "the node) [cacheName=" + cfg.getName() + ", rebalanceOrder=" + rebalanceOrder + ']');
        }

        return maxOrder;
    }

    /** {@inheritDoc} */
    @Nullable @Override public IgniteNodeValidationResult validateNode(ClusterNode node) {
        IgniteNodeValidationResult res = validateHashIdResolvers(node);

        if (res == null)
            res = validateRestartingCaches(node);

        return res;
    }

    /**
     * Reset restarting caches.
     */
    public void resetRestartingCaches(){
        cachesInfo.restartingCaches().clear();
    }

    /**
     * @param node Joining node to validate.
     * @return Node validation result if there was an issue with the joining node, {@code null} otherwise.
     */
    private IgniteNodeValidationResult validateRestartingCaches(ClusterNode node) {
        if (cachesInfo.hasRestartingCaches()) {
            String msg = "Joining node during caches restart is not allowed [joiningNodeId=" + node.id() +
                ", restartingCaches=" + new HashSet<>(cachesInfo.restartingCaches()) + ']';

            return new IgniteNodeValidationResult(node.id(), msg, msg);
        }

        return null;
    }

    /**
     * @param node Joining node.
     * @return Validation result or {@code null} in case of success.
     */
    @Nullable private IgniteNodeValidationResult validateHashIdResolvers(ClusterNode node) {
        if (!node.isClient()) {
            for (DynamicCacheDescriptor desc : cacheDescriptors().values()) {
                CacheConfiguration cfg = desc.cacheConfiguration();

                if (cfg.getAffinity() instanceof RendezvousAffinityFunction) {
                    RendezvousAffinityFunction aff = (RendezvousAffinityFunction)cfg.getAffinity();

                    Object nodeHashObj = aff.resolveNodeHash(node);

                    for (ClusterNode topNode : ctx.discovery().allNodes()) {
                        Object topNodeHashObj = aff.resolveNodeHash(topNode);

                        if (nodeHashObj.hashCode() == topNodeHashObj.hashCode()) {
                            String errMsg = "Failed to add node to topology because it has the same hash code for " +
                                "partitioned affinity as one of existing nodes [cacheName=" +
                                cfg.getName() + ", existingNodeId=" + topNode.id() + ']';

                            String sndMsg = "Failed to add node to topology because it has the same hash code for " +
                                "partitioned affinity as one of existing nodes [cacheName=" +
                                cfg.getName() + ", existingNodeId=" + topNode.id() + ']';

                            return new IgniteNodeValidationResult(topNode.id(), errMsg, sndMsg);
                        }
                    }
                }
            }
        }

        return null;
    }

    /**
     * @param rmt Remote node to check.
     * @throws IgniteCheckedException If check failed.
     */
    private void checkTransactionConfiguration(ClusterNode rmt) throws IgniteCheckedException {
        TransactionConfiguration txCfg = rmt.attribute(ATTR_TX_CONFIG);

        if (txCfg != null) {
            TransactionConfiguration locTxCfg = ctx.config().getTransactionConfiguration();

            if (locTxCfg.isTxSerializableEnabled() != txCfg.isTxSerializableEnabled())
                throw new IgniteCheckedException("Serializable transactions enabled mismatch " +
                    "(fix txSerializableEnabled property or set -D" + IGNITE_SKIP_CONFIGURATION_CONSISTENCY_CHECK + "=true " +
                    "system property) [rmtNodeId=" + rmt.id() +
                    ", locTxSerializableEnabled=" + locTxCfg.isTxSerializableEnabled() +
                    ", rmtTxSerializableEnabled=" + txCfg.isTxSerializableEnabled() + ']');
        }
    }

    /**
     * @param cfg Cache configuration.
     * @return Query manager.
     */
    private GridCacheQueryManager queryManager(CacheConfiguration cfg) {
        return cfg.getCacheMode() == LOCAL ? new GridCacheLocalQueryManager() : new GridCacheDistributedQueryManager();
    }

    /**
     * @return Last data version.
     */
    public long lastDataVersion() {
        long max = 0;

        for (GridCacheAdapter<?, ?> cache : caches.values()) {
            GridCacheContext<?, ?> ctx = cache.context();

            if (ctx.versions().last().order() > max)
                max = ctx.versions().last().order();

            if (ctx.isNear()) {
                ctx = ctx.near().dht().context();

                if (ctx.versions().last().order() > max)
                    max = ctx.versions().last().order();
            }
        }

        return max;
    }

    /**
     * @param name Cache name.
     * @param <K> type of keys.
     * @param <V> type of values.
     * @return Cache instance for given name.
     */
    @SuppressWarnings("unchecked")
    public <K, V> IgniteInternalCache<K, V> cache(String name) {
        assert name != null;

        if (log.isDebugEnabled())
            log.debug("Getting cache for name: " + name);

        IgniteCacheProxy<K, V> jcache = (IgniteCacheProxy<K, V>)jCacheProxies.get(name);

        return jcache == null ? null : jcache.internalProxy();
    }

    /**
     * @param name Cache name.
     * @return Cache instance for given name.
     * @throws IgniteCheckedException If failed.
     */
    @SuppressWarnings("unchecked")
    public <K, V> IgniteInternalCache<K, V> getOrStartCache(String name) throws IgniteCheckedException {
        return getOrStartCache(name, null);
    }

    /**
     * @param name Cache name.
     * @return Cache instance for given name.
     * @throws IgniteCheckedException If failed.
     */
    @SuppressWarnings("unchecked")
    public <K, V> IgniteInternalCache<K, V> getOrStartCache(String name, CacheConfiguration ccfg) throws IgniteCheckedException {
        assert name != null;

        if (log.isDebugEnabled())
            log.debug("Getting cache for name: " + name);

        IgniteCacheProxy<?, ?> cache = jCacheProxies.get(name);

        if (cache == null) {
            dynamicStartCache(ccfg, name, null, false, ccfg == null, true).get();

            cache = jCacheProxies.get(name);
        }

        return cache == null ? null : (IgniteInternalCache<K, V>)cache.internalProxy();
    }

    /**
     * @return All configured cache instances.
     */
    public Collection<IgniteInternalCache<?, ?>> caches() {
        return F.viewReadOnly(jCacheProxies.values(), new IgniteClosure<IgniteCacheProxy<?, ?>,
            IgniteInternalCache<?, ?>>() {
            @Override public IgniteInternalCache<?, ?> apply(IgniteCacheProxy<?, ?> entries) {
                return entries.internalProxy();
            }
        });
    }

    /**
     * @return All configured cache instances.
     */
    public Collection<IgniteCacheProxy<?, ?>> jcaches() {
        return jCacheProxies.values();
    }

    /**
     * Gets utility cache.
     *
     * @return Utility cache.
     */
    public <K, V> IgniteInternalCache<K, V> utilityCache() {
        return internalCacheEx(CU.UTILITY_CACHE_NAME);
    }

    /**
     * @param name Cache name.
     * @return Cache.
     */
    private <K, V> IgniteInternalCache<K, V> internalCacheEx(String name) {
        if (ctx.discovery().localNode().isClient()) {
            IgniteCacheProxy<K, V> proxy = (IgniteCacheProxy<K, V>)jCacheProxies.get(name);

            if (proxy == null) {
                GridCacheAdapter<?, ?> cacheAdapter = caches.get(name);

                if (cacheAdapter != null)
                    proxy = new IgniteCacheProxy(cacheAdapter.context(), cacheAdapter, null, false);
            }

            assert proxy != null : name;

            return proxy.internalProxy();
        }

        return internalCache(name);
    }

    /**
     * @param name Cache name.
     * @param <K> type of keys.
     * @param <V> type of values.
     * @return Cache instance for given name.
     */
    @SuppressWarnings("unchecked")
    public <K, V> IgniteInternalCache<K, V> publicCache(String name) {
        assert name != null;

        if (log.isDebugEnabled())
            log.debug("Getting public cache for name: " + name);

        DynamicCacheDescriptor desc = cacheDescriptor(name);

        if (desc == null)
            throw new IllegalArgumentException("Cache is not started: " + name);

        if (!desc.cacheType().userCache())
            throw new IllegalStateException("Failed to get cache because it is a system cache: " + name);

        IgniteCacheProxy<K, V> jcache = (IgniteCacheProxy<K, V>)jCacheProxies.get(name);

        if (jcache == null)
            throw new IllegalArgumentException("Cache is not started: " + name);

        return jcache.internalProxy();
    }

    /**
     * @param cacheName Cache name.
     * @param <K> type of keys.
     * @param <V> type of values.
     * @return Cache instance for given name.
     * @throws IgniteCheckedException If failed.
     */
    public <K, V> IgniteCacheProxy<K, V> publicJCache(String cacheName) throws IgniteCheckedException {
        return publicJCache(cacheName, true, true);
    }

    /**
     * @param cacheName Cache name.
     * @param failIfNotStarted If {@code true} throws {@link IllegalArgumentException} if cache is not started,
     * otherwise returns {@code null} in this case.
     * @param checkThreadTx If {@code true} checks that current thread does not have active transactions.
     * @return Cache instance for given name.
     * @throws IgniteCheckedException If failed.
     */
    @SuppressWarnings({"unchecked", "ConstantConditions"})
    @Nullable public <K, V> IgniteCacheProxy<K, V> publicJCache(String cacheName,
        boolean failIfNotStarted,
        boolean checkThreadTx) throws IgniteCheckedException {
        assert cacheName != null;

        if (log.isDebugEnabled())
            log.debug("Getting public cache for name: " + cacheName);

        DynamicCacheDescriptor desc = cacheDescriptor(cacheName);

        if (desc != null && !desc.cacheType().userCache())
            throw new IllegalStateException("Failed to get cache because it is a system cache: " + cacheName);

        IgniteCacheProxy<?, ?> cache = jCacheProxies.get(cacheName);

        if (cache == null) {
            dynamicStartCache(null, cacheName, null, false, failIfNotStarted, checkThreadTx).get();

            cache = jCacheProxies.get(cacheName);
        }

        return (IgniteCacheProxy<K, V>)cache;
    }

    /**
     * Get configuration for the given cache.
     *
     * @param name Cache name.
     * @return Cache configuration.
     */
    public CacheConfiguration cacheConfiguration(String name) {
        assert name != null;

        DynamicCacheDescriptor desc = cacheDescriptor(name);

        if (desc == null)
            throw new IllegalStateException("Cache doesn't exist: " + name);
        else
            return desc.cacheConfiguration();
    }

    /**
     * Get registered cache descriptor.
     *
     * @param name Name.
     * @return Descriptor.
     */
    public DynamicCacheDescriptor cacheDescriptor(String name) {
        return cachesInfo.registeredCaches().get(name);
    }

    /**
     * @return Cache descriptors.
     */
    public Map<String, DynamicCacheDescriptor> cacheDescriptors() {
        return cachesInfo.registeredCaches();
    }

    /**
     * @return Cache group descriptors.
     */
    public Map<Integer, CacheGroupDescriptor> cacheGroupDescriptors() {
        return cachesInfo.registeredCacheGroups();
    }

    /**
     * @param cacheId Cache ID.
     * @return Cache descriptor.
     */
    @Nullable public DynamicCacheDescriptor cacheDescriptor(int cacheId) {
        for (DynamicCacheDescriptor cacheDesc : cacheDescriptors().values()) {
            CacheConfiguration ccfg = cacheDesc.cacheConfiguration();

            assert ccfg != null : cacheDesc;

            if (CU.cacheId(ccfg.getName()) == cacheId)
                return cacheDesc;
        }

        return null;
    }

    /**
     * @param cacheCfg Cache configuration template.
     * @throws IgniteCheckedException If failed.
     */
    public void addCacheConfiguration(CacheConfiguration cacheCfg) throws IgniteCheckedException {
        assert cacheCfg.getName() != null;

        String name = cacheCfg.getName();

        DynamicCacheDescriptor desc = cachesInfo.registeredTemplates().get(name);

        if (desc != null)
            return;

        DynamicCacheChangeRequest req = DynamicCacheChangeRequest.addTemplateRequest(ctx, cacheCfg);

        TemplateConfigurationFuture fut = new TemplateConfigurationFuture(req.cacheName(), req.deploymentId());

        TemplateConfigurationFuture old =
            (TemplateConfigurationFuture)pendingTemplateFuts.putIfAbsent(cacheCfg.getName(), fut);

        if (old != null)
            fut = old;

        Exception err = null;

        try {
            ctx.discovery().sendCustomEvent(new DynamicCacheChangeBatch(Collections.singleton(req)));

            if (ctx.isStopping()) {
                err = new IgniteCheckedException("Failed to execute dynamic cache change request, " +
                    "node is stopping.");
            }
            else if (ctx.clientDisconnected()) {
                err = new IgniteClientDisconnectedCheckedException(ctx.cluster().clientReconnectFuture(),
                    "Failed to execute dynamic cache change request, client node disconnected.");
            }
        }
        catch (IgniteCheckedException e) {
            err = e;
        }

        if (err != null)
            fut.onDone(err);

        fut.get();
    }

    /**
     * @param name Cache name.
     * @return Cache instance for given name.
     */
    @SuppressWarnings("unchecked")
    public <K, V> IgniteCacheProxy<K, V> jcache(String name) {
        assert name != null;

        IgniteCacheProxy<K, V> cache = (IgniteCacheProxy<K, V>)jCacheProxies.get(name);

        if (cache == null)
            throw new IllegalArgumentException("Cache is not configured: " + name);

        return cache;
    }

    /**
     * @param name Cache name.
     * @return Cache proxy.
     */
    @Nullable public IgniteCacheProxy jcacheProxy(String name) {
        return jCacheProxies.get(name);
    }

    /**
     * @return All configured public cache instances.
     */
    public Collection<IgniteCacheProxy<?, ?>> publicCaches() {
        Collection<IgniteCacheProxy<?, ?>> res = new ArrayList<>(jCacheProxies.size());

        for (Map.Entry<String, IgniteCacheProxy<?, ?>> entry : jCacheProxies.entrySet()) {
            if (entry.getValue().context().userCache())
                res.add(entry.getValue());
        }

        return res;
    }

    /**
     * @param name Cache name.
     * @param <K> type of keys.
     * @param <V> type of values.
     * @return Cache instance for given name.
     */
    @SuppressWarnings("unchecked")
    public <K, V> GridCacheAdapter<K, V> internalCache(String name) {
        assert name != null;

        if (log.isDebugEnabled())
            log.debug("Getting internal cache adapter: " + name);

        return (GridCacheAdapter<K, V>)caches.get(name);
    }

    /**
     * Cancel all user operations.
     */
    private void cancelFutures() {
        sharedCtx.mvcc().onStop();

        Exception err = new IgniteCheckedException("Operation has been cancelled (node is stopping).");

        for (IgniteInternalFuture fut : pendingFuts.values())
            ((GridFutureAdapter)fut).onDone(err);

        for (IgniteInternalFuture fut : pendingTemplateFuts.values())
            ((GridFutureAdapter)fut).onDone(err);
    }

    /**
     * @return All internal cache instances.
     */
    public Collection<GridCacheAdapter<?, ?>> internalCaches() {
        return caches.values();
    }

    /**
     * @param name Cache name.
     * @return {@code True} if specified cache is system, {@code false} otherwise.
     */
    public boolean systemCache(String name) {
        assert name != null;

        DynamicCacheDescriptor desc = cacheDescriptor(name);

        return desc != null && !desc.cacheType().userCache();
    }

    /** {@inheritDoc} */
    @Override public void printMemoryStats() {
        X.println(">>> ");

        for (GridCacheAdapter c : caches.values()) {
            X.println(">>> Cache memory stats [igniteInstanceName=" + ctx.igniteInstanceName() +
                ", cache=" + c.name() + ']');

            c.context().printMemoryStats();
        }
    }

    /**
     * Callback invoked by deployment manager for whenever a class loader gets undeployed.
     *
     * @param ldr Class loader.
     */
    public void onUndeployed(ClassLoader ldr) {
        if (!ctx.isStopping()) {
            for (GridCacheAdapter<?, ?> cache : caches.values()) {
                // Do not notify system caches and caches for which deployment is disabled.
                if (cache.context().userCache() && cache.context().deploymentEnabled())
                    cache.onUndeploy(ldr);
            }
        }
    }

    /**
     * @return Shared context.
     */
    public <K, V> GridCacheSharedContext<K, V> context() {
        return (GridCacheSharedContext<K, V>)sharedCtx;
    }

    /**
     * @return Transactions interface implementation.
     */
    public IgniteTransactionsEx transactions() {
        return transactions;
    }

    /**
     * Starts client caches that do not exist yet.
     *
     * @throws IgniteCheckedException In case of error.
     */
    public void createMissingQueryCaches() throws IgniteCheckedException {
        for (Map.Entry<String, DynamicCacheDescriptor> e : cachesInfo.registeredCaches().entrySet()) {
            DynamicCacheDescriptor desc = e.getValue();

            if (isMissingQueryCache(desc))
                dynamicStartCache(null, desc.cacheConfiguration().getName(), null, false, true, true).get();
        }
    }

    /**
     * Whether cache defined by provided descriptor is not yet started and has queries enabled.
     *
     * @param desc Descriptor.
     * @return {@code True} if this is missing query cache.
     */
    private boolean isMissingQueryCache(DynamicCacheDescriptor desc) {
        CacheConfiguration ccfg = desc.cacheConfiguration();

        return !caches.containsKey(ccfg.getName()) && QueryUtils.isEnabled(ccfg);
    }

    /**
     * Registers MBean for cache components.
     *
     * @param obj Cache component.
     * @param cacheName Cache name.
     * @param near Near flag.
     * @throws IgniteCheckedException If registration failed.
     */
    @SuppressWarnings("unchecked")
    private void registerMbean(Object obj, @Nullable String cacheName, boolean near)
        throws IgniteCheckedException {
        assert obj != null;

        MBeanServer srvr = ctx.config().getMBeanServer();

        assert srvr != null;

        cacheName = U.maskName(cacheName);

        cacheName = near ? cacheName + "-near" : cacheName;

        final Object mbeanImpl = (obj instanceof IgniteMBeanAware) ? ((IgniteMBeanAware)obj).getMBean() : obj;

        for (Class<?> itf : mbeanImpl.getClass().getInterfaces()) {
            if (itf.getName().endsWith("MBean") || itf.getName().endsWith("MXBean")) {
                try {
                    U.registerCacheMBean(srvr, ctx.igniteInstanceName(), cacheName, obj.getClass().getName(), mbeanImpl,
                        (Class<Object>)itf);
                }
                catch (JMException e) {
                    throw new IgniteCheckedException("Failed to register MBean for component: " + obj, e);
                }

                break;
            }
        }
    }

    /**
     * Unregisters MBean for cache components.
     *
     * @param o Cache component.
     * @param cacheName Cache name.
     * @param near Near flag.
     */
    private void unregisterMbean(Object o, @Nullable String cacheName, boolean near) {
        assert o != null;

        MBeanServer srvr = ctx.config().getMBeanServer();

        assert srvr != null;

        cacheName = U.maskName(cacheName);

        cacheName = near ? cacheName + "-near" : cacheName;

        boolean needToUnregister = o instanceof IgniteMBeanAware;

        if (!needToUnregister) {
            for (Class<?> itf : o.getClass().getInterfaces()) {
                if (itf.getName().endsWith("MBean") || itf.getName().endsWith("MXBean")) {
                    needToUnregister = true;

                    break;
                }
            }
        }

        if (needToUnregister) {
            try {
                srvr.unregisterMBean(U.makeCacheMBeanName(ctx.igniteInstanceName(), cacheName, o.getClass().getName()));
            }
            catch (JMException e) {
                U.error(log, "Failed to unregister MBean for component: " + o, e);
            }
        }
    }

    /**
     * @param grp Cache group.
     * @param ccfg Cache configuration.
     * @param objs Extra components.
     * @return Components provided in cache configuration which can implement {@link LifecycleAware} interface.
     */
    private Iterable<Object> lifecycleAwares(CacheGroupContext grp, CacheConfiguration ccfg, Object... objs) {
        Collection<Object> ret = new ArrayList<>(7 + objs.length);

        if (grp.affinityFunction() != ccfg.getAffinity())
            ret.add(ccfg.getAffinity());

        ret.add(ccfg.getAffinityMapper());
        ret.add(ccfg.getEvictionFilter());
        ret.add(ccfg.getEvictionPolicy());
        ret.add(ccfg.getInterceptor());

        NearCacheConfiguration nearCfg = ccfg.getNearConfiguration();

        if (nearCfg != null)
            ret.add(nearCfg.getNearEvictionPolicy());

        Collections.addAll(ret, objs);

        return ret;
    }

    /**
     * @throws IgniteException If transaction exist.
     */
    private void checkEmptyTransactions() throws IgniteException {
        if (transactions().tx() != null || sharedCtx.lockedTopologyVersion(null) != null)
            throw new IgniteException("Cannot start/stop cache within lock or transaction.");
    }

    /**
     * @param val Object to check.
     * @return Configuration copy.
     * @throws IgniteCheckedException If validation failed.
     */
    private CacheConfiguration cloneCheckSerializable(final CacheConfiguration val) throws IgniteCheckedException {
        if (val == null)
            return null;

        return withBinaryContext(new IgniteOutClosureX<CacheConfiguration>() {
            @Override public CacheConfiguration applyx() throws IgniteCheckedException {
                if (val.getCacheStoreFactory() != null) {
                    try {
                        ClassLoader ldr = ctx.config().getClassLoader();

                        if (ldr == null)
                            ldr = val.getCacheStoreFactory().getClass().getClassLoader();

                        U.unmarshal(marsh, U.marshal(marsh, val.getCacheStoreFactory()),
                            U.resolveClassLoader(ldr, ctx.config()));
                    }
                    catch (IgniteCheckedException e) {
                        throw new IgniteCheckedException("Failed to validate cache configuration. " +
                            "Cache store factory is not serializable. Cache name: " + U.maskName(val.getName()), e);
                    }
                }

                try {
                    return U.unmarshal(marsh, U.marshal(marsh, val), U.resolveClassLoader(ctx.config()));
                }
                catch (IgniteCheckedException e) {
                    throw new IgniteCheckedException("Failed to validate cache configuration " +
                        "(make sure all objects in cache configuration are serializable): " + U.maskName(val.getName()), e);
                }
            }
        });
    }

    /**
     * @param c Closure.
     * @return Closure result.
     * @throws IgniteCheckedException If failed.
     */
    private <T> T withBinaryContext(IgniteOutClosureX<T> c) throws IgniteCheckedException {
        IgniteCacheObjectProcessor objProc = ctx.cacheObjects();
        BinaryContext oldCtx = null;

        if (objProc instanceof CacheObjectBinaryProcessorImpl) {
            GridBinaryMarshaller binMarsh = ((CacheObjectBinaryProcessorImpl)objProc).marshaller();

            oldCtx = binMarsh == null ? null : binMarsh.pushContext();
        }

        try {
            return c.applyx();
        }
        finally {
            if (objProc instanceof CacheObjectBinaryProcessorImpl)
                GridBinaryMarshaller.popContext(oldCtx);
        }
    }

    /**
     * Prepares DynamicCacheChangeRequest for cache creation.
     *
     * @param ccfg Cache configuration
     * @param cacheName Cache name
     * @param nearCfg Near cache configuration
     * @param cacheType Cache type
     * @param sql Whether the cache needs to be created as the result of SQL {@code CREATE TABLE} command.
     * @param failIfExists Fail if exists flag.
     * @param failIfNotStarted If {@code true} fails if cache is not started.
     * @return Request or {@code null} if cache already exists.
     * @throws IgniteCheckedException if some of pre-checks failed
     * @throws CacheExistsException if cache exists and failIfExists flag is {@code true}
     */
    private DynamicCacheChangeRequest prepareCacheChangeRequest(
        @Nullable CacheConfiguration ccfg,
        String cacheName,
        @Nullable NearCacheConfiguration nearCfg,
        CacheType cacheType,
        boolean sql,
        boolean failIfExists,
        boolean failIfNotStarted
    ) throws IgniteCheckedException {
        DynamicCacheDescriptor desc = cacheDescriptor(cacheName);

        DynamicCacheChangeRequest req = new DynamicCacheChangeRequest(UUID.randomUUID(), cacheName, ctx.localNodeId());

        req.sql(sql);

        req.failIfExists(failIfExists);

        if (ccfg != null) {
            cloneCheckSerializable(ccfg);

            if (desc != null) {
                if (failIfExists) {
                    throw new CacheExistsException("Failed to start cache " +
                        "(a cache with the same name is already started): " + cacheName);
                }
                else {
                    CacheConfiguration descCfg = desc.cacheConfiguration();

                    // Check if we were asked to start a near cache.
                    if (nearCfg != null) {
                        if (CU.affinityNode(ctx.discovery().localNode(), descCfg.getNodeFilter())) {
                            // If we are on a data node and near cache was enabled, return success, else - fail.
                            if (descCfg.getNearConfiguration() != null)
                                return null;
                            else
                                throw new IgniteCheckedException("Failed to start near " +
                                    "cache (local node is an affinity node for cache): " + cacheName);
                        }
                        else
                            // If local node has near cache, return success.
                            req.clientStartOnly(true);
                    }
                    else
                        req.clientStartOnly(true);

                    req.deploymentId(desc.deploymentId());
                    req.startCacheConfiguration(descCfg);
                    req.schema(desc.schema());
                }
            }
            else {
                req.deploymentId(IgniteUuid.randomUuid());

                CacheConfiguration cfg = new CacheConfiguration(ccfg);

                CacheObjectContext cacheObjCtx = ctx.cacheObjects().contextForCache(cfg);

                initialize(cfg, cacheObjCtx);

                req.startCacheConfiguration(cfg);
                req.schema(new QuerySchema(cfg.getQueryEntities()));
            }
        }
        else {
            req.clientStartOnly(true);

            if (desc != null)
                ccfg = desc.cacheConfiguration();

            if (ccfg == null) {
                if (failIfNotStarted) {
                    throw new CacheExistsException("Failed to start client cache " +
                        "(a cache with the given name is not started): " + cacheName);
                }
                else
                    return null;
            }

            req.deploymentId(desc.deploymentId());
            req.startCacheConfiguration(ccfg);
            req.schema(desc.schema());
        }

        if (nearCfg != null)
            req.nearCacheConfiguration(nearCfg);

        req.cacheType(cacheType);

        return req;
    }

    /**
     * @param obj Object to clone.
     * @return Object copy.
     * @throws IgniteCheckedException If failed.
     */
    public <T> T clone(final T obj) throws IgniteCheckedException {
        return withBinaryContext(new IgniteOutClosureX<T>() {
            @Override public T applyx() throws IgniteCheckedException {
                return U.unmarshal(marsh, U.marshal(marsh, obj), U.resolveClassLoader(ctx.config()));
            }
        });
    }

    /**
     *
     */
    @SuppressWarnings("ExternalizableWithoutPublicNoArgConstructor")
    private class DynamicCacheStartFuture extends GridFutureAdapter<Boolean> {
        /** */
        private UUID id;

        /**
         * @param id Future ID.
         */
        private DynamicCacheStartFuture(UUID id) {
            this.id = id;
        }

        /** {@inheritDoc} */
        @Override public boolean onDone(@Nullable Boolean res, @Nullable Throwable err) {
            // Make sure to remove future before completion.
            pendingFuts.remove(id, this);

            return super.onDone(res, err);
        }

        /** {@inheritDoc} */
        @Override public String toString() {
            return S.toString(DynamicCacheStartFuture.class, this);
        }
    }

    /**
     *
     */
    @SuppressWarnings("ExternalizableWithoutPublicNoArgConstructor")
    private class TemplateConfigurationFuture extends GridFutureAdapter<Object> {
        /** Start ID. */
        @GridToStringInclude
        private IgniteUuid deploymentId;

        /** Cache name. */
        private String cacheName;

        /**
         * @param cacheName Cache name.
         * @param deploymentId Deployment ID.
         */
        private TemplateConfigurationFuture(String cacheName, IgniteUuid deploymentId) {
            this.deploymentId = deploymentId;
            this.cacheName = cacheName;
        }

        /**
         * @return Start ID.
         */
        public IgniteUuid deploymentId() {
            return deploymentId;
        }

        /** {@inheritDoc} */
        @Override public boolean onDone(@Nullable Object res, @Nullable Throwable err) {
            // Make sure to remove future before completion.
            pendingTemplateFuts.remove(cacheName, this);

            return super.onDone(res, err);
        }

        /** {@inheritDoc} */
        @Override public String toString() {
            return S.toString(TemplateConfigurationFuture.class, this);
        }
    }

    /**
     *
     */
    private static class LocalAffinityFunction implements AffinityFunction {
        /** */
        private static final long serialVersionUID = 0L;

        /** {@inheritDoc} */
        @Override public List<List<ClusterNode>> assignPartitions(AffinityFunctionContext affCtx) {
            ClusterNode locNode = null;

            for (ClusterNode n : affCtx.currentTopologySnapshot()) {
                if (n.isLocal()) {
                    locNode = n;

                    break;
                }
            }

            if (locNode == null)
                throw new IgniteException("Local node is not included into affinity nodes for 'LOCAL' cache");

            List<List<ClusterNode>> res = new ArrayList<>(partitions());

            for (int part = 0; part < partitions(); part++)
                res.add(Collections.singletonList(locNode));

            return Collections.unmodifiableList(res);
        }

        /** {@inheritDoc} */
        @Override public void reset() {
            // No-op.
        }

        /** {@inheritDoc} */
        @Override public int partitions() {
            return 1;
        }

        /** {@inheritDoc} */
        @Override public int partition(Object key) {
            return 0;
        }

        /** {@inheritDoc} */
        @Override public void removeNode(UUID nodeId) {
            // No-op.
        }
    }

    /**
     *
     */
    private class RemovedItemsCleanupTask implements GridTimeoutObject {
        /** */
        private final IgniteUuid id = IgniteUuid.randomUuid();

        /** */
        private final long endTime;

        /** */
        private final long timeout;

        /**
         * @param timeout Timeout.
         */
        RemovedItemsCleanupTask(long timeout) {
            this.timeout = timeout;

            endTime = U.currentTimeMillis() + timeout;
        }

        /** {@inheritDoc} */
        @Override public IgniteUuid timeoutId() {
            return id;
        }

        /** {@inheritDoc} */
        @Override public long endTime() {
            return endTime;
        }

        /** {@inheritDoc} */
        @Override public void onTimeout() {
            ctx.closure().runLocalSafe(new Runnable() {
                @Override public void run() {
                    try {
                        for (CacheGroupContext grp : sharedCtx.cache().cacheGroups()) {
                            if (!grp.isLocal() && grp.affinityNode()) {
                                GridDhtPartitionTopology top = null;

                                try {
                                    top = grp.topology();
                                }
                                catch (IllegalStateException ignore) {
                                    // Cache stopped.
                                }

                                if (top != null) {
                                    for (GridDhtLocalPartition part : top.currentLocalPartitions())
                                        part.cleanupRemoveQueue();
                                }

                                if (ctx.isStopping())
                                    return;
                            }
                        }
                    }
                    catch (Exception e) {
                        U.error(log, "Failed to cleanup removed cache items: " + e, e);
                    }

                    if (ctx.isStopping())
                        return;

                    addRemovedItemsCleanupTask(timeout);
                }
            }, true);
        }
    }
}<|MERGE_RESOLUTION|>--- conflicted
+++ resolved
@@ -2107,11 +2107,7 @@
         if (exchActions == null)
             return;
 
-<<<<<<< HEAD
-        if (exchActions.systemCachesStarting() && exchActions.newClusterState() == null) {
-=======
-        if (exchActions.systemCachesStarting() && exchActions.stateChangeRequest() == null)
->>>>>>> b67b8c44
+        if (exchActions.systemCachesStarting() && exchActions.stateChangeRequest() == null) {
             ctx.dataStructures().restoreStructuresState(ctx);
 
             ctx.service().updateUtilityCache();
