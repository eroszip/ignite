/*
 * Licensed to the Apache Software Foundation (ASF) under one or more
 * contributor license agreements.  See the NOTICE file distributed with
 * this work for additional information regarding copyright ownership.
 * The ASF licenses this file to You under the Apache License, Version 2.0
 * (the "License"); you may not use this file except in compliance with
 * the License.  You may obtain a copy of the License at
 *
 *      http://www.apache.org/licenses/LICENSE-2.0
 *
 * Unless required by applicable law or agreed to in writing, software
 * distributed under the License is distributed on an "AS IS" BASIS,
 * WITHOUT WARRANTIES OR CONDITIONS OF ANY KIND, either express or implied.
 * See the License for the specific language governing permissions and
 * limitations under the License.
 */

package org.apache.ignite.internal.processors.cache;

import org.apache.ignite.*;
import org.apache.ignite.cache.*;
import org.apache.ignite.cache.affinity.*;
import org.apache.ignite.cluster.*;
import org.apache.ignite.configuration.*;
import org.apache.ignite.internal.*;
import org.apache.ignite.internal.cluster.*;
import org.apache.ignite.internal.compute.*;
import org.apache.ignite.internal.processors.cache.affinity.*;
import org.apache.ignite.internal.processors.cache.distributed.*;
import org.apache.ignite.internal.processors.cache.distributed.dht.*;
import org.apache.ignite.internal.processors.cache.dr.*;
import org.apache.ignite.internal.processors.cache.query.*;
import org.apache.ignite.internal.processors.cache.transactions.*;
import org.apache.ignite.internal.processors.cache.version.*;
import org.apache.ignite.internal.processors.dataload.*;
import org.apache.ignite.internal.processors.dr.*;
import org.apache.ignite.internal.processors.task.*;
import org.apache.ignite.internal.transactions.*;
import org.apache.ignite.internal.util.*;
import org.apache.ignite.internal.util.future.*;
import org.apache.ignite.internal.util.lang.*;
import org.apache.ignite.internal.util.tostring.*;
import org.apache.ignite.internal.util.typedef.*;
import org.apache.ignite.internal.util.typedef.internal.*;
import org.apache.ignite.lang.*;
import org.apache.ignite.mxbean.*;
import org.apache.ignite.plugin.security.*;
import org.apache.ignite.resources.*;
import org.apache.ignite.transactions.*;
import org.jdk8.backport.*;
import org.jetbrains.annotations.*;

import javax.cache.*;
import javax.cache.expiry.*;
import javax.cache.processor.*;
import java.io.*;
import java.util.*;
import java.util.concurrent.*;
import java.util.concurrent.locks.*;

import static java.util.Collections.*;
import static org.apache.ignite.IgniteSystemProperties.*;
import static org.apache.ignite.events.EventType.*;
import static org.apache.ignite.internal.GridClosureCallMode.*;
import static org.apache.ignite.internal.processors.cache.CacheFlag.*;
import static org.apache.ignite.internal.processors.cache.GridCachePeekMode.*;
import static org.apache.ignite.internal.processors.dr.GridDrType.*;
import static org.apache.ignite.internal.processors.task.GridTaskThreadContextKey.*;
import static org.apache.ignite.transactions.TransactionConcurrency.*;
import static org.apache.ignite.transactions.TransactionIsolation.*;

/**
 * Adapter for different cache implementations.
 */
@SuppressWarnings("unchecked")
public abstract class GridCacheAdapter<K, V> implements GridCache<K, V>,
    GridCacheProjectionEx<K, V>, Externalizable {
    /** */
    private static final long serialVersionUID = 0L;

    /** clearLocally() split threshold. */
    public static final int CLEAR_ALL_SPLIT_THRESHOLD = 10000;

    /** Distribution modes to include into global size calculation. */
    private static final Set<CacheDistributionMode> SIZE_NODES = EnumSet.of(
        CacheDistributionMode.NEAR_PARTITIONED,
        CacheDistributionMode.PARTITIONED_ONLY,
        CacheDistributionMode.NEAR_ONLY);

    /** Deserialization stash. */
    private static final ThreadLocal<IgniteBiTuple<String, String>> stash = new ThreadLocal<IgniteBiTuple<String,
                String>>() {
        @Override protected IgniteBiTuple<String, String> initialValue() {
            return F.t2();
        }
    };

    /** {@link GridCacheReturn}-to-value conversion. */
    private static final IgniteClosure RET2VAL =
        new CX1<IgniteInternalFuture<GridCacheReturn>, Object>() {
            @Nullable @Override public Object applyx(IgniteInternalFuture<GridCacheReturn> fut) throws IgniteCheckedException {
                return fut.get().value();
            }

            @Override public String toString() {
                return "Cache return value to value converter.";
            }
        };

    /** {@link GridCacheReturn}-to-success conversion. */
    private static final IgniteClosure RET2FLAG =
        new CX1<IgniteInternalFuture<GridCacheReturn>, Boolean>() {
            @Override public Boolean applyx(IgniteInternalFuture<GridCacheReturn> fut) throws IgniteCheckedException {
                return fut.get().success();
            }

            @Override public String toString() {
                return "Cache return value to boolean flag converter.";
            }
        };

    /** */
    protected boolean keyCheck = !Boolean.getBoolean(IGNITE_CACHE_KEY_VALIDATION_DISABLED);

    /** */
    private boolean valCheck = true;

    /** Last asynchronous future. */
    protected ThreadLocal<FutureHolder> lastFut = new ThreadLocal<FutureHolder>() {
        @Override protected FutureHolder initialValue() {
            return new FutureHolder();
        }
    };

    /** Cache configuration. */
    @GridToStringExclude
    protected GridCacheContext<K, V> ctx;

    /** Local map. */
    @GridToStringExclude
    protected GridCacheConcurrentMap map;

    /** Local node ID. */
    @GridToStringExclude
    protected UUID locNodeId;

    /** Cache configuration. */
    @GridToStringExclude
    protected CacheConfiguration cacheCfg;

    /** Grid configuration. */
    @GridToStringExclude
    protected IgniteConfiguration gridCfg;

    /** Cache metrics. */
    protected CacheMetricsImpl metrics;

    /** Cache mxBean. */
    protected CacheMetricsMXBean mxBean;

    /** Logger. */
    protected IgniteLogger log;

    /** Queries impl. */
    private CacheQueries<K, V> qry;

    /** Affinity impl. */
    private CacheAffinity<K> aff;

    /** Whether this cache is IGFS data cache. */
    private boolean igfsDataCache;

    /** Whether this cache is Mongo data cache. */
    @SuppressWarnings("UnusedDeclaration")
    private boolean mongoDataCache;

    /** Whether this cache is Mongo meta cache. */
    @SuppressWarnings("UnusedDeclaration")
    private boolean mongoMetaCache;

    /** Current IGFS data cache size. */
    private LongAdder igfsDataCacheSize;

    /** Max space for IGFS. */
    private long igfsDataSpaceMax;

    /** Asynchronous operations limit semaphore. */
    private Semaphore asyncOpsSem;

    /** {@inheritDoc} */
    @Override public String name() {
        return ctx.config().getName();
    }

    /** {@inheritDoc} */
    @Override public ClusterGroup gridProjection() {
        return ctx.grid().cluster().forCacheNodes(name());
    }

    /**
     * Empty constructor required by {@link Externalizable}.
     */
    protected GridCacheAdapter() {
        // No-op.
    }

    /**
     * @param ctx Cache context.
     * @param startSize Start size.
     */
    @SuppressWarnings("OverriddenMethodCallDuringObjectConstruction")
    protected GridCacheAdapter(GridCacheContext<K, V> ctx, int startSize) {
        this(ctx, new GridCacheConcurrentMap(ctx, startSize, 0.75F));
    }

    /**
     * @param ctx Cache context.
     * @param map Concurrent map.
     */
    @SuppressWarnings("OverriddenMethodCallDuringObjectConstruction")
    protected GridCacheAdapter(final GridCacheContext<K, V> ctx, GridCacheConcurrentMap map) {
        assert ctx != null;

        this.ctx = ctx;

        gridCfg = ctx.gridConfig();
        cacheCfg = ctx.config();

        locNodeId = ctx.gridConfig().getNodeId();

        this.map = map;

        log = ctx.gridConfig().getGridLogger().getLogger(getClass());

        metrics = new CacheMetricsImpl(ctx);

        mxBean = new CacheMetricsMXBeanImpl(this);

        FileSystemConfiguration[] igfsCfgs = gridCfg.getFileSystemConfiguration();

        if (igfsCfgs != null) {
            for (FileSystemConfiguration igfsCfg : igfsCfgs) {
                if (F.eq(ctx.name(), igfsCfg.getDataCacheName())) {
                    if (!ctx.isNear()) {
                        igfsDataCache = true;
                        igfsDataCacheSize = new LongAdder();

                        igfsDataSpaceMax = igfsCfg.getMaxSpaceSize();

                        if (igfsDataSpaceMax == 0) {
                            long maxMem = Runtime.getRuntime().maxMemory();

                            // We leave JVM at least 500M of memory for correct operation.
                            long jvmFreeSize = (maxMem - 512 * 1024 * 1024);

                            if (jvmFreeSize <= 0)
                                jvmFreeSize = maxMem / 2;

                            long dfltMaxSize = (long)(0.8f * maxMem);

                            igfsDataSpaceMax = Math.min(dfltMaxSize, jvmFreeSize);
                        }
                    }

                    break;
                }
            }
        }

        if (ctx.config().getMaxConcurrentAsyncOperations() > 0)
            asyncOpsSem = new Semaphore(ctx.config().getMaxConcurrentAsyncOperations());

        init();

        qry = new GridCacheQueriesImpl<>(ctx, null);
        aff = new GridCacheAffinityImpl<>(ctx);
    }

    /**
     * Prints memory stats.
     */
    public void printMemoryStats() {
        if (ctx.isNear()) {
            X.println(">>>  Near cache size: " + size());

            ctx.near().dht().printMemoryStats();
        }
        else if (ctx.isDht())
            X.println(">>>  DHT cache size: " + size());
        else
            X.println(">>>  Cache size: " + size());
    }

    /**
     * @return Base map.
     */
    public GridCacheConcurrentMap map() {
        return map;
    }

    /**
     * @return Context.
     */
    public GridCacheContext<K, V> context() {
        return ctx;
    }

    /**
     * @return Logger.
     */
    protected IgniteLogger log() {
        return log;
    }

    /**
     * @return {@code True} if this is near cache.
     */
    public boolean isNear() {
        return false;
    }

    /**
     * @return {@code True} if cache is local.
     */
    public boolean isLocal() {
        return false;
    }

    /**
     * @return {@code True} if cache is colocated.
     */
    public boolean isColocated() {
        return false;
    }

    /**
     * @return {@code True} if cache is DHT Atomic.
     */
    public boolean isDhtAtomic() {
        return false;
    }

    /**
     * @return {@code True} if cache is DHT.
     */
    public boolean isDht() {
        return false;
    }

    /**
     * @return Preloader.
     */
    public abstract GridCachePreloader<K, V> preloader();

    /** {@inheritDoc} */
    @Override public CacheQueries<K, V> queries() {
        return qry;
    }

    /** {@inheritDoc} */
    @Override public CacheAffinity<K> affinity() {
        return aff;
    }

    /** {@inheritDoc} */
    @SuppressWarnings({"unchecked", "RedundantCast"})
    @Override public <K1, V1> GridCache<K1, V1> cache() {
        return (GridCache<K1, V1>)this;
    }

    /** {@inheritDoc} */
    @Override public Set<CacheFlag> flags() {
        return F.asSet(ctx.forcedFlags());
    }

    /** {@inheritDoc} */
    @Override public CacheEntryPredicate predicate() {
        return null;
    }

    /** {@inheritDoc} */
    @Override public GridCacheProjectionEx<K, V> forSubjectId(UUID subjId) {
        GridCacheProjectionImpl<K, V> prj = new GridCacheProjectionImpl<>(this,
            ctx,
            null,
            null,
            subjId,
            false,
            null);

        return new GridCacheProxyImpl<>(ctx, prj, prj);
    }

    /** {@inheritDoc} */
    @Override public CacheProjection<K, V> flagsOn(@Nullable CacheFlag[] flags) {
        if (F.isEmpty(flags))
            return this;

        GridCacheProjectionImpl<K, V> prj = new GridCacheProjectionImpl<>(this,
            ctx,
            null,
            EnumSet.copyOf(F.asList(flags)),
            null,
            false,
            null);

        return new GridCacheProxyImpl<>(ctx, prj, prj);
    }

    /** {@inheritDoc} */
    @Override public CacheProjection<K, V> flagsOff(@Nullable CacheFlag[] flags) {
        return this;
    }

    /** {@inheritDoc} */
    @Override public <K1, V1> CacheProjection<K1, V1> keepPortable() {
        GridCacheProjectionImpl<K1, V1> prj = keepPortable0();

        return new GridCacheProxyImpl<>((GridCacheContext<K1, V1>)ctx, prj, prj);
    }

    /**
     * Internal routine to get "keep-portable" projection.
     *
     * @return Projection with "keep-portable" flag.
     */
    public <K1, V1> GridCacheProjectionImpl<K1, V1> keepPortable0() {
        return new GridCacheProjectionImpl<>(
            (CacheProjection<K1, V1>)this,
            (GridCacheContext<K1, V1>)ctx,
            null,
            null,
            null,
            true,
            null
        );
    }

    /** {@inheritDoc} */
    @Nullable @Override public ExpiryPolicy expiry() {
        return null;
    }

    /** {@inheritDoc} */
    @Override public GridCacheProjectionEx<K, V> withExpiryPolicy(ExpiryPolicy plc) {
        return new GridCacheProjectionImpl<>(
            this,
            ctx,
            null,
            null,
            null,
            false,
            plc);
    }

    /** {@inheritDoc} */
    @SuppressWarnings({"unchecked", "RedundantCast"})
    @Override public <K1, V1> CacheProjection<K1, V1> projection(
        Class<? super K1> keyType,
        Class<? super V1> valType
    ) {
        if (ctx.deploymentEnabled()) {
            try {
                ctx.deploy().registerClasses(keyType, valType);
            }
            catch (IgniteCheckedException e) {
                throw new IgniteException(e);
            }
        }

        GridCacheProjectionImpl<K1, V1> prj = new GridCacheProjectionImpl<>((CacheProjection<K1, V1>)this,
            (GridCacheContext<K1, V1>)ctx,
            CU.typeFilter0(keyType, valType),
            /*flags*/null,
            /*clientId*/null,
            false,
            null);

        return new GridCacheProxyImpl<>((GridCacheContext<K1, V1>)ctx, prj, prj);
    }

    /** {@inheritDoc} */
    @Override public CacheProjection<K, V> projection(CacheEntryPredicate filter) {
        if (filter == null)
            return this;

        if (ctx.deploymentEnabled()) {
            try {
                ctx.deploy().registerClasses(filter);
            }
            catch (IgniteCheckedException e) {
                throw new IgniteException(e);
            }
        }

        GridCacheProjectionImpl<K, V> prj = new GridCacheProjectionImpl<>(
            this,
            ctx,
            filter,
            null,
            null,
            false,
            null);

        return new GridCacheProxyImpl<>(ctx, prj, prj);
    }

    /** {@inheritDoc} */
    @Override public CacheConfiguration configuration() {
        return ctx.config();
    }

    /**
     * @param keys Keys to lock.
     * @param timeout Lock timeout.
     * @param tx Transaction.
     * @param isRead {@code True} for read operations.
     * @param retval Flag to return value.
     * @param isolation Transaction isolation.
     * @param invalidate Invalidate flag.
     * @param accessTtl TTL for read operation.
     * @param filter Optional filter.
     * @return Locks future.
     */
    public abstract IgniteInternalFuture<Boolean> txLockAsync(
        Collection<KeyCacheObject> keys,
        long timeout,
        IgniteTxLocalEx tx,
        boolean isRead,
        boolean retval,
        TransactionIsolation isolation,
        boolean invalidate,
        long accessTtl,
        CacheEntryPredicate[] filter);

    /**
     * Post constructor initialization for subclasses.
     */
    protected void init() {
        // No-op.
    }

    /**
     * Starts this cache. Child classes should override this method
     * to provide custom start-up behavior.
     *
     * @throws IgniteCheckedException If start failed.
     */
    public void start() throws IgniteCheckedException {
        // No-op.
    }

    /**
     * Startup info.
     *
     * @return Startup info.
     */
    protected final String startInfo() {
        return "Cache started: " + ctx.config().getName();
    }

    /**
     * Stops this cache. Child classes should override this method
     * to provide custom stop behavior.
     */
    public void stop() {
        // Nulling thread local reference to ensure values will be eventually GCed
        // no matter what references these futures are holding.
        lastFut = null;
    }

    /**
     * Stop info.
     *
     * @return Stop info.
     */
    protected final String stopInfo() {
        return "Cache stopped: " + ctx.config().getName();
    }

    /**
     * Kernal start callback.
     *
     * @throws IgniteCheckedException If callback failed.
     */
    protected void onKernalStart() throws IgniteCheckedException {
        // No-op.
    }

    /**
     * Kernal stop callback.
     */
    public void onKernalStop() {
        // No-op.
    }

    /** {@inheritDoc} */
    @Override public boolean isEmpty() {
        return values().isEmpty();
    }

    /** {@inheritDoc} */
    @Override public boolean containsValue(V val) {
        return false;
    }

    /** {@inheritDoc} */
    @Override public boolean containsKey(K key) {
        try {
            return containsKeyAsync(key).get();
        }
        catch (IgniteCheckedException e) {
            throw new IgniteException(e);
        }
    }

    /** {@inheritDoc} */
    @Override public IgniteInternalFuture<Boolean> containsKeyAsync(K key) {
        A.notNull(key, "key");

        return getAllAsync(
            Collections.singletonList(key),
            /*force primary*/false,
            /*skip tx*/false,
            /*entry*/null,
            /*subj id*/null,
            /*task name*/null,
            /*deserialize portable*/false,
            /*skip values*/true
        ).chain(new CX1<IgniteInternalFuture<Map<K, V>>, Boolean>() {
            @Override public Boolean applyx(IgniteInternalFuture<Map<K, V>> fut) throws IgniteCheckedException {
                Map<K, V> map = fut.get();

                assert map.isEmpty() || map.size() == 1 : map.size();

                return map.isEmpty() ? false : map.values().iterator().next() != null;
            }
        });
    }

    /** {@inheritDoc} */
    @Override public boolean containsKeys(Collection<? extends K> keys) {
        try {
            return containsKeysAsync(keys).get();
        }
        catch (IgniteCheckedException e) {
            throw new IgniteException(e);
        }
    }

    /** {@inheritDoc} */
    @Override public IgniteInternalFuture<Boolean> containsKeysAsync(final Collection<? extends K> keys) {
        A.notNull(keys, "keys");

        return getAllAsync(
            keys,
            /*force primary*/false,
            /*skip tx*/false,
            /*entry*/null,
            /*subj id*/null,
            /*task name*/null,
            /*deserialize portable*/false,
            /*skip values*/true
        ).chain(new CX1<IgniteInternalFuture<Map<K, V>>, Boolean>() {
            @Override public Boolean applyx(IgniteInternalFuture<Map<K, V>> fut) throws IgniteCheckedException {
                Map<K, V> kvMap = fut.get();

                if (keys.size() != kvMap.size())
                    return false;

                for (Map.Entry<K, V> entry : kvMap.entrySet()) {
                    if (entry.getValue() == null)
                        return false;
                }

                return true;
            }
        });
    }

    /** {@inheritDoc} */
    @Override public Iterable<Cache.Entry<K, V>> localEntries(CachePeekMode[] peekModes) throws IgniteCheckedException {
        assert peekModes != null;

        ctx.checkSecurity(GridSecurityPermission.CACHE_READ);

        PeekModes modes = parsePeekModes(peekModes);

        Collection<Iterator<Cache.Entry<K, V>>> its = new ArrayList<>();

        if (ctx.isLocal()) {
            modes.primary = true;
            modes.backup = true;

            if (modes.heap)
                its.add(iterator(map.entries0().iterator(), !ctx.keepPortable()));
        }
        else if (modes.heap) {
            if (modes.near && ctx.isNear())
                its.add(ctx.near().nearEntriesIterator());

            if (modes.primary || modes.backup) {
                GridDhtCacheAdapter<K, V> cache = ctx.isNear() ? ctx.near().dht() : ctx.dht();

                its.add(cache.localEntriesIterator(modes.primary, modes.backup));
            }
        }

        // Swap and offheap are disabled for near cache.
        if (modes.primary || modes.backup) {
            long topVer = ctx.affinity().affinityTopologyVersion();

            GridCacheSwapManager swapMgr = ctx.isNear() ? ctx.near().dht().context().swap() : ctx.swap();

            if (modes.swap)
                its.add(swapMgr.<K, V>swapIterator(modes.primary, modes.backup, topVer));

            if (modes.offheap)
                its.add(swapMgr.<K, V>offheapIterator(modes.primary, modes.backup, topVer));
        }

        final Iterator<Cache.Entry<K, V>> it = F.flatIterators(its);

        return new Iterable<Cache.Entry<K, V>>() {
            @Override public Iterator<Cache.Entry<K, V>> iterator() {
                return it;
            }

            public String toString() {
                return "CacheLocalEntries []";
            }
        };
    }

    /** {@inheritDoc} */
    @SuppressWarnings("ForLoopReplaceableByForEach")
    @Nullable @Override public V localPeek(K key,
        CachePeekMode[] peekModes,
        @Nullable IgniteCacheExpiryPolicy plc)
        throws IgniteCheckedException
    {
        A.notNull(key, "key");

        if (keyCheck)
            validateCacheKey(key);

        ctx.checkSecurity(GridSecurityPermission.CACHE_READ);

        PeekModes modes = parsePeekModes(peekModes);

        try {
            KeyCacheObject cacheKey = ctx.toCacheKeyObject(key);

            CacheObject cacheVal = null;

            if (!ctx.isLocal()) {
                long topVer = ctx.affinity().affinityTopologyVersion();

                int part = ctx.affinity().partition(cacheKey);

                boolean nearKey;

                if (!(modes.near && modes.primary && modes.backup)) {
                    boolean keyPrimary = ctx.affinity().primary(ctx.localNode(), part, topVer);

                    if (keyPrimary) {
                        if (!modes.primary)
                            return null;

                        nearKey = false;
                    }
                    else {
                        boolean keyBackup = ctx.affinity().belongs(ctx.localNode(), part, topVer);

                        if (keyBackup) {
                            if (!modes.backup)
                                return null;

                            nearKey = false;
                        }
                        else {
                            if (!modes.near)
                                return null;

                            nearKey = true;

                            // Swap and offheap are disabled for near cache.
                            modes.offheap = false;
                            modes.swap = false;
                        }
                    }
                }
                else {
                    nearKey = !ctx.affinity().belongs(ctx.localNode(), part, topVer);

                    if (nearKey) {
                        // Swap and offheap are disabled for near cache.
                        modes.offheap = false;
                        modes.swap = false;
                    }
                }

                if (nearKey && !ctx.isNear())
                    return null;

                if (modes.heap) {
                    GridCacheEntryEx e = nearKey ? peekEx(cacheKey) :
                        (ctx.isNear() ? ctx.near().dht().peekEx(cacheKey) : peekEx(cacheKey));

                    if (e != null) {
                        cacheVal = e.peek(modes.heap, modes.offheap, modes.swap, topVer, plc);

                        modes.offheap = false;
                        modes.swap = false;
                    }
                }

                if (modes.offheap || modes.swap) {
                    GridCacheSwapManager swapMgr = ctx.isNear() ? ctx.near().dht().context().swap() : ctx.swap();

                    GridCacheSwapEntry swapEntry = swapMgr.read(cacheKey, modes.offheap, modes.swap);

                    cacheVal = swapEntry != null ? swapEntry.value() : null;
                }
            }
            else
                cacheVal = localCachePeek0(cacheKey, modes.heap, modes.offheap, modes.swap, plc);

            Object val = CU.value(cacheVal, ctx, true);

            val = ctx.unwrapPortableIfNeeded(val, ctx.keepPortable());

            return (V)val;
        }
        catch (GridCacheEntryRemovedException ignore) {
            if (log.isDebugEnabled())
                log.debug("Got removed entry during 'peek': " + key);

            return null;
        }
    }

    /**
     * @param key Key.
     * @param heap Read heap flag.
     * @param offheap Read offheap flag.
     * @param swap Read swap flag.
     * @param plc Optional expiry policy.
     * @return Value.
     * @throws GridCacheEntryRemovedException If entry removed.
     * @throws IgniteCheckedException If failed.
     */
    @Nullable private CacheObject localCachePeek0(KeyCacheObject key,
        boolean heap,
        boolean offheap,
        boolean swap,
        IgniteCacheExpiryPolicy plc)
        throws GridCacheEntryRemovedException, IgniteCheckedException {
        assert ctx.isLocal();
        assert heap || offheap || swap;

        if (heap) {
            GridCacheEntryEx e = peekEx(key);

            if (e != null)
                return e.peek(heap, offheap, swap, -1, plc);
        }

        if (offheap || swap) {
            GridCacheSwapManager swapMgr = ctx.isNear() ? ctx.near().dht().context().swap() : ctx.swap();

            GridCacheSwapEntry swapEntry = swapMgr.read(key, offheap, swap);

            return swapEntry != null ? swapEntry.value() : null;
        }

        return null;
    }

    /** {@inheritDoc} */
    @Override public V peek(K key) {
        return peek(key, (CacheEntryPredicate) null);
    }

    /** {@inheritDoc} */
    @Override public V peek(K key, @Nullable Collection<GridCachePeekMode> modes) throws IgniteCheckedException {
        return peek0(key, modes, ctx.tm().localTxx());
    }

    /**
     * @param failFast Fail fast flag.
     * @param key Key.
     * @param mode Peek mode.
     * @param filter Filter.
     * @return Peeked value.
     * @throws GridCacheFilterFailedException If filter failed.
     */
    @Nullable protected GridTuple<V> peek0(boolean failFast, K key, GridCachePeekMode mode,
        @Nullable CacheEntryPredicate... filter) throws GridCacheFilterFailedException {
        A.notNull(key, "key");

        if (keyCheck)
            validateCacheKey(key);

        ctx.checkSecurity(GridSecurityPermission.CACHE_READ);

        GridCacheEntryEx e = null;

        try {
            KeyCacheObject cacheKey = ctx.toCacheKeyObject(key);

            e = peekEx(cacheKey);

            if (e != null) {
                GridTuple<CacheObject> peek = e.peek0(failFast, mode, filter, ctx.tm().localTxx());

                if (peek != null) {
                    CacheObject v = peek.get();

                    Object val0 = CU.value(v, ctx, true);

                    val0 = ctx.unwrapPortableIfNeeded(val0, ctx.keepPortable());

                    return F.t((V)val0);
                }
            }

            IgniteInternalTx tx = ctx.tm().localTx();

            if (tx != null) {
                GridTuple<CacheObject> peek = tx.peek(ctx, failFast, cacheKey, filter);

                if (peek != null) {
                    CacheObject v = peek.get();

                    Object val0 = CU.value(v, ctx, true);

                    val0 = ctx.unwrapPortableIfNeeded(val0, ctx.keepPortable());

                    return F.t((V) val0);
                }
            }

            return null;
        }
        catch (GridCacheEntryRemovedException ignore) {
            if (log.isDebugEnabled())
                log.debug("Got removed entry during 'peek': " + e);

            return null;
        }
        catch (IgniteCheckedException ex) {
            throw new IgniteException(ex);
        }
    }

    /**
     * @param key Key.
     * @param modes Peek modes.
     * @param tx Transaction to peek at (if modes contains TX value).
     * @return Peeked value.
     * @throws IgniteCheckedException In case of error.
     */
    @Nullable protected V peek0(K key, @Nullable Collection<GridCachePeekMode> modes, IgniteInternalTx tx)
        throws IgniteCheckedException {
        try {
            GridTuple<V> peek = peek0(false, key, modes, tx);

            return peek != null ? peek.get() : null;
        }
        catch (GridCacheFilterFailedException ex) {
            ex.printStackTrace();

            assert false; // Should never happen.

            return null;
        }
    }

    /**
     * @param failFast If {@code true}, then filter failure will result in exception.
     * @param key Key.
     * @param modes Peek modes.
     * @param tx Transaction to peek at (if modes contains TX value).
     * @return Peeked value.
     * @throws IgniteCheckedException In case of error.
     * @throws GridCacheFilterFailedException If filer validation failed.
     */
    @Nullable protected GridTuple<V> peek0(boolean failFast, K key, @Nullable Collection<GridCachePeekMode> modes,
        IgniteInternalTx tx) throws IgniteCheckedException, GridCacheFilterFailedException {
        if (F.isEmpty(modes))
            return F.t(peek(key, (CacheEntryPredicate)null));

        assert modes != null;

        A.notNull(key, "key");

        if (keyCheck)
            validateCacheKey(key);

        ctx.checkSecurity(GridSecurityPermission.CACHE_READ);

        KeyCacheObject cacheKey = ctx.toCacheKeyObject(key);

        GridCacheEntryEx e = peekEx(cacheKey);

        try {
            for (GridCachePeekMode m : modes) {
                GridTuple<CacheObject> val = null;

                if (e != null)
                    val = e.peek0(failFast, m, null, tx);
                else if (m == TX || m == SMART)
                    val = tx != null ? tx.peek(ctx, failFast, cacheKey, null) : null;
                else if (m == SWAP)
                    val = peekSwap(cacheKey);
                else if (m == DB) {
                    Object v = peekDb(cacheKey);

                    if (v != null)
                        return new GridTuple<>((V)v);
                }

                if (val != null)
                    return F.t(CU.<V>value(val.get(), ctx, true));
            }
        }
        catch (GridCacheEntryRemovedException ignore) {
            if (log.isDebugEnabled())
                log.debug("Got removed entry during 'peek': " + e);
        }

        return null;
    }

    /**
     * @param key Key to read from swap storage.
     * @return Value from swap storage.
     * @throws IgniteCheckedException In case of any errors.
     */
    @Nullable private GridTuple<CacheObject> peekSwap(KeyCacheObject key) throws IgniteCheckedException {
        GridCacheSwapEntry e = ctx.swap().read(key, true, true);

        return e != null ? F.t(e.value()) : null;
    }

    /**
     * @param key Key to read from persistent store.
     * @return Value from persistent store.
     * @throws IgniteCheckedException In case of any errors.
     */
    @Nullable private Object peekDb(KeyCacheObject key) throws IgniteCheckedException {
        return ctx.store().loadFromStore(ctx.tm().localTxx(), key);
    }

    /**
     * @param keys Keys.
     * @param modes Modes.
     * @param tx Transaction.
     * @param skipped Keys skipped during filter validation.
     * @return Peeked values.
     * @throws IgniteCheckedException If failed.
     */
    protected Map<K, V> peekAll0(@Nullable Collection<? extends K> keys, @Nullable Collection<GridCachePeekMode> modes,
        IgniteInternalTx tx, @Nullable Collection<K> skipped) throws IgniteCheckedException {
        if (F.isEmpty(keys))
            return emptyMap();

        if (keyCheck)
            validateCacheKeys(keys);

        Map<K, V> ret = new HashMap<>(keys.size(), 1.0f);

        for (K k : keys) {
            try {
                GridTuple<V> val = peek0(skipped != null, k, modes, tx);

                if (val != null)
                    ret.put(k, val.get());
            }
            catch (GridCacheFilterFailedException ignored) {
                if (log.isDebugEnabled())
                    log.debug("Filter validation failed for key: " + k);

                if (skipped != null)
                    skipped.add(k);
            }
        }

        return ret;
    }

    /**
     * Undeploys and removes all entries for class loader.
     *
     * @param ldr Class loader to undeploy.
     */
    public void onUndeploy(ClassLoader ldr) {
        ctx.deploy().onUndeploy(ldr, context());
    }

    /** {@inheritDoc} */
    @Nullable @Override public Cache.Entry<K, V> entry(K key) {
        A.notNull(key, "key");

        if (keyCheck)
            validateCacheKey(key);

        return entryEx(ctx.toCacheKeyObject(key), true).wrap();
    }

    /**
     *
     * @param key Entry key.
     * @return Entry or <tt>null</tt>.
     */
    @Nullable public GridCacheEntryEx peekEx(KeyCacheObject key) {
        return entry0(key, ctx.affinity().affinityTopologyVersion(), false, false);
    }

    /**
     *
     * @param key Entry key.
     * @return Entry or <tt>null</tt>.
     */
    @Nullable public GridCacheEntryEx peekEx(Object key) {
        return entry0(ctx.toCacheKeyObject(key), ctx.affinity().affinityTopologyVersion(), false, false);
    }

    /**
     * @param key Entry key.
     * @return Entry (never {@code null}).
     */
    public GridCacheEntryEx entryEx(Object key) {
        return entryEx(ctx.toCacheKeyObject(key), false);
    }

    /**
     * @param key Entry key.
     * @return Entry (never {@code null}).
     */
    public GridCacheEntryEx entryEx(KeyCacheObject key) {
        return entryEx(key, false);
    }

    /**
     * @param key Entry key.
     * @param touch Whether created entry should be touched.
     * @return Entry (never {@code null}).
     */
    public GridCacheEntryEx entryEx(KeyCacheObject key, boolean touch) {
        GridCacheEntryEx e = entry0(key, ctx.affinity().affinityTopologyVersion(), true, touch);

        assert e != null;

        return e;
    }

    /**
     * @param topVer Topology version.
     * @param key Entry key.
     * @return Entry (never {@code null}).
     */
    public GridCacheEntryEx entryEx(KeyCacheObject key, long topVer) {
        GridCacheEntryEx e = entry0(key, topVer, true, false);

        assert e != null;

        return e;
    }

    /**
     * @param key Entry key.
     * @param topVer Topology version at the time of creation.
     * @param create Flag to create entry if it does not exist.
     * @param touch Flag to touch created entry (only if entry was actually created).
     * @return Entry or <tt>null</tt>.
     */
    @Nullable private GridCacheEntryEx entry0(KeyCacheObject key, long topVer, boolean create, boolean touch) {
        GridTriple<GridCacheMapEntry> t = map.putEntryIfObsoleteOrAbsent(topVer, key, null,
            ctx.config().getDefaultTimeToLive(), create);

        GridCacheEntryEx cur = t.get1();
        GridCacheEntryEx created = t.get2();
        GridCacheEntryEx doomed = t.get3();

        if (doomed != null && ctx.events().isRecordable(EVT_CACHE_ENTRY_DESTROYED))
            // Event notification.
            ctx.events().addEvent(doomed.partition(), doomed.key(), locNodeId, (IgniteUuid)null, null,
                EVT_CACHE_ENTRY_DESTROYED, null, false, null, false, null, null, null);

        if (created != null) {
            // Event notification.
            if (ctx.events().isRecordable(EVT_CACHE_ENTRY_CREATED))
                ctx.events().addEvent(created.partition(), created.key(), locNodeId, (IgniteUuid)null, null,
                    EVT_CACHE_ENTRY_CREATED, null, false, null, false, null, null, null);

            if (touch)
                ctx.evicts().touch(cur, topVer);
        }

        return cur;
    }

    /**
     * @return Set of internal cached entry representations, excluding {@link GridCacheInternal} keys.
     */
    public Set<GridCacheEntryEx> entries() {
        return map.entries0();
    }

    /**
     * @return Set of internal cached entry representations, including {@link GridCacheInternal} keys.
     */
    public Set<GridCacheEntryEx> allEntries() {
        return map.allEntries0();
    }

    /** {@inheritDoc} */
    @Override public Set<Cache.Entry<K, V>> entrySet() {
        return entrySet((CacheEntryPredicate[]) null);
    }

    /** {@inheritDoc} */
    @Override public Set<Cache.Entry<K, V>> entrySetx(CacheEntryPredicate... filter) {
        return map.entriesx(filter);
    }

    /** {@inheritDoc} */
    @Override public Set<Cache.Entry<K, V>> primaryEntrySetx(CacheEntryPredicate... filter) {
        return map.entriesx(
            F0.and0(
                filter,
                CU.cachePrimary(ctx.grid().affinity(ctx.name()), ctx.localNode())));
    }

    /** {@inheritDoc} */
    @Override public Set<Cache.Entry<K, V>> entrySet(int part) {
        throw new UnsupportedOperationException();
    }

    /** {@inheritDoc} */
    @Override public Set<Cache.Entry<K, V>> primaryEntrySet() {
        return primaryEntrySet((CacheEntryPredicate[]) null);
    }

    /** {@inheritDoc} */
    @Override public Set<K> keySet() {
        return keySet((CacheEntryPredicate[]) null);
    }

    /** {@inheritDoc} */
    @Override public Set<K> primaryKeySet() {
        return primaryKeySet((CacheEntryPredicate[]) null);
    }

    /** {@inheritDoc} */
    @Override public Collection<V> values() {
        return values((CacheEntryPredicate[]) null);
    }

    /** {@inheritDoc} */
    public Collection<V> values(CacheEntryPredicate... filter) {
        return map.values(filter);
    }

    /** {@inheritDoc} */
    @Override public Collection<V> primaryValues() {
        return primaryValues((CacheEntryPredicate[])null);
    }

    /**
     *
     * @param key Entry key.
     */
    public void removeIfObsolete(KeyCacheObject key) {
        assert key != null;

        GridCacheEntryEx entry = map.removeEntryIfObsolete(key);

        if (entry != null) {
            assert entry.obsolete() : "Removed non-obsolete entry: " + entry;

            if (log.isDebugEnabled())
                log.debug("Removed entry from cache: " + entry);

            if (ctx.events().isRecordable(EVT_CACHE_ENTRY_DESTROYED))
                // Event notification.
                ctx.events().addEvent(entry.partition(), entry.key(), locNodeId, (IgniteUuid)null, null,
                    EVT_CACHE_ENTRY_DESTROYED, null, false, null, false, null, null, null);
        }
        else if (log.isDebugEnabled())
            log.debug("Remove will not be done for key (obsolete entry got replaced or removed): " + key);
    }

    /**
     * Split clearLocally all task into multiple runnables.
     *
     * @return Split runnables.
     */
    public List<GridCacheClearAllRunnable<K, V>> splitClearLocally() {
        assert CLEAR_ALL_SPLIT_THRESHOLD > 0;

        int keySize = size();

        int cnt = Math.min(keySize / CLEAR_ALL_SPLIT_THRESHOLD + (keySize % CLEAR_ALL_SPLIT_THRESHOLD != 0 ? 1 : 0),
            Runtime.getRuntime().availableProcessors());

        if (cnt == 0)
            cnt = 1; // Still perform cleanup since there could be entries in swap.

        GridCacheVersion obsoleteVer = ctx.versions().next();

        List<GridCacheClearAllRunnable<K, V>> res = new ArrayList<>(cnt);

        for (int i = 0; i < cnt; i++)
            res.add(new GridCacheClearAllRunnable<>(this, obsoleteVer, i, cnt));

        return res;
    }

    /** {@inheritDoc} */
    @Override public boolean clearLocally(K key) {
        return clearLocally0(key);
    }

    /** {@inheritDoc} */
    @Override public void clearLocally() {
        ctx.denyOnFlag(READ);
        ctx.checkSecurity(GridSecurityPermission.CACHE_REMOVE);

        List<GridCacheClearAllRunnable<K, V>> jobs = splitClearLocally();

        if (!F.isEmpty(jobs)) {
            ExecutorService execSvc = null;

            if (jobs.size() > 1) {
                execSvc = Executors.newFixedThreadPool(jobs.size() - 1);

                for (int i = 1; i < jobs.size(); i++)
                    execSvc.submit(jobs.get(i));
            }

            try {
                jobs.get(0).run();
            }
            finally {
                if (execSvc != null) {
                    execSvc.shutdown();

                    try {
                        while (!execSvc.isTerminated() && !Thread.currentThread().isInterrupted())
                            execSvc.awaitTermination(1000, TimeUnit.MILLISECONDS);
                    }
                    catch (InterruptedException ignore) {
                        U.warn(log, "Got interrupted while waiting for Cache.clearLocally() executor service to " +
                            "finish.");

                        Thread.currentThread().interrupt();
                    }
                }
            }
        }
    }

    /**
     * @param keys Keys.
     * @param readers Readers flag.
     */
    public void clearLocally(Collection<KeyCacheObject> keys, boolean readers) {
        if (F.isEmpty(keys))
            return;

        GridCacheVersion obsoleteVer = ctx.versions().next();

        for (KeyCacheObject key : keys) {
            GridCacheEntryEx e = peekEx(key);

            try {
                if (e != null)
                    e.clear(obsoleteVer, readers, null);
            }
            catch (IgniteCheckedException ex) {
                U.error(log, "Failed to clearLocally entry (will continue to clearLocally other entries): " + e,
                    ex);
            }
        }
    }

    /**
     * Clears entry from cache.
     *
     * @param obsoleteVer Obsolete version to set.
     * @param key Key to clearLocally.
     * @param filter Optional filter.
     * @return {@code True} if cleared.
     */
    private boolean clearLocally(GridCacheVersion obsoleteVer, K key,
        @Nullable CacheEntryPredicate[] filter) {
        try {
            KeyCacheObject cacheKey = ctx.toCacheKeyObject(key);

            GridCacheEntryEx e = peekEx(cacheKey);

            return e != null && e.clear(obsoleteVer, false, filter);
        }
        catch (IgniteCheckedException ex) {
            U.error(log, "Failed to clearLocally entry for key: " + key, ex);
        }

        return false;
    }

    /** {@inheritDoc} */
    @Override public void clear() throws IgniteCheckedException {
        clear(0);
    }

    /** {@inheritDoc} */
    @Override public void clear(long timeout) throws IgniteCheckedException {
        try {
            // Send job to remote nodes only.
            Collection<ClusterNode> nodes = ctx.grid().cluster().forCacheNodes(name()).forRemotes().nodes();

            IgniteInternalFuture<Object> fut = null;

            if (!nodes.isEmpty()) {
                ctx.kernalContext().task().setThreadContext(TC_TIMEOUT, timeout);

                fut = ctx.closures().callAsyncNoFailover(BROADCAST, new GlobalClearAllCallable(name()), nodes, true);
            }

            // Clear local cache synchronously.
            clearLocally();

            if (fut != null)
                fut.get();
        }
        catch (ClusterGroupEmptyCheckedException ignore) {
            if (log.isDebugEnabled())
                log.debug("All remote nodes left while cache clearLocally [cacheName=" + name() + "]");
        }
        catch (ComputeTaskTimeoutCheckedException e) {
            U.warn(log, "Timed out waiting for remote nodes to finish cache clear (consider increasing " +
                "'networkTimeout' configuration property) [cacheName=" + name() + "]");

            throw e;
        }
    }

    /** {@inheritDoc} */
    @Override public IgniteInternalFuture<?> clearAsync() {
        Collection<ClusterNode> nodes = ctx.grid().cluster().forCacheNodes(name()).nodes();

        if (!nodes.isEmpty()) {
            IgniteInternalFuture<Object> fut =
                    ctx.closures().callAsyncNoFailover(BROADCAST, new GlobalClearAllCallable(name()), nodes, true);

            return fut.chain(new CX1<IgniteInternalFuture<Object>, Object>() {
                @Override public Object applyx(IgniteInternalFuture<Object> fut) throws IgniteCheckedException {
                    try {
                        return fut.get();
                    }
                    catch (ClusterGroupEmptyCheckedException ignore) {
                        if (log.isDebugEnabled())
                            log.debug("All remote nodes left while cache clearLocally [cacheName=" + name() + "]");

                        return null;
                    }
                }
            });
        }
        else
            return new GridFinishedFuture<>();
    }

    /** {@inheritDoc} */
    @Override public boolean compact(K key) throws IgniteCheckedException {
        return compact(key, (CacheEntryPredicate[])null);
    }

    /** {@inheritDoc} */
    @Override public void compactAll() throws IgniteCheckedException {
        compactAll(keySet());
    }

    /**
     * @param entry Removes entry from cache if currently mapped value is the same as passed.
     */
    public void removeEntry(GridCacheEntryEx entry) {
        map.removeEntry(entry);
    }

    /**
     * Evicts an entry from cache.
     *
     * @param key Key.
     * @param ver Version.
     * @param filter Filter.
     * @return {@code True} if entry was evicted.
     */
    private boolean evictx(K key, GridCacheVersion ver,
        @Nullable CacheEntryPredicate[] filter) {
        KeyCacheObject cacheKey = ctx.toCacheKeyObject(key);

        GridCacheEntryEx entry = peekEx(cacheKey);

        if (entry == null)
            return true;

        try {
            return ctx.evicts().evict(entry, ver, true, filter);
        }
        catch (IgniteCheckedException ex) {
            U.error(log, "Failed to evict entry from cache: " + entry, ex);

            return false;
        }
    }

    /** {@inheritDoc} */
    @Override public V get(K key, @Nullable GridCacheEntryEx entry, boolean deserializePortable,
        @Nullable CacheEntryPredicate... filter) throws IgniteCheckedException {
        String taskName = ctx.kernalContext().job().currentTaskName();

        return getAllAsync(F.asList(key), !ctx.config().isReadFromBackup(), /*skip tx*/false, entry, null, taskName,
            deserializePortable, false).get().get(key);
    }

    /** {@inheritDoc} */
    @Override public V getForcePrimary(K key) throws IgniteCheckedException {
        ctx.denyOnFlag(LOCAL);

        String taskName = ctx.kernalContext().job().currentTaskName();

        return getAllAsync(F.asList(key), /*force primary*/true, /*skip tx*/false, null, null, taskName, true, false)
            .get().get(key);
    }

    /** {@inheritDoc} */
    @Override public IgniteInternalFuture<V> getForcePrimaryAsync(final K key) {
        ctx.denyOnFlag(LOCAL);

        String taskName = ctx.kernalContext().job().currentTaskName();

        return getAllAsync(Collections.singletonList(key), /*force primary*/true, /*skip tx*/false, null, null,
            taskName, true, false).chain(new CX1<IgniteInternalFuture<Map<K, V>>, V>() {
            @Override
            public V applyx(IgniteInternalFuture<Map<K, V>> e) throws IgniteCheckedException {
                return e.get().get(key);
            }
        });
    }

    /** {@inheritDoc} */
    @Nullable @Override public Map<K, V> getAllOutTx(List<K> keys) throws IgniteCheckedException {
        String taskName = ctx.kernalContext().job().currentTaskName();

        return getAllAsync(keys, !ctx.config().isReadFromBackup(), /*skip tx*/true, null, null, taskName, true, false)
            .get();
    }

    /** {@inheritDoc} */
    @Override public IgniteInternalFuture<Map<K, V>> getAllOutTxAsync(List<K> keys) {
        String taskName = ctx.kernalContext().job().currentTaskName();

        return getAllAsync(keys, !ctx.config().isReadFromBackup(), /*skip tx*/true, null, null, taskName, true, false);
    }

    /**
     * @param keys Keys.
     * @param reload Reload flag.
     * @param tx Transaction.
     * @param subjId Subject ID.
     * @param taskName Task name.
     * @param vis Visitor.
     * @return Future.
     */
    public IgniteInternalFuture<Object> readThroughAllAsync(final Collection<KeyCacheObject> keys,
        boolean reload,
        boolean skipVals,
        @Nullable final IgniteInternalTx tx,
        @Nullable UUID subjId,
        String taskName,
        final IgniteBiInClosure<KeyCacheObject, Object> vis) {
        return ctx.closures().callLocalSafe(new GPC<Object>() {
            @Nullable @Override public Object call() {
                try {
                    ctx.store().loadAllFromStore(tx, keys, vis);
                }
                catch (IgniteCheckedException e) {
                    throw new GridClosureException(e);
                }

                return null;
            }
        }, true);
    }

    /**
     * @param keys Keys.
     * @param ret Return flag.
     * @param skipVals Skip values flag.
     * @param subjId Subject ID.
     * @param taskName Task name.
     * @return Future.
     */
    public IgniteInternalFuture<Map<KeyCacheObject, CacheObject>> reloadAllAsync0(
        Collection<KeyCacheObject> keys,
        boolean ret,
        boolean skipVals,
        @Nullable UUID subjId,
        String taskName)
    {
        final long topVer = ctx.affinity().affinityTopologyVersion();

        if (!F.isEmpty(keys)) {
            final String uid = CU.uuid(); // Get meta UUID for this thread.

            assert keys != null;

            for (KeyCacheObject key : keys) {
                if (key == null)
                    continue;

                // Skip primary or backup entries for near cache.
                if (ctx.isNear() && ctx.affinity().localNode(key, topVer))
                    continue;

                while (true) {
                    try {
                        GridCacheEntryEx entry = entryExSafe(key, topVer);

                        if (entry == null)
                            break;

                        // Get version before checking filer.
                        GridCacheVersion ver = entry.version();

                        // Tag entry with current version.
                        entry.addMeta(uid, ver);

                        break;
                    }
                    catch (GridCacheEntryRemovedException ignore) {
                        if (log.isDebugEnabled())
                            log.debug("Got removed entry for reload (will retry): " + key);
                    }
                    catch (GridDhtInvalidPartitionException ignore) {
                        if (log.isDebugEnabled())
                            log.debug("Got invalid partition for key (will skip): " + key);

                        break;
                    }
                }
            }

            final Map<KeyCacheObject, CacheObject> map =
                ret ? U.<KeyCacheObject, CacheObject>newHashMap(keys.size()) : null;

            final Collection<KeyCacheObject> absentKeys = F.view(keys, CU.keyHasMeta(ctx, uid));

            final Collection<KeyCacheObject> loadedKeys = new GridConcurrentHashSet<>();

            IgniteInternalFuture<Object> readFut =
                readThroughAllAsync(absentKeys, true, skipVals, null, subjId, taskName, new CI2<KeyCacheObject, Object>() {
                    /** Version for all loaded entries. */
                    private GridCacheVersion nextVer = ctx.versions().next();

                    /** {@inheritDoc} */
                    @Override public void apply(KeyCacheObject key, Object val) {
                        loadedKeys.add(key);

                        GridCacheEntryEx entry = peekEx(key);

                        if (entry != null) {
                            try {
                                GridCacheVersion curVer = entry.removeMeta(uid);

                                // If entry passed the filter.
                                if (curVer != null) {
                                    boolean wasNew = entry.isNewLocked();

                                    entry.unswap();

                                    CacheObject cacheVal = ctx.toCacheObject(val);

                                    boolean set = entry.versionedValue(cacheVal, curVer, nextVer);

                                    ctx.evicts().touch(entry, topVer);

                                    if (map != null) {
                                        if (set || wasNew)
                                            map.put(key, cacheVal);
                                        else {
                                            try {
                                                GridTuple<CacheObject> v = entry.peek0(false, GLOBAL, null, null);

                                                if (v != null)
                                                    map.put(key, v.get());
                                            }
                                            catch (GridCacheFilterFailedException ex) {
                                                ex.printStackTrace();

                                                assert false;
                                            }
                                        }
                                    }

                                    if (log.isDebugEnabled()) {
                                        log.debug("Set value loaded from store into entry [set=" + set + ", " +
                                            "curVer=" +
                                            curVer + ", newVer=" + nextVer + ", entry=" + entry + ']');
                                    }
                                }
                                else {
                                    if (log.isDebugEnabled()) {
                                        log.debug("Current version was not found (either entry was removed or " +
                                            "validation was not passed: " + entry);
                                    }
                                }
                            }
                            catch (GridCacheEntryRemovedException ignore) {
                                if (log.isDebugEnabled()) {
                                    log.debug("Got removed entry for reload (will not store reloaded entry) " +
                                        "[entry=" + entry + ']');
                                }
                            }
                            catch (IgniteCheckedException e) {
                                throw new IgniteException(e);
                            }
                        }
                    }
                });

            return readFut.chain(new CX1<IgniteInternalFuture<Object>, Map<KeyCacheObject, CacheObject>>() {
                @Override public Map<KeyCacheObject, CacheObject> applyx(IgniteInternalFuture<Object> e)
                    throws IgniteCheckedException  {
                    // Touch all not loaded keys.
                    for (KeyCacheObject key : absentKeys) {
                        if (!loadedKeys.contains(key)) {
                            GridCacheEntryEx entry = peekEx(key);

                            if (entry != null)
                                ctx.evicts().touch(entry, topVer);
                        }
                    }

                    // Make sure there were no exceptions.
                    e.get();

                    return map;
                }
            });
        }

<<<<<<< HEAD
        return new GridFinishedFuture<>(ctx.kernalContext(), Collections.<KeyCacheObject, CacheObject>emptyMap());
=======
        return new GridFinishedFuture<>(Collections.<K, V>emptyMap());
>>>>>>> 1ef545a5
    }

    /**
     * @param key Key.
     * @param topVer Topology version.
     * @return Entry.
     */
    @Nullable protected GridCacheEntryEx entryExSafe(KeyCacheObject key, long topVer) {
        return entryEx(key);
    }

    /** {@inheritDoc} */
    @Override public boolean evict(K key) {
        return evict(key, (CacheEntryPredicate[])null);
    }

    /** {@inheritDoc} */
    @Override public void evictAll() {
        evictAll(keySet());
    }

    /** {@inheritDoc} */
    @Override public void evictAll(Collection<? extends K> keys) {
        evictAll(keys, (CacheEntryPredicate[]) null);
    }

    /** {@inheritDoc} */
    @Nullable @Override public V get(K key) throws IgniteCheckedException {
        A.notNull(key, "key");

        boolean statsEnabled = ctx.config().isStatisticsEnabled();

        long start = statsEnabled ? System.nanoTime() : 0L;

        V val = get(key, true);

        if (ctx.config().getInterceptor() != null)
            val = (V)ctx.config().getInterceptor().onGet(key, val);

        if (statsEnabled)
            metrics0().addGetTimeNanos(System.nanoTime() - start);

        return val;
    }

    /** {@inheritDoc} */
    @Override public IgniteInternalFuture<V> getAsync(final K key) {
        A.notNull(key, "key");

        final boolean statsEnabled = ctx.config().isStatisticsEnabled();

        final long start = statsEnabled ? System.nanoTime() : 0L;

        IgniteInternalFuture<V> fut = getAsync(key, true);

        if (ctx.config().getInterceptor() != null)
            fut =  fut.chain(new CX1<IgniteInternalFuture<V>, V>() {
                @Override
                public V applyx(IgniteInternalFuture<V> f) throws IgniteCheckedException {
                    return (V) ctx.config().getInterceptor().onGet(key, f.get());
                }
            });

        if (statsEnabled)
            fut.listen(new UpdateGetTimeStatClosure<V>(metrics0(), start));

        return fut;
    }

    /** {@inheritDoc} */
    @Override public Map<K, V> getAll(@Nullable Collection<? extends K> keys) throws IgniteCheckedException {
        A.notNull(keys, "keys");

        boolean statsEnabled = ctx.config().isStatisticsEnabled();

        long start = statsEnabled ? System.nanoTime() : 0L;

        Map<K, V> map = getAll(keys, true);

        if (ctx.config().getInterceptor() != null)
            map = interceptGet(keys, map);

        if (statsEnabled)
            metrics0().addGetTimeNanos(System.nanoTime() - start);

        return map;
    }

    /** {@inheritDoc} */
    @Override public IgniteInternalFuture<Map<K, V>> getAllAsync(@Nullable final Collection<? extends K> keys) {
        A.notNull(keys, "keys");

        final boolean statsEnabled = ctx.config().isStatisticsEnabled();

        final long start = statsEnabled ? System.nanoTime() : 0L;

        IgniteInternalFuture<Map<K, V>> fut = getAllAsync(keys, true);

        if (ctx.config().getInterceptor() != null)
            return fut.chain(new CX1<IgniteInternalFuture<Map<K, V>>, Map<K, V>>() {
                @Override public Map<K, V> applyx(IgniteInternalFuture<Map<K, V>> f) throws IgniteCheckedException {
                    return interceptGet(keys, f.get());
                }
            });

        if (statsEnabled)
            fut.listen(new UpdateGetTimeStatClosure<Map<K, V>>(metrics0(), start));

        return fut;
    }

    /**
     * Applies cache interceptor on result of 'get' operation.
     *
     * @param keys All requested keys.
     * @param map Result map.
     * @return Map with values returned by cache interceptor..
     */
    @SuppressWarnings("IfMayBeConditional")
    private Map<K, V> interceptGet(@Nullable Collection<? extends K> keys, Map<K, V> map) {
        if (F.isEmpty(keys))
            return map;

        CacheInterceptor<K, V> interceptor = cacheCfg.getInterceptor();

        assert interceptor != null;

        Map<K, V> res = U.newHashMap(keys.size());

        for (Map.Entry<K, V> e : map.entrySet()) {
            V val = interceptor.onGet(e.getKey(), e.getValue());

            if (val != null)
                res.put(e.getKey(), val);
        }

        if (map.size() != keys.size()) { // Not all requested keys were in cache.
            for (K key : keys) {
                if (key != null) {
                    if (!map.containsKey(key)) {
                        V val = interceptor.onGet(key, null);

                        if (val != null)
                            res.put(key, val);
                    }
                }
            }
        }

        return res;
    }

    /** {@inheritDoc} */
    protected IgniteInternalFuture<Map<K, V>> getAllAsync(
        @Nullable Collection<? extends K> keys,
        boolean forcePrimary,
        boolean skipTx,
        @Nullable GridCacheEntryEx entry,
        @Nullable UUID subjId,
        String taskName,
        boolean deserializePortable,
        boolean skipVals
    ) {
        GridCacheProjectionImpl<K, V> prj = ctx.projectionPerCall();

        subjId = ctx.subjectIdPerCall(subjId, prj);

        return getAllAsync(keys,
                true,
                entry,
                !skipTx,
                subjId,
                taskName,
                deserializePortable,
                forcePrimary,
                skipVals ? null : expiryPolicy(prj != null ? prj.expiry() : null),
                skipVals);
    }

    /** {@inheritDoc} */
    public IgniteInternalFuture<Map<K, V>> getAllAsync(@Nullable final Collection<? extends K> keys,
        boolean readThrough,
        @Nullable GridCacheEntryEx cached,
        boolean checkTx,
        @Nullable final UUID subjId,
        final String taskName,
        final boolean deserializePortable,
        final boolean forcePrimary,
        @Nullable IgniteCacheExpiryPolicy expiry,
        final boolean skipVals
    ) {
        ctx.checkSecurity(GridSecurityPermission.CACHE_READ);

        ctx.denyOnFlag(LOCAL);

<<<<<<< HEAD
=======
        // Entry must be passed for one key only.
        assert cached == null || keys.size() == 1;
        assert ctx.portableEnabled() || cached == null || F.first(keys).equals(cached.key());

        if (F.isEmpty(keys))
            return new GridFinishedFuture<>(Collections.<K, V>emptyMap());

>>>>>>> 1ef545a5
        if (keyCheck)
            validateCacheKeys(keys);

        return getAllAsync0(ctx.cacheKeysView(keys),
            readThrough,
            checkTx,
            subjId,
            taskName,
            deserializePortable,
            expiry,
            skipVals,
            false);
    }

    /**
     * @param keys Keys.
     * @param readThrough Read-through flag.
     * @param checkTx Check local transaction flag.
     * @param subjId Subject ID.
     * @param taskName Task name/
     * @param deserializePortable Deserialize portable flag.
     * @param expiry Expiry policy.
     * @param skipVals Skip values flag.
     * @param keepCacheObjects Keep cache objects
     * @return Future.
     */
    public <K1, V1> IgniteInternalFuture<Map<K1, V1>> getAllAsync0(@Nullable final Collection<KeyCacheObject> keys,
        boolean readThrough,
        boolean checkTx,
        @Nullable final UUID subjId,
        final String taskName,
        final boolean deserializePortable,
        @Nullable IgniteCacheExpiryPolicy expiry,
        final boolean skipVals,
        final boolean keepCacheObjects
        ) {
        if (F.isEmpty(keys))
            return new GridFinishedFuture<>(ctx.kernalContext(), Collections.<K1, V1>emptyMap());

        IgniteTxLocalAdapter tx = null;

        if (checkTx) {
            try {
                checkJta();
            }
            catch (IgniteCheckedException e) {
                return new GridFinishedFuture<>(e);
            }

            tx = ctx.tm().threadLocalTx();
        }

        if (tx == null || tx.implicit()) {
            try {
                assert keys != null;

                final long topVer = tx == null ? ctx.affinity().affinityTopologyVersion() : tx.topologyVersion();

                final Map<K1, V1> map = new GridLeanMap<>(keys.size());

                Map<KeyCacheObject, GridCacheVersion> misses = null;

                for (KeyCacheObject key : keys) {
                    while (true) {
                        GridCacheEntryEx entry = entryEx(key);

                        try {
                            CacheObject val = entry.innerGet(null,
                                ctx.isSwapOrOffheapEnabled(),
                                /*don't read-through*/false,
                                /*fail-fast*/true,
                                /*unmarshal*/true,
                                /*update-metrics*/!skipVals,
                                /*event*/!skipVals,
                                /*temporary*/false,
                                subjId,
                                null,
                                taskName,
                                expiry);

                            if (val == null) {
                                GridCacheVersion ver = entry.version();

                                if (misses == null)
                                    misses = new GridLeanMap<>();

                                misses.put(key, ver);
                            }
                            else {
                                ctx.addResult(map, key, val, skipVals, keepCacheObjects, deserializePortable, true);

                                if (tx == null || (!tx.implicit() && tx.isolation() == READ_COMMITTED))
                                    ctx.evicts().touch(entry, topVer);

                                if (keys.size() == 1)
                                    // Safe to return because no locks are required in READ_COMMITTED mode.
                                    return new GridFinishedFuture<>(map);
                            }

                            break;
                        }
                        catch (GridCacheEntryRemovedException ignored) {
                            if (log.isDebugEnabled())
                                log.debug("Got removed entry in getAllAsync(..) method (will retry): " + key);
                        }
                        catch (GridCacheFilterFailedException ignore) {
                            if (log.isDebugEnabled())
                                log.debug("Filter validation failed for entry: " + entry);

                            if (tx == null || (!tx.implicit() && tx.isolation() == READ_COMMITTED))
                                ctx.evicts().touch(entry, topVer);

                            break; // While loop.
                        }
                    }
                }

                if (!skipVals && misses != null && readThrough && ctx.readThrough()) {
                    final Map<KeyCacheObject, GridCacheVersion> loadKeys = misses;

                    final IgniteTxLocalAdapter tx0 = tx;

                    final Collection<KeyCacheObject> loaded = new HashSet<>();

<<<<<<< HEAD
                    return new GridEmbeddedFuture(
                        ctx.kernalContext(),
                        ctx.closures().callLocalSafe(ctx.projectSafe(new GPC<Map<K1, V1>>() {
                            @Override public Map<K1, V1> call() throws Exception {
                                ctx.store().loadAllFromStore(null/*tx*/, loadKeys.keySet(), new CI2<KeyCacheObject, Object>() {
=======
                    return new GridEmbeddedFuture<>(
                        ctx.closures().callLocalSafe(ctx.projectSafe(new GPC<Map<K, V>>() {
                            @Override public Map<K, V> call() throws Exception {
                                ctx.store().loadAllFromStore(null/*tx*/, loadKeys.keySet(), new CI2<K, V>() {
>>>>>>> 1ef545a5
                                    /** New version for all new entries. */
                                    private GridCacheVersion nextVer;

                                    @Override public void apply(KeyCacheObject key, Object val) {
                                        GridCacheVersion ver = loadKeys.get(key);

                                        if (ver == null) {
                                            if (log.isDebugEnabled())
                                                log.debug("Value from storage was never asked for [key=" + key +
                                                    ", val=" + val + ']');

                                            return;
                                        }

                                        // Initialize next version.
                                        if (nextVer == null)
                                            nextVer = ctx.versions().next();

                                        loaded.add(key);

                                        CacheObject cacheVal = ctx.toCacheObject(val);

                                        while (true) {
                                            GridCacheEntryEx entry = entryEx(key);

                                            try {
                                                boolean set = entry.versionedValue(cacheVal, ver, nextVer);

                                                if (log.isDebugEnabled())
                                                    log.debug("Set value loaded from store into entry [set=" + set +
                                                        ", curVer=" + ver + ", newVer=" + nextVer + ", " +
                                                        "entry=" + entry + ']');

                                                // Don't put key-value pair into result map if value is null.
                                                if (val != null) {
                                                    ctx.addResult(map,
                                                        key,
                                                        cacheVal,
                                                        skipVals,
                                                        keepCacheObjects,
                                                        deserializePortable,
                                                        false);
                                                }

                                                if (tx0 == null || (!tx0.implicit() &&
                                                    tx0.isolation() == READ_COMMITTED))
                                                    ctx.evicts().touch(entry, topVer);

                                                break;
                                            }
                                            catch (GridCacheEntryRemovedException ignore) {
                                                if (log.isDebugEnabled())
                                                    log.debug("Got removed entry during getAllAsync (will retry): " +
                                                        entry);
                                            }
                                            catch (IgniteCheckedException e) {
                                                // Wrap errors (will be unwrapped).
                                                throw new GridClosureException(e);
                                            }
                                        }
                                    }
                                });

                                if (loaded.size() != loadKeys.size()) {
                                    for (KeyCacheObject key : loadKeys.keySet()) {
                                        if (loaded.contains(key))
                                            continue;

                                        if (tx0 == null || (!tx0.implicit() &&
                                            tx0.isolation() == READ_COMMITTED)) {
                                            GridCacheEntryEx entry = peekEx(key);

                                            if (entry != null)
                                                ctx.evicts().touch(entry, topVer);
                                        }
                                    }
                                }

                                return map;
                            }
                        }), true),
                        new C2<Map<K, V>, Exception, IgniteInternalFuture<Map<K, V>>>() {
                            @Override public IgniteInternalFuture<Map<K, V>> apply(Map<K, V> map, Exception e) {
                                if (e != null)
                                    return new GridFinishedFuture<>(e);

                                if (tx0 == null || (!tx0.implicit() && tx0.isolation() == READ_COMMITTED)) {
                                    Collection<KeyCacheObject> notFound = new HashSet<>(loadKeys.keySet());

                                    notFound.removeAll(loaded);

                                    // Touch entries that were not found in store.
                                    for (KeyCacheObject key : notFound) {
                                        GridCacheEntryEx entry = peekEx(key);

                                        if (entry != null)
                                            ctx.evicts().touch(entry, topVer);
                                    }
                                }

                                // There were no misses.
                                return new GridFinishedFuture<>(Collections.<K,
                                    V>emptyMap());
                            }
                        },
                        new C2<Map<K1, V1>, Exception, Map<K1, V1>>() {
                            @Override public Map<K1, V1> apply(Map<K1, V1> loaded, Exception e) {
                                if (e == null)
                                    map.putAll(loaded);

                                return map;
                            }
                        }
                    );
                }
                else {
                    // If misses is not empty and store is disabled, we should touch missed entries.
                    if (misses != null) {
                        for (KeyCacheObject key : misses.keySet()) {
                            GridCacheEntryEx entry = peekEx(key);

                            if (entry != null)
                                ctx.evicts().touch(entry, topVer);
                        }
                    }
                }

                return new GridFinishedFuture<>(map);
            }
            catch (IgniteCheckedException e) {
                return new GridFinishedFuture<>(e);
            }
        }
        else {
            return asyncOp(tx, new AsyncOp<Map<K1, V1>>(keys) {
                @Override public IgniteInternalFuture<Map<K1, V1>> op(IgniteTxLocalAdapter tx) {
                    return tx.getAllAsync(ctx, keys, null, deserializePortable, skipVals, false);
                }
            });
        }
    }

    /** {@inheritDoc} */
    @Override public V put(K key, V val, @Nullable CacheEntryPredicate... filter)
        throws IgniteCheckedException {
        return put(key, val, null, -1, filter);
    }

    /** {@inheritDoc} */
    @Nullable @Override public V put(final K key,
        final V val,
        @Nullable final GridCacheEntryEx cached,
        final long ttl,
        @Nullable final CacheEntryPredicate[] filter)
        throws IgniteCheckedException
    {
        boolean statsEnabled = ctx.config().isStatisticsEnabled();

        long start = statsEnabled ? System.nanoTime() : 0L;

        A.notNull(key, "key", val, "val");

        if (keyCheck)
            validateCacheKey(key);

        validateCacheValue(val);

        ctx.denyOnLocalRead();

        V prevVal = ctx.cloneOnFlag(syncOp(new SyncOp<V>(true) {
            @Override public V op(IgniteTxLocalAdapter tx) throws IgniteCheckedException {
                return (V)tx.putAllAsync(ctx, F.t(key, val), true, cached, ttl, filter).get().value();
            }

            @Override public String toString() {
                return "put [key=" + key + ", val=" + val + ", filter=" + Arrays.toString(filter) + ']';
            }
        }));

        if (statsEnabled)
            metrics0().addPutAndGetTimeNanos(System.nanoTime() - start);

        return prevVal;
    }

    /** {@inheritDoc} */
    @Override public boolean putx(final K key, final V val, @Nullable final GridCacheEntryEx cached,
        final long ttl, @Nullable final CacheEntryPredicate... filter) throws IgniteCheckedException {
        A.notNull(key, "key", val, "val");

        if (keyCheck)
            validateCacheKey(key);

        validateCacheValue(val);

        ctx.denyOnLocalRead();

        return syncOp(new SyncOp<Boolean>(true) {
            @Override public Boolean op(IgniteTxLocalAdapter tx) throws IgniteCheckedException {
                return tx.putAllAsync(ctx, F.t(key, val), false, cached, ttl, filter).get().success();
            }

            @Override public String toString() {
                return "put [key=" + key + ", val=" + val + ", filter=" + Arrays.toString(filter) + ']';
            }
        });
    }

    /** {@inheritDoc} */
    @Override public IgniteInternalFuture<V> putAsync(K key, V val,
        @Nullable CacheEntryPredicate[] filter) {
        final boolean statsEnabled = ctx.config().isStatisticsEnabled();

        final long start = statsEnabled ? System.nanoTime() : 0L;

        IgniteInternalFuture<V> fut = putAsync(key, val, null, -1, filter);

        if (statsEnabled)
            fut.listen(new UpdatePutAndGetTimeStatClosure<V>(metrics0(), start));

        return fut;
    }

    /** {@inheritDoc} */
    @Override public IgniteInternalFuture<V> putAsync(final K key, final V val, @Nullable final GridCacheEntryEx entry,
        final long ttl, @Nullable final CacheEntryPredicate... filter) {
        A.notNull(key, "key", val, "val");

        if (keyCheck)
            validateCacheKey(key);

        validateCacheValue(val);

        ctx.denyOnLocalRead();

        return ctx.wrapClone(asyncOp(new AsyncOp<V>(key) {
            @Override public IgniteInternalFuture<V> op(IgniteTxLocalAdapter tx) {
                return tx.putAllAsync(ctx, F.t(key, val), true, entry, ttl, filter)
                    .chain((IgniteClosure<IgniteInternalFuture<GridCacheReturn>, V>)RET2VAL);
            }

            @Override public String toString() {
                return "putAsync [key=" + key + ", val=" + val + ", filter=" + Arrays.toString(filter) + ']';
            }
        }));
    }

    /** {@inheritDoc} */
    @Override public boolean putx(final K key, final V val,
        final CacheEntryPredicate[] filter) throws IgniteCheckedException {
        boolean statsEnabled = ctx.config().isStatisticsEnabled();

        long start = statsEnabled ? System.nanoTime() : 0L;

        A.notNull(key, "key", val, "val");

        if (keyCheck)
            validateCacheKey(key);

        validateCacheValue(val);

        ctx.denyOnLocalRead();

        Boolean stored = syncOp(new SyncOp<Boolean>(true) {
            @Override public Boolean op(IgniteTxLocalAdapter tx) throws IgniteCheckedException {
                return tx.putAllAsync(ctx, F.t(key, val), false, null, -1, filter).get().success();
            }

            @Override public String toString() {
                return "putx [key=" + key + ", val=" + val + ", filter=" + Arrays.toString(filter) + ']';
            }
        });

        if (statsEnabled)
            metrics0().addPutTimeNanos(System.nanoTime() - start);

        return stored;
    }

    /** {@inheritDoc} */
    @Override public void putAllConflict(final Map<KeyCacheObject, GridCacheDrInfo> drMap)
        throws IgniteCheckedException {
        if (F.isEmpty(drMap))
            return;

        ctx.dr().onReceiveCacheEntriesReceived(drMap.size());

        ctx.denyOnLocalRead();

        syncOp(new SyncInOp(drMap.size() == 1) {
            @Override public void inOp(IgniteTxLocalAdapter tx) throws IgniteCheckedException {
                tx.putAllDrAsync(ctx, drMap).get();
            }

            @Override public String toString() {
                return "putAllConflict [drMap=" + drMap + ']';
            }
        });
    }

    /** {@inheritDoc} */
    @Override public IgniteInternalFuture<?> putAllConflictAsync(final Map<KeyCacheObject, GridCacheDrInfo> drMap)
        throws IgniteCheckedException {
        if (F.isEmpty(drMap))
            return new GridFinishedFuture<Object>();

        ctx.dr().onReceiveCacheEntriesReceived(drMap.size());

        ctx.denyOnLocalRead();

        return asyncOp(new AsyncInOp(drMap.keySet()) {
            @Override
            public IgniteInternalFuture<?> inOp(IgniteTxLocalAdapter tx) {
                return tx.putAllDrAsync(ctx, drMap);
            }

            @Override
            public String toString() {
                return "putAllConflictAsync [drMap=" + drMap + ']';
            }
        });
    }

    /** {@inheritDoc} */
    @Override public <T> EntryProcessorResult<T> invoke(final K key,
        final EntryProcessor<K, V, T> entryProcessor,
        final Object... args)
        throws IgniteCheckedException {
        A.notNull(key, "key", entryProcessor, "entryProcessor");

        if (keyCheck)
            validateCacheKey(key);

        ctx.denyOnLocalRead();

        return syncOp(new SyncOp<EntryProcessorResult<T>>(true) {
            @Nullable @Override public EntryProcessorResult<T> op(IgniteTxLocalAdapter tx)
                throws IgniteCheckedException {
                Map<? extends K, EntryProcessor<K, V, Object>> invokeMap =
                    Collections.singletonMap(key, (EntryProcessor<K, V, Object>) entryProcessor);

                IgniteInternalFuture<GridCacheReturn> fut = tx.invokeAsync(ctx, invokeMap, args);

                Map<K, EntryProcessorResult<T>> resMap = fut.get().value();

                EntryProcessorResult<T> res = null;

                if (resMap != null) {
                    assert resMap.isEmpty() || resMap.size() == 1 : resMap.size();

                    res = resMap.isEmpty() ? null : resMap.values().iterator().next();
                }

                return res != null ? res : new CacheInvokeResult<>((T)null);
            }
        });
    }

    /** {@inheritDoc} */
    @Override public <T> Map<K, EntryProcessorResult<T>> invokeAll(final Set<? extends K> keys,
        final EntryProcessor<K, V, T> entryProcessor,
        final Object... args) throws IgniteCheckedException {
        A.notNull(keys, "keys", entryProcessor, "entryProcessor");

        if (keyCheck)
            validateCacheKeys(keys);

        ctx.denyOnLocalRead();

        return syncOp(new SyncOp<Map<K, EntryProcessorResult<T>>>(keys.size() == 1) {
            @Nullable
            @Override
            public Map<K, EntryProcessorResult<T>> op(IgniteTxLocalAdapter tx)
                    throws IgniteCheckedException {
                Map<? extends K, EntryProcessor<K, V, Object>> invokeMap = F.viewAsMap(keys,
                        new C1<K, EntryProcessor<K, V, Object>>() {
                            @Override public EntryProcessor apply(K k) {
                                return entryProcessor;
                            }
                        });

                IgniteInternalFuture<GridCacheReturn> fut = tx.invokeAsync(ctx, invokeMap, args);

                Map<K, EntryProcessorResult<T>> res = fut.get().value();

                return res != null ? res : Collections.<K, EntryProcessorResult<T>>emptyMap();
            }
        });
    }

    /** {@inheritDoc} */
    @Override public <T> IgniteInternalFuture<EntryProcessorResult<T>> invokeAsync(
        final K key,
        final EntryProcessor<K, V, T> entryProcessor,
        final Object... args)
        throws EntryProcessorException {
        A.notNull(key, "key", entryProcessor, "entryProcessor");

        if (keyCheck)
            validateCacheKey(key);

        ctx.denyOnLocalRead();

        IgniteInternalFuture<?> fut = asyncOp(new AsyncInOp(key) {
            @Override public IgniteInternalFuture<GridCacheReturn> inOp(IgniteTxLocalAdapter tx) {
                Map<? extends K, EntryProcessor<K, V, Object>> invokeMap =
                    Collections.singletonMap(key, (EntryProcessor<K, V, Object>) entryProcessor);

                return tx.invokeAsync(ctx, invokeMap, args);
            }

            @Override public String toString() {
                return "invokeAsync [key=" + key + ", entryProcessor=" + entryProcessor + ']';
            }
        });

        IgniteInternalFuture<GridCacheReturn> fut0 = (IgniteInternalFuture<GridCacheReturn>)fut;

        return fut0.chain(new CX1<IgniteInternalFuture<GridCacheReturn>, EntryProcessorResult<T>>() {
            @Override public EntryProcessorResult<T> applyx(IgniteInternalFuture<GridCacheReturn> fut)
                throws IgniteCheckedException {
                    GridCacheReturn ret = fut.get();

                    Map<K, EntryProcessorResult<T>> resMap = ret.value();

                    if (resMap != null) {
                        assert resMap.isEmpty() || resMap.size() == 1 : resMap.size();

                        return resMap.isEmpty() ? null : resMap.values().iterator().next();
                    }

                    return null;
                }
            });
    }

    /** {@inheritDoc} */
    @Override public <T> IgniteInternalFuture<Map<K, EntryProcessorResult<T>>> invokeAllAsync(
        final Set<? extends K> keys,
        final EntryProcessor<K, V, T> entryProcessor,
        final Object... args) {
        A.notNull(keys, "keys", entryProcessor, "entryProcessor");

        if (keyCheck)
            validateCacheKeys(keys);

        ctx.denyOnLocalRead();

        IgniteInternalFuture<?> fut = asyncOp(new AsyncInOp(keys) {
            @Override public IgniteInternalFuture<GridCacheReturn> inOp(IgniteTxLocalAdapter tx) {
                Map<? extends K, EntryProcessor<K, V, Object>> invokeMap = F.viewAsMap(keys, new C1<K, EntryProcessor<K, V, Object>>() {
                    @Override public EntryProcessor apply(K k) {
                        return entryProcessor;
                    }
                });

                return tx.invokeAsync(ctx, invokeMap, args);
            }

            @Override public String toString() {
                return "invokeAllAsync [keys=" + keys + ", entryProcessor=" + entryProcessor + ']';
            }
        });

        IgniteInternalFuture<GridCacheReturn> fut0 =
            (IgniteInternalFuture<GridCacheReturn>)fut;

        return fut0.chain(new CX1<IgniteInternalFuture<GridCacheReturn>, Map<K, EntryProcessorResult<T>>>() {
            @Override public Map<K, EntryProcessorResult<T>> applyx(IgniteInternalFuture<GridCacheReturn> fut)
                throws IgniteCheckedException {
                    GridCacheReturn ret = fut.get();

                    assert ret != null;

                    return ret.value() != null ? ret.<Map<K, EntryProcessorResult<T>>>value() : Collections.<K, EntryProcessorResult<T>>emptyMap();
                }
            });
    }

    /** {@inheritDoc} */
    @Override public <T> IgniteInternalFuture<Map<K, EntryProcessorResult<T>>> invokeAllAsync(
        final Map<? extends K, ? extends EntryProcessor<K, V, T>> map,
        final Object... args) {
        A.notNull(map, "map");

        if (keyCheck)
            validateCacheKeys(map.keySet());

        ctx.denyOnLocalRead();

        IgniteInternalFuture<?> fut = asyncOp(new AsyncInOp(map.keySet()) {
            @Override public IgniteInternalFuture<GridCacheReturn> inOp(IgniteTxLocalAdapter tx) {
                return tx.invokeAsync(ctx, (Map<? extends K, ? extends EntryProcessor<K, V, Object>>)map, args);
            }

            @Override public String toString() {
                return "invokeAllAsync [map=" + map + ']';
            }
        });

        IgniteInternalFuture<GridCacheReturn> fut0 = (IgniteInternalFuture<GridCacheReturn>)fut;

        return fut0.chain(new CX1<IgniteInternalFuture<GridCacheReturn>, Map<K, EntryProcessorResult<T>>>() {
            @Override public Map<K, EntryProcessorResult<T>> applyx(IgniteInternalFuture<GridCacheReturn> fut)
                    throws IgniteCheckedException {
                GridCacheReturn ret = fut.get();

                assert ret != null;

                return ret.value() != null ? ret.<Map<K, EntryProcessorResult<T>>>value() : Collections.<K, EntryProcessorResult<T>>emptyMap();
            }
        });
    }

    /** {@inheritDoc} */
    @Override public <T> Map<K, EntryProcessorResult<T>> invokeAll(
        final Map<? extends K, ? extends EntryProcessor<K, V, T>> map,
        final Object... args) throws IgniteCheckedException {
        A.notNull(map, "map");

        if (keyCheck)
            validateCacheKeys(map.keySet());

        ctx.denyOnLocalRead();

        return syncOp(new SyncOp<Map<K, EntryProcessorResult<T>>>(map.size() == 1) {
            @Nullable @Override public Map<K, EntryProcessorResult<T>> op(IgniteTxLocalAdapter tx)
                throws IgniteCheckedException {
                IgniteInternalFuture<GridCacheReturn> fut =
                    tx.invokeAsync(ctx, (Map<? extends K, ? extends EntryProcessor<K, V, Object>>)map, args);

                return fut.get().value();
            }
        });
    }

    /** {@inheritDoc} */
    @Override public IgniteInternalFuture<Boolean> putxAsync(K key, V val,
        @Nullable CacheEntryPredicate... filter) {
        final boolean statsEnabled = ctx.config().isStatisticsEnabled();

        final long start = statsEnabled ? System.nanoTime() : 0L;

        IgniteInternalFuture<Boolean> fut = putxAsync(key, val, null, -1, filter);

        if (statsEnabled)
            fut.listen(new UpdatePutTimeStatClosure<Boolean>(metrics0(), start));

        return fut;
    }

    /** {@inheritDoc} */
    @Override public IgniteInternalFuture<Boolean> putxAsync(final K key, final V val,
        @Nullable final GridCacheEntryEx entry, final long ttl,
        @Nullable final CacheEntryPredicate... filter) {
        A.notNull(key, "key", val, "val");

        if (keyCheck)
            validateCacheKey(key);

        validateCacheValue(val);

        ctx.denyOnLocalRead();

        return asyncOp(new AsyncOp<Boolean>(key) {
            @Override public IgniteInternalFuture<Boolean> op(IgniteTxLocalAdapter tx) {
                return tx.putAllAsync(ctx, F.t(key, val), false, entry, ttl, filter).chain(
                    (IgniteClosure<IgniteInternalFuture<GridCacheReturn>, Boolean>) RET2FLAG);
            }

            @Override
            public String toString() {
                return "putxAsync [key=" + key + ", val=" + val + ", filter=" + Arrays.toString(filter) + ']';
            }
        });
    }

    /** {@inheritDoc} */
    @Nullable @Override public V putIfAbsent(final K key, final V val) throws IgniteCheckedException {
        A.notNull(key, "key", val, "val");

        if (keyCheck)
            validateCacheKey(key);

        validateCacheValue(val);

        ctx.denyOnLocalRead();

        return ctx.cloneOnFlag(syncOp(new SyncOp<V>(true) {
            @Override public V op(IgniteTxLocalAdapter tx) throws IgniteCheckedException {
                return (V)tx.putAllAsync(ctx, F.t(key, val), true, null, -1, ctx.noValArray()).get().value();
            }

            @Override public String toString() {
                return "putIfAbsent [key=" + key + ", val=" + val + ']';
            }
        }));
    }

    /** {@inheritDoc} */
    @Override public IgniteInternalFuture<V> putIfAbsentAsync(final K key, final V val) {
        final boolean statsEnabled = ctx.config().isStatisticsEnabled();

        final long start = statsEnabled ? System.nanoTime() : 0L;

        A.notNull(key, "key", val, "val");

        if (keyCheck)
            validateCacheKey(key);

        validateCacheValue(val);

        ctx.denyOnLocalRead();

        IgniteInternalFuture<V> fut = ctx.wrapClone(asyncOp(new AsyncOp<V>(key) {
            @Override public IgniteInternalFuture<V> op(IgniteTxLocalAdapter tx) {
                return tx.putAllAsync(ctx, F.t(key, val), true, null, -1, ctx.noValArray())
                    .chain((IgniteClosure<IgniteInternalFuture<GridCacheReturn>, V>) RET2VAL);
            }

            @Override public String toString() {
                return "putIfAbsentAsync [key=" + key + ", val=" + val + ']';
            }
        }));

        if(statsEnabled)
            fut.listen(new UpdatePutTimeStatClosure<V>(metrics0(), start));

        return fut;
    }

    /** {@inheritDoc} */
    @Override public boolean putxIfAbsent(final K key, final V val) throws IgniteCheckedException {
        boolean statsEnabled = ctx.config().isStatisticsEnabled();

        long start = statsEnabled ? System.nanoTime() : 0L;

        A.notNull(key, "key", val, "val");

        if (keyCheck)
            validateCacheKey(key);

        validateCacheValue(val);

        ctx.denyOnLocalRead();

        Boolean stored = syncOp(new SyncOp<Boolean>(true) {
            @Override public Boolean op(IgniteTxLocalAdapter tx) throws IgniteCheckedException {
                return tx.putAllAsync(ctx, F.t(key, val), false, null, -1, ctx.noValArray()).get().success();
            }

            @Override public String toString() {
                return "putxIfAbsent [key=" + key + ", val=" + val + ']';
            }
        });

        if (statsEnabled && stored)
            metrics0().addPutTimeNanos(System.nanoTime() - start);

        return stored;
    }

    /** {@inheritDoc} */
    @Override public IgniteInternalFuture<Boolean> putxIfAbsentAsync(final K key, final V val) {
        final boolean statsEnabled = ctx.config().isStatisticsEnabled();

        final long start = statsEnabled ? System.nanoTime() : 0L;

        A.notNull(key, "key", val, "val");

        if (keyCheck)
            validateCacheKey(key);

        validateCacheValue(val);

        ctx.denyOnLocalRead();

        IgniteInternalFuture<Boolean> fut = asyncOp(new AsyncOp<Boolean>(key) {
            @Override public IgniteInternalFuture<Boolean> op(IgniteTxLocalAdapter tx) {
                return tx.putAllAsync(ctx, F.t(key, val), false, null, -1, ctx.noValArray()).chain(
                    (IgniteClosure<IgniteInternalFuture<GridCacheReturn>, Boolean>)RET2FLAG);
            }

            @Override public String toString() {
                return "putxIfAbsentAsync [key=" + key + ", val=" + val + ']';
            }
        });

        if (statsEnabled)
            fut.listen(new UpdatePutTimeStatClosure<Boolean>(metrics0(), start));

        return fut;
    }

    /** {@inheritDoc} */
    @Nullable @Override public V replace(final K key, final V val) throws IgniteCheckedException {
        A.notNull(key, "key", val, "val");

        if (keyCheck)
            validateCacheKey(key);

        validateCacheValue(val);

        ctx.denyOnLocalRead();

        return ctx.cloneOnFlag(syncOp(new SyncOp<V>(true) {
            @Override public V op(IgniteTxLocalAdapter tx) throws IgniteCheckedException {
                return (V)tx.putAllAsync(ctx, F.t(key, val), true, null, -1, ctx.hasValArray()).get().value();
            }

            @Override public String toString() {
                return "replace [key=" + key + ", val=" + val + ']';
            }
        }));
    }

    /** {@inheritDoc} */
    @Override public IgniteInternalFuture<V> replaceAsync(final K key, final V val) {
        final boolean statsEnabled = ctx.config().isStatisticsEnabled();

        final long start = statsEnabled ? System.nanoTime() : 0L;

        A.notNull(key, "key", val, "val");

        if (keyCheck)
            validateCacheKey(key);

        validateCacheValue(val);

        ctx.denyOnLocalRead();

        IgniteInternalFuture<V> fut = ctx.wrapClone(asyncOp(new AsyncOp<V>(key) {
            @Override public IgniteInternalFuture<V> op(IgniteTxLocalAdapter tx) {
                return tx.putAllAsync(ctx, F.t(key, val), true, null, -1, ctx.hasValArray()).chain(
                    (IgniteClosure<IgniteInternalFuture<GridCacheReturn>, V>)RET2VAL);
            }

            @Override public String toString() {
                return "replaceAsync [key=" + key + ", val=" + val + ']';
            }
        }));

        if (statsEnabled)
            fut.listen(new UpdatePutAndGetTimeStatClosure<V>(metrics0(), start));

        return fut;
    }

    /** {@inheritDoc} */
    @Override public boolean replacex(final K key, final V val) throws IgniteCheckedException {
        A.notNull(key, "key", val, "val");

        if (keyCheck)
            validateCacheKey(key);

        validateCacheValue(val);

        ctx.denyOnLocalRead();

        return syncOp(new SyncOp<Boolean>(true) {
            @Override public Boolean op(IgniteTxLocalAdapter tx) throws IgniteCheckedException {
                return tx.putAllAsync(ctx, F.t(key, val), false, null, -1, ctx.hasValArray()).get().success();
            }

            @Override public String toString() {
                return "replacex [key=" + key + ", val=" + val + ']';
            }
        });
    }

    /** {@inheritDoc} */
    @Override public IgniteInternalFuture<Boolean> replacexAsync(final K key, final V val) {
        A.notNull(key, "key", val, "val");

        if (keyCheck)
            validateCacheKey(key);

        validateCacheValue(val);

        ctx.denyOnLocalRead();

        return asyncOp(new AsyncOp<Boolean>(key) {
            @Override public IgniteInternalFuture<Boolean> op(IgniteTxLocalAdapter tx) {
                return tx.putAllAsync(ctx, F.t(key, val), false, null, -1, ctx.hasValArray()).chain(
                    (IgniteClosure<IgniteInternalFuture<GridCacheReturn>, Boolean>) RET2FLAG);
            }

            @Override public String toString() {
                return "replacexAsync [key=" + key + ", val=" + val + ']';
            }
        });
    }

    /** {@inheritDoc} */
    @Override public boolean replace(final K key, final V oldVal, final V newVal) throws IgniteCheckedException {
        A.notNull(key, "key", oldVal, "oldVal", newVal, "newVal");

        if (keyCheck)
            validateCacheKey(key);

        validateCacheValue(oldVal);

        validateCacheValue(newVal);

        ctx.denyOnLocalRead();

        return syncOp(new SyncOp<Boolean>(true) {
            @Override public Boolean op(IgniteTxLocalAdapter tx) throws IgniteCheckedException {
                // Register before hiding in the filter.
                if (ctx.deploymentEnabled())
                    ctx.deploy().registerClass(oldVal);

                return tx.putAllAsync(ctx, F.t(key, newVal), false, null, -1, ctx.equalsValArray(oldVal)).get()
                    .success();
            }

            @Override public String toString() {
                return "replace [key=" + key + ", oldVal=" + oldVal + ", newVal=" + newVal + ']';
            }
        });
    }

    /** {@inheritDoc} */
    @Override public IgniteInternalFuture<Boolean> replaceAsync(final K key, final V oldVal, final V newVal) {
        final boolean statsEnabled = ctx.config().isStatisticsEnabled();

        final long start = statsEnabled ? System.nanoTime() : 0L;

        A.notNull(key, "key", oldVal, "oldVal", newVal, "newVal");

        if (keyCheck)
            validateCacheKey(key);

        validateCacheValue(oldVal);

        validateCacheValue(newVal);

        ctx.denyOnLocalRead();

        IgniteInternalFuture<Boolean> fut = asyncOp(new AsyncOp<Boolean>(key) {
            @Override public IgniteInternalFuture<Boolean> op(IgniteTxLocalAdapter tx) {
                // Register before hiding in the filter.
                if (ctx.deploymentEnabled()) {
                    try {
                        ctx.deploy().registerClass(oldVal);
                    }
                    catch (IgniteCheckedException e) {
                        return new GridFinishedFuture<>(e);
                    }
                }

                return tx.putAllAsync(ctx, F.t(key, newVal), false, null, -1, ctx.equalsValArray(oldVal)).chain(
                    (IgniteClosure<IgniteInternalFuture<GridCacheReturn>, Boolean>)RET2FLAG);
            }

            @Override public String toString() {
                return "replaceAsync [key=" + key + ", oldVal=" + oldVal + ", newVal=" + newVal + ']';
            }
        });

        if (statsEnabled)
            fut.listen(new UpdatePutAndGetTimeStatClosure<Boolean>(metrics0(), start));

        return fut;
    }

    /** {@inheritDoc} */
    @Override public void putAll(@Nullable final Map<? extends K, ? extends V> m,
        final CacheEntryPredicate[] filter) throws IgniteCheckedException {
        boolean statsEnabled = ctx.config().isStatisticsEnabled();

        long start = statsEnabled ? System.nanoTime() : 0L;

        if (F.isEmpty(m))
            return;

        if (keyCheck)
            validateCacheKeys(m.keySet());

        validateCacheValues(m.values());

        ctx.denyOnLocalRead();

        syncOp(new SyncInOp(m.size() == 1) {
            @Override public void inOp(IgniteTxLocalAdapter tx) throws IgniteCheckedException {
                tx.putAllAsync(ctx, m, false, null, -1, filter).get();
            }

            @Override public String toString() {
                return "putAll [map=" + m + ", filter=" + Arrays.toString(filter) + ']';
            }
        });

        if (statsEnabled)
            metrics0().addPutTimeNanos(System.nanoTime() - start);
    }

    /** {@inheritDoc} */
    @Override public IgniteInternalFuture<?> putAllAsync(final Map<? extends K, ? extends V> m,
        @Nullable final CacheEntryPredicate... filter) {
        if (F.isEmpty(m))
            return new GridFinishedFuture<Object>();

        if (keyCheck)
            validateCacheKeys(m.keySet());

        validateCacheValues(m.values());

        ctx.denyOnLocalRead();

        return asyncOp(new AsyncInOp(m.keySet()) {
            @Override public IgniteInternalFuture<?> inOp(IgniteTxLocalAdapter tx) {
                return tx.putAllAsync(ctx, m, false, null, -1, filter);
            }

            @Override public String toString() {
                return "putAllAsync [map=" + m + ", filter=" + Arrays.toString(filter) + ']';
            }
        });
    }

    /** {@inheritDoc} */
    @Nullable @Override public V remove(K key, CacheEntryPredicate[] filter)
        throws IgniteCheckedException {
        return remove(key, null, filter);
    }

    /** {@inheritDoc} */
    @Override public V remove(final K key, @Nullable final GridCacheEntryEx entry,
        @Nullable final CacheEntryPredicate... filter) throws IgniteCheckedException {
        boolean statsEnabled = ctx.config().isStatisticsEnabled();

        long start = statsEnabled ? System.nanoTime() : 0L;

        ctx.denyOnLocalRead();

        A.notNull(key, "key");

        if (keyCheck)
            validateCacheKey(key);

        V prevVal = ctx.cloneOnFlag(syncOp(new SyncOp<V>(true) {
            @Override public V op(IgniteTxLocalAdapter tx) throws IgniteCheckedException {
                V ret = (V) tx.removeAllAsync(ctx, Collections.singletonList(key), entry, true, filter).get().value();

                if (ctx.config().getInterceptor() != null)
                    return (V) ctx.config().getInterceptor().onBeforeRemove(new CacheEntryImpl(key, ret)).get2();

                return ret;
            }

            @Override public String toString() {
                return "remove [key=" + key + ", filter=" + Arrays.toString(filter) + ']';
            }
        }));

        if (statsEnabled)
            metrics0().addRemoveAndGetTimeNanos(System.nanoTime() - start);

        return prevVal;
    }

    /** {@inheritDoc} */
    @Override public IgniteInternalFuture<V> removeAsync(K key, CacheEntryPredicate... filter) {
        final boolean statsEnabled = ctx.config().isStatisticsEnabled();

        final long start = statsEnabled ? System.nanoTime() : 0L;

        IgniteInternalFuture<V> fut = removeAsync(key, null, filter);

        if (statsEnabled)
            fut.listen(new UpdateRemoveTimeStatClosure<V>(metrics0(), start));

        return fut;
    }

    /** {@inheritDoc} */
    @Override public IgniteInternalFuture<V> removeAsync(final K key, @Nullable final GridCacheEntryEx entry,
        @Nullable final CacheEntryPredicate... filter) {
        final boolean statsEnabled = ctx.config().isStatisticsEnabled();

        final long start = statsEnabled ? System.nanoTime() : 0L;

        ctx.denyOnLocalRead();

        A.notNull(key, "key");

        if (keyCheck)
            validateCacheKey(key);

        IgniteInternalFuture<V> fut = ctx.wrapClone(asyncOp(new AsyncOp<V>(key) {
            @Override public IgniteInternalFuture<V> op(IgniteTxLocalAdapter tx) {
                // TODO should we invoke interceptor here?
                return tx.removeAllAsync(ctx, Collections.singletonList(key), null, true, filter)
                    .chain((IgniteClosure<IgniteInternalFuture<GridCacheReturn>, V>) RET2VAL);
            }

            @Override public String toString() {
                return "removeAsync [key=" + key + ", filter=" + Arrays.toString(filter) + ']';
            }
        }));

        if (statsEnabled)
            fut.listen(new UpdateRemoveTimeStatClosure<V>(metrics0(), start));

        return fut;
    }

    /** {@inheritDoc} */
    @Override public void removeAll(final Collection<? extends K> keys,
        final CacheEntryPredicate... filter) throws IgniteCheckedException {
        boolean statsEnabled = ctx.config().isStatisticsEnabled();

        long start = statsEnabled ? System.nanoTime() : 0L;

        A.notNull(keys, "keys");

        ctx.denyOnLocalRead();

        if (F.isEmpty(keys))
            return;

        if (keyCheck)
            validateCacheKeys(keys);

        syncOp(new SyncInOp(keys.size() == 1) {
            @Override public void inOp(IgniteTxLocalAdapter tx) throws IgniteCheckedException {
                tx.removeAllAsync(ctx, keys, null, false, filter).get();
            }

            @Override public String toString() {
                return "removeAll [keys=" + keys + ", filter=" + Arrays.toString(filter) + ']';
            }
        });

        if (statsEnabled)
            metrics0().addRemoveTimeNanos(System.nanoTime() - start);
    }

    /** {@inheritDoc} */
    @Override public IgniteInternalFuture<?> removeAllAsync(@Nullable final Collection<? extends K> keys,
        final CacheEntryPredicate... filter) {
        final boolean statsEnabled = ctx.config().isStatisticsEnabled();

        final long start = statsEnabled ? System.nanoTime() : 0L;

        if (F.isEmpty(keys))
            return new GridFinishedFuture<Object>();

        if (keyCheck)
            validateCacheKeys(keys);

        ctx.denyOnLocalRead();

        IgniteInternalFuture<Object> fut = asyncOp(new AsyncInOp(keys) {
            @Override public IgniteInternalFuture<?> inOp(IgniteTxLocalAdapter tx) {
                return tx.removeAllAsync(ctx, keys, null, false, filter);
            }

            @Override public String toString() {
                return "removeAllAsync [keys=" + keys + ", filter=" + Arrays.toString(filter) + ']';
            }
        });

        if (statsEnabled)
            fut.listen(new UpdateRemoveTimeStatClosure<>(metrics0(), start));

        return fut;
    }

    /** {@inheritDoc} */
    @Override public boolean removex(final K key, final CacheEntryPredicate... filter)
        throws IgniteCheckedException {
        boolean statsEnabled = ctx.config().isStatisticsEnabled();

        long start = statsEnabled ? System.nanoTime() : 0L;

        boolean rmv = removex(key, null, filter);

        if (statsEnabled && rmv)
            metrics0().addRemoveTimeNanos(System.nanoTime() - start);

        return rmv;
    }

    /** {@inheritDoc} */
    @Override public boolean removex(final K key, @Nullable final GridCacheEntryEx entry,
        @Nullable final CacheEntryPredicate... filter) throws IgniteCheckedException {
        boolean statsEnabled = ctx.config().isStatisticsEnabled();

        long start = statsEnabled ? System.nanoTime() : 0L;

        ctx.denyOnLocalRead();

        A.notNull(key, "key");

        if (keyCheck)
            validateCacheKey(key);

        boolean rmv = syncOp(new SyncOp<Boolean>(true) {
            @Override public Boolean op(IgniteTxLocalAdapter tx) throws IgniteCheckedException {
                return tx.removeAllAsync(ctx, Collections.singletonList(key), entry, false, filter).get().success();
            }

            @Override public String toString() {
                return "removex [key=" + key + ", filter=" + Arrays.toString(filter) + ']';
            }
        });

        if (statsEnabled && rmv)
            metrics0().addRemoveTimeNanos(System.nanoTime() - start);

        return rmv;
    }

    /** {@inheritDoc} */
    @Override public IgniteInternalFuture<Boolean> removexAsync(K key, CacheEntryPredicate... filter) {
        A.notNull(key, "key");

        return removexAsync(key, null, filter);
    }

    /** {@inheritDoc} */
    @Override public IgniteInternalFuture<Boolean> removexAsync(final K key, @Nullable final GridCacheEntryEx entry,
        @Nullable final CacheEntryPredicate... filter) {
        final boolean statsEnabled = ctx.config().isStatisticsEnabled();

        final long start = statsEnabled ? System.nanoTime() : 0L;

        ctx.denyOnLocalRead();

        A.notNull(key, "key");

        if (keyCheck)
            validateCacheKey(key);

        IgniteInternalFuture<Boolean> fut = asyncOp(new AsyncOp<Boolean>(key) {
            @Override public IgniteInternalFuture<Boolean> op(IgniteTxLocalAdapter tx) {
                return tx.removeAllAsync(ctx, Collections.singletonList(key), entry, false, filter).chain(
                    (IgniteClosure<IgniteInternalFuture<GridCacheReturn>, Boolean>)RET2FLAG);
            }

            @Override public String toString() {
                return "removeAsync [key=" + key + ", filter=" + Arrays.toString(filter) + ']';
            }
        });

        if (statsEnabled)
            fut.listen(new UpdateRemoveTimeStatClosure<Boolean>(metrics0(), start));

        return fut;
    }

    /** {@inheritDoc} */
    @Override public GridCacheReturn removex(final K key, final V val) throws IgniteCheckedException {
        ctx.denyOnLocalRead();

        A.notNull(key, "key", val, "val");

        if (keyCheck)
            validateCacheKey(key);

        return syncOp(new SyncOp<GridCacheReturn>(true) {
            @Override public GridCacheReturn op(IgniteTxLocalAdapter tx) throws IgniteCheckedException {
                // Register before hiding in the filter.
                if (ctx.deploymentEnabled())
                    ctx.deploy().registerClass(val);

                return (GridCacheReturn)tx.removeAllAsync(ctx,
                    Collections.singletonList(key),
                    null,
                    true,
                    ctx.equalsValArray(val)).get();
            }

            @Override public String toString() {
                return "remove [key=" + key + ", val=" + val + ']';
            }
        });
    }

    /** {@inheritDoc} */
    @Override public void removeAllConflict(final Map<KeyCacheObject, GridCacheVersion> drMap)
        throws IgniteCheckedException {
        ctx.denyOnLocalRead();

        if (F.isEmpty(drMap))
            return;

        ctx.dr().onReceiveCacheEntriesReceived(drMap.size());

        syncOp(new SyncInOp(false) {
            @Override public void inOp(IgniteTxLocalAdapter tx) throws IgniteCheckedException {
                tx.removeAllDrAsync(ctx, drMap).get();
            }

            @Override public String toString() {
                return "removeAllConflict [drMap=" + drMap + ']';
            }
        });
    }

    /** {@inheritDoc} */
    @Override public IgniteInternalFuture<?> removeAllConflictAsync(final Map<KeyCacheObject, GridCacheVersion> drMap)
        throws IgniteCheckedException {
        ctx.denyOnLocalRead();

        if (F.isEmpty(drMap))
            return new GridFinishedFuture<Object>();

        ctx.dr().onReceiveCacheEntriesReceived(drMap.size());

        return asyncOp(new AsyncInOp(drMap.keySet()) {
            @Override public IgniteInternalFuture<?> inOp(IgniteTxLocalAdapter tx) {
                return tx.removeAllDrAsync(ctx, drMap);
            }

            @Override public String toString() {
                return "removeAllDrASync [drMap=" + drMap + ']';
            }
        });
    }

    /** {@inheritDoc} */
    @Override public GridCacheReturn replacex(final K key, final V oldVal, final V newVal)
        throws IgniteCheckedException
    {
        A.notNull(key, "key", oldVal, "oldVal", newVal, "newVal");

        if (keyCheck)
            validateCacheKey(key);

        ctx.denyOnLocalRead();

        return syncOp(new SyncOp<GridCacheReturn>(true) {
            @Override public GridCacheReturn op(IgniteTxLocalAdapter tx) throws IgniteCheckedException {
                // Register before hiding in the filter.
                if (ctx.deploymentEnabled())
                    ctx.deploy().registerClass(oldVal);

                return (GridCacheReturn) tx.putAllAsync(ctx,
                        F.t(key, newVal),
                        true,
                        null,
                        -1,
                        ctx.equalsValArray(oldVal)).get();
            }

            @Override public String toString() {
                return "replace [key=" + key + ", oldVal=" + oldVal + ", newVal=" + newVal + ']';
            }
        });
    }

    /** {@inheritDoc} */
    @Override public IgniteInternalFuture<GridCacheReturn> removexAsync(final K key, final V val) {
        ctx.denyOnLocalRead();

        A.notNull(key, "key", val, "val");

        if (keyCheck)
            validateCacheKey(key);

        return asyncOp(new AsyncOp<GridCacheReturn>(key) {
            @Override public IgniteInternalFuture<GridCacheReturn> op(IgniteTxLocalAdapter tx) {
                // Register before hiding in the filter.
                try {
                    if (ctx.deploymentEnabled())
                        ctx.deploy().registerClass(val);
                }
                catch (IgniteCheckedException e) {
                    return new GridFinishedFuture<>(e);
                }

                IgniteInternalFuture<GridCacheReturn> fut = (IgniteInternalFuture)tx.removeAllAsync(ctx,
                        Collections.singletonList(key),
                        null,
                        true,
                        ctx.equalsValArray(val));

                return fut;
            }

            @Override public String toString() {
                return "removeAsync [key=" + key + ", val=" + val + ']';
            }
        });
    }

    /** {@inheritDoc} */
    @Override public IgniteInternalFuture<GridCacheReturn> replacexAsync(final K key,
        final V oldVal,
        final V newVal)
    {
        A.notNull(key, "key", oldVal, "oldVal", newVal, "newVal");

        if (keyCheck)
            validateCacheKey(key);

        ctx.denyOnLocalRead();

        return asyncOp(new AsyncOp<GridCacheReturn>(key) {
            @Override public IgniteInternalFuture<GridCacheReturn> op(IgniteTxLocalAdapter tx) {
                // Register before hiding in the filter.
                try {
                    if (ctx.deploymentEnabled())
                        ctx.deploy().registerClass(oldVal);
                }
                catch (IgniteCheckedException e) {
                    return new GridFinishedFuture<>(e);
                }

                IgniteInternalFuture<GridCacheReturn> fut = (IgniteInternalFuture)tx.putAllAsync(ctx,
                    F.t(key, newVal),
                    true,
                    null,
                    -1,
                    ctx.equalsValArray(oldVal));

                return fut;
            }

            @Override public String toString() {
                return "replaceAsync [key=" + key + ", oldVal=" + oldVal + ", newVal=" + newVal + ']';
            }
        });
    }

    /** {@inheritDoc} */
    @Override public boolean remove(final K key, final V val) throws IgniteCheckedException {
        boolean statsEnabled = ctx.config().isStatisticsEnabled();

        long start = statsEnabled ? System.nanoTime() : 0L;

        ctx.denyOnLocalRead();

        A.notNull(key, "key", val, "val");

        if (keyCheck)
            validateCacheKey(key);

        validateCacheValue(val);

        boolean rmv = syncOp(new SyncOp<Boolean>(true) {
            @Override public Boolean op(IgniteTxLocalAdapter tx) throws IgniteCheckedException {
                // Register before hiding in the filter.
                if (ctx.deploymentEnabled())
                    ctx.deploy().registerClass(val);

                return tx.removeAllAsync(ctx, Collections.singletonList(key), null, false,
                        ctx.equalsValArray(val)).get().success();
            }

            @Override public String toString() {
                return "remove [key=" + key + ", val=" + val + ']';
            }
        });

        if (statsEnabled && rmv)
            metrics0().addRemoveTimeNanos(System.nanoTime() - start);

        return rmv;
    }

    /** {@inheritDoc} */
    @Override public IgniteInternalFuture<Boolean> removeAsync(final K key, final V val) {
        final boolean statsEnabled = ctx.config().isStatisticsEnabled();

        final long start = statsEnabled ? System.nanoTime() : 0L;

        ctx.denyOnLocalRead();

        A.notNull(key, "key", val, "val");

        if (keyCheck)
            validateCacheKey(key);

        validateCacheValue(val);

        IgniteInternalFuture<Boolean> fut = asyncOp(new AsyncOp<Boolean>(key) {
            @Override public IgniteInternalFuture<Boolean> op(IgniteTxLocalAdapter tx) {
                // Register before hiding in the filter.
                if (ctx.deploymentEnabled()) {
                    try {
                        ctx.deploy().registerClass(val);
                    }
                    catch (IgniteCheckedException e) {
                        return new GridFinishedFuture<>(e);
                    }
                }

<<<<<<< HEAD
                return tx.removeAllAsync(ctx, Collections.singletonList(key), null, false,
                    ctx.equalsValArray(val)).chain(
                    (IgniteClosure<IgniteInternalFuture<GridCacheReturn>, Boolean>)RET2FLAG);
=======
                K key0 = key;
                V val0 = val;

                if (ctx.portableEnabled()) {
                    try {
                        key0 = (K)ctx.marshalToPortable(key);
                        val0 = (V)ctx.marshalToPortable(val);
                    }
                    catch (IgniteException e) {
                        return new GridFinishedFuture<>(e);
                    }
                }

                return tx.removeAllAsync(ctx, Collections.singletonList(key0), null, false,
                    ctx.vararg(F.<K, V>cacheContainsPeek(val0))).chain(
                    (IgniteClosure<IgniteInternalFuture<GridCacheReturn<V>>, Boolean>)RET2FLAG);
>>>>>>> 1ef545a5
            }

            @Override public String toString() {
                return "removeAsync [key=" + key + ", val=" + val + ']';
            }
        });

        if (statsEnabled)
            fut.listen(new UpdateRemoveTimeStatClosure<Boolean>(metrics0(), start));

        return fut;
    }

    /**
     * @param filter Filter.
     * @return Future.
     */
    public IgniteInternalFuture<?> localRemoveAll(final CacheEntryPredicate filter) {
        ctx.denyOnLocalRead();

        final Set<? extends K> keys = filter != null ? keySet(filter) : keySet();

        return asyncOp(new AsyncInOp(keys) {
            @Override public IgniteInternalFuture<?> inOp(IgniteTxLocalAdapter tx) {
                return tx.removeAllAsync(ctx, keys, null, false, null);
            }

            @Override public String toString() {
                return "removeAllAsync [filter=" + filter + ']';
            }
        });
    }

    /** {@inheritDoc} */
    @Override public void localRemoveAll() throws IgniteCheckedException {
        localRemoveAll(null);
    }

    /** {@inheritDoc} */
    @Override public CacheMetrics metrics() {
        return new CacheMetricsSnapshot(metrics);
    }

    /** {@inheritDoc} */
    @Override public CacheMetricsMXBean mxBean() {
        return mxBean;
    }

    /**
     * @return Metrics.
     */
    public CacheMetricsImpl metrics0() {
        return metrics;
    }

    /** {@inheritDoc} */
    @Nullable @Override public Transaction tx() {
        IgniteTxAdapter tx = ctx.tm().threadLocalTx();

        return tx == null ? null : new TransactionProxyImpl<>(tx, ctx.shared(), false);
    }

    /** {@inheritDoc} */
    @Override public boolean lock(K key, long timeout,
        @Nullable CacheEntryPredicate... filter) throws IgniteCheckedException {
        A.notNull(key, "key");

        return lockAll(Collections.singletonList(key), timeout, filter);
    }

    /** {@inheritDoc} */
    @Override public boolean lockAll(@Nullable Collection<? extends K> keys, long timeout,
        @Nullable CacheEntryPredicate... filter) throws IgniteCheckedException {
        if (F.isEmpty(keys))
            return true;

        if (keyCheck)
            validateCacheKeys(keys);

        IgniteInternalFuture<Boolean> fut = lockAllAsync(keys, timeout, filter);

        boolean isInterrupted = false;

        try {
            while (true) {
                try {
                    return fut.get();
                }
                catch (IgniteInterruptedCheckedException ignored) {
                    // Interrupted status of current thread was cleared, retry to get lock.
                    isInterrupted = true;
                }
            }
        }
        finally {
            if (isInterrupted)
                Thread.currentThread().interrupt();
        }
    }

    /** {@inheritDoc} */
    @Override public IgniteInternalFuture<Boolean> lockAsync(K key, long timeout,
        @Nullable CacheEntryPredicate... filter) {
        A.notNull(key, "key");

        if (keyCheck)
            validateCacheKey(key);

        return lockAllAsync(Collections.singletonList(key), timeout, filter);
    }

    /** {@inheritDoc} */
    @Override public void unlock(K key, CacheEntryPredicate... filter)
        throws IgniteCheckedException {
        A.notNull(key, "key");

        if (keyCheck)
            validateCacheKey(key);

        unlockAll(Collections.singletonList(key), filter);
    }

    /** {@inheritDoc} */
    @Override public boolean isLocked(K key) {
        A.notNull(key, "key");

        if (keyCheck)
            validateCacheKey(key);

        KeyCacheObject cacheKey = ctx.toCacheKeyObject(key);

        while (true) {
            try {
                GridCacheEntryEx entry = peekEx(cacheKey);

                return entry != null && entry.lockedByAny();
            }
            catch (GridCacheEntryRemovedException ignore) {
                // No-op.
            }
        }
    }

    /** {@inheritDoc} */
    @Override public boolean isLockedByThread(K key) {
        A.notNull(key, "key");

        if (keyCheck)
            validateCacheKey(key);

        try {
            KeyCacheObject cacheKey = ctx.toCacheKeyObject(key);

            GridCacheEntryEx e = entry0(cacheKey, ctx.discovery().topologyVersion(), false, false);

            if (e == null)
                return false;

            // Delegate to near if dht.
            if (e.isDht() && CU.isNearEnabled(ctx)) {
                GridCache<K, V> near = ctx.isDht() ? ctx.dht().near() : ctx.near();

                return near.isLockedByThread(key) || e.lockedByThread();
            }

            return e.lockedByThread();
        }
        catch (GridCacheEntryRemovedException ignore) {
            return false;
        }
    }

    /** {@inheritDoc} */
    @Override public Transaction txStart() throws IllegalStateException {
        TransactionConfiguration cfg = ctx.gridConfig().getTransactionConfiguration();

        return txStart(cfg.getDefaultTxConcurrency(), cfg.getDefaultTxIsolation());
    }

    /** {@inheritDoc} */
    @Override public Transaction txStart(TransactionConcurrency concurrency, TransactionIsolation isolation) {
        A.notNull(concurrency, "concurrency");
        A.notNull(isolation, "isolation");

        TransactionConfiguration cfg = ctx.gridConfig().getTransactionConfiguration();

        return txStart(
                concurrency,
                isolation,
                cfg.getDefaultTxTimeout(),
                0
        );
    }

    /** {@inheritDoc} */
    @Override public IgniteInternalTx txStartEx(TransactionConcurrency concurrency, TransactionIsolation isolation) {
        IgniteTransactionsEx txs = ctx.kernalContext().cache().transactions();

        return txs.txStartEx(ctx, concurrency, isolation);
    }

    /** {@inheritDoc} */
    @Override public Transaction txStart(TransactionConcurrency concurrency,
        TransactionIsolation isolation, long timeout, int txSize) throws IllegalStateException {
        IgniteTransactionsEx txs = ctx.kernalContext().cache().transactions();

        return ctx.system() ?
            txs.txStartSystem(concurrency, isolation, timeout, txSize) :
            txs.txStart(concurrency, isolation, timeout, txSize);
    }

    /** {@inheritDoc} */
    @Override public long overflowSize() throws IgniteCheckedException {
        return ctx.swap().swapSize();
    }

    /** {@inheritDoc} */
    @Override public ConcurrentMap<K, V> toMap() {
        return new GridCacheMapAdapter<>(this);
    }

    /**
     * Checks if cache is working in JTA transaction and enlist cache as XAResource if necessary.
     *
     * @throws IgniteCheckedException In case of error.
     */
    protected void checkJta() throws IgniteCheckedException {
        ctx.jta().checkJta();
    }

    /** {@inheritDoc} */
    @Override public void txSynchronize(TransactionSynchronization syncs) {
        ctx.tm().addSynchronizations(syncs);
    }

    /** {@inheritDoc} */
    @Override public void txUnsynchronize(TransactionSynchronization syncs) {
        ctx.tm().removeSynchronizations(syncs);
    }

    /** {@inheritDoc} */
    @Override public Collection<TransactionSynchronization> txSynchronizations() {
        return ctx.tm().synchronizations();
    }

    /** {@inheritDoc} */
    @Override public void localLoadCache(final IgniteBiPredicate<K, V> p, Object[] args)
        throws IgniteCheckedException {
        final boolean replicate = ctx.isDrEnabled();
        final long topVer = ctx.affinity().affinityTopologyVersion();

        GridCacheProjectionImpl<K, V> prj = ctx.projectionPerCall();

        ExpiryPolicy plc0 = prj != null ? prj.expiry() : null;

        final ExpiryPolicy plc = plc0 != null ? plc0 : ctx.expiry();

        if (ctx.store().isLocalStore()) {
            IgniteDataLoaderImpl ldr = ctx.kernalContext().<K, V>dataLoad().dataLoader(ctx.namex());

            try {
                ldr.updater(new GridDrDataLoadCacheUpdater());

                LocalStoreLoadClosure c = new LocalStoreLoadClosure(p, ldr, plc);

                ctx.store().loadCache(c, args);

                c.onDone();
            }
            finally {
                ldr.closeEx(false);
            }
        }
        else {
            // Version for all loaded entries.
            final GridCacheVersion ver0 = ctx.versions().nextForLoad();

            ctx.store().loadCache(new CIX3<KeyCacheObject, Object, GridCacheVersion>() {
                @Override public void applyx(KeyCacheObject key, Object val, @Nullable GridCacheVersion ver)
                    throws IgniteException {
                    assert ver == null;

                    long ttl = CU.ttlForLoad(plc);

                    if (ttl == CU.TTL_ZERO)
                        return;

                    loadEntry(key, val, ver0, (IgniteBiPredicate<Object, Object>)p, topVer, replicate, ttl);
                }
            }, args);
        }
    }

    /**
     * @param key Key.
     * @param val Value.
     * @param ver Cache version.
     * @param p Optional predicate.
     * @param topVer Topology version.
     * @param replicate Replication flag.
     * @param ttl TTL.
     */
    private void loadEntry(KeyCacheObject key,
        Object val,
        GridCacheVersion ver,
        @Nullable IgniteBiPredicate<Object, Object> p,
        long topVer,
        boolean replicate,
        long ttl) {
        if (p != null && !p.apply(key.value(ctx.cacheObjectContext(), false), val))
            return;

        CacheObject cacheVal = ctx.toCacheObject(val);

        GridCacheEntryEx entry = entryEx(key, false);

        try {
            entry.initialValue(cacheVal, ver, ttl, CU.EXPIRE_TIME_CALCULATE, false, topVer,
                replicate ? DR_LOAD : DR_NONE);
        }
        catch (IgniteCheckedException e) {
            throw new IgniteException("Failed to put cache value: " + entry, e);
        }
        catch (GridCacheEntryRemovedException ignore) {
            if (log.isDebugEnabled())
                log.debug("Got removed entry during loadCache (will ignore): " + entry);
        }
        finally {
            ctx.evicts().touch(entry, topVer);
        }

        CU.unwindEvicts(ctx);
    }

    /** {@inheritDoc} */
    @Override public IgniteInternalFuture<?> localLoadCacheAsync(final IgniteBiPredicate<K, V> p,
        final Object[] args)
    {
        return ctx.closures().callLocalSafe(
            ctx.projectSafe(new Callable<Object>() {
                @Nullable @Override public Object call() throws IgniteCheckedException {
                    localLoadCache(p, args);

                    return null;
                }
            }), true);
    }

    /**
     * @param keys Keys.
     * @param replaceExisting Replace existing values flag.
     * @return Load future.
     */
    public IgniteInternalFuture<?> loadAll(
        final Set<? extends K> keys,
        boolean replaceExisting
    ) {
        A.notNull(keys, "keys");

        for (Object key : keys)
            A.notNull(key, "key");

        if (!ctx.store().configured())
            return new GridFinishedFuture<>();

        GridCacheProjectionImpl<K, V> prj = ctx.projectionPerCall();

        ExpiryPolicy plc = prj != null ? prj.expiry() : null;

        if (replaceExisting) {
            if (ctx.store().isLocalStore()) {
                Collection<ClusterNode> nodes = ctx.grid().cluster().forDataNodes(name()).nodes();

                if (nodes.isEmpty())
                    return new GridFinishedFuture<>();

                return ctx.closures().callAsyncNoFailover(BROADCAST,
                    new LoadKeysCallable<>(ctx.name(), keys, true, plc),
                    nodes,
                    true);
            }
            else {
                return ctx.closures().callLocalSafe(new Callable<Void>() {
                    @Override public Void call() throws Exception {
                        localLoadAndUpdate(keys);

                        return null;
                    }
                });
            }
        }
        else {
            Collection<ClusterNode> nodes = ctx.grid().cluster().forDataNodes(name()).nodes();

            if (nodes.isEmpty())
                return new GridFinishedFuture<>();

            return ctx.closures().callAsyncNoFailover(BROADCAST,
                new LoadKeysCallable<>(ctx.name(), keys, false, plc),
                nodes,
                true);
        }
    }

    /**
     * @param keys Keys.
     * @throws IgniteCheckedException If failed.
     */
    private void localLoadAndUpdate(final Collection<? extends K> keys) throws IgniteCheckedException {
        try (final IgniteDataLoaderImpl<KeyCacheObject, CacheObject> ldr =
                 ctx.kernalContext().<KeyCacheObject, CacheObject>dataLoad().dataLoader(ctx.namex())) {
            ldr.allowOverwrite(true);
            ldr.skipStore(true);

            final Collection<IgniteDataLoaderEntry> col = new ArrayList<>(ldr.perNodeBufferSize());

            Collection<KeyCacheObject> keys0 = ctx.cacheKeysView(keys);

            ctx.store().loadAllFromStore(null, keys0, new CIX2<KeyCacheObject, Object>() {
                @Override public void applyx(KeyCacheObject key, Object val) {
                    col.add(new IgniteDataLoaderEntry(key, ctx.toCacheObject(val)));

                    if (col.size() == ldr.perNodeBufferSize()) {
                        ldr.addDataInternal(col);

                        col.clear();
                    }
                }
            });

            if (!col.isEmpty())
                ldr.addData(col);
        }
    }

    /**
     * @param keys Keys to load.
     * @param plc Optional expiry policy.
     * @throws IgniteCheckedException If failed.
     */
    public void localLoad(Collection<? extends K> keys,
        @Nullable ExpiryPolicy plc)
        throws IgniteCheckedException
    {
        final boolean replicate = ctx.isDrEnabled();
        final long topVer = ctx.affinity().affinityTopologyVersion();

        final ExpiryPolicy plc0 = plc != null ? plc : ctx.expiry();

        Collection<KeyCacheObject> keys0 = ctx.cacheKeysView(keys);

        if (ctx.store().isLocalStore()) {
            IgniteDataLoaderImpl ldr = ctx.kernalContext().<K, V>dataLoad().dataLoader(ctx.namex());

            try {
                ldr.updater(new GridDrDataLoadCacheUpdater());

                LocalStoreLoadClosure c = new LocalStoreLoadClosure(null, ldr, plc0);

                ctx.store().localStoreLoadAll(null, keys0, c);

                c.onDone();
            }
            finally {
                ldr.closeEx(false);
            }
        }
        else {
            // Version for all loaded entries.
            final GridCacheVersion ver0 = ctx.versions().nextForLoad();

            ctx.store().loadAllFromStore(null, keys0, new CI2<KeyCacheObject, Object>() {
                @Override public void apply(KeyCacheObject key, Object val) {
                    long ttl = CU.ttlForLoad(plc0);

                    if (ttl == CU.TTL_ZERO)
                        return;

                    loadEntry(key, val, ver0, null, topVer, replicate, ttl);
                }
            });
        }
    }

    /**
     * @param p Predicate.
     * @param args Arguments.
     * @throws IgniteCheckedException If failed.
     */
    void globalLoadCache(@Nullable IgniteBiPredicate<K, V> p, @Nullable Object... args) throws IgniteCheckedException {
        globalLoadCacheAsync(p, args).get();
    }

    /**
     * @param p Predicate.
     * @param args Arguments.
     * @throws IgniteCheckedException If failed.
     * @return Load cache future.
     */
    IgniteInternalFuture<?> globalLoadCacheAsync(@Nullable IgniteBiPredicate<K, V> p, @Nullable Object... args)
        throws IgniteCheckedException {
        ClusterGroup nodes = ctx.kernalContext().grid().cluster().forCacheNodes(ctx.name());

        ctx.kernalContext().task().setThreadContext(TC_NO_FAILOVER, true);

        GridCacheProjectionImpl<K, V> prj = ctx.projectionPerCall();

        ExpiryPolicy plc = prj != null ? prj.expiry() : null;

        return ctx.kernalContext().closure().callAsync(BROADCAST,
            Arrays.asList(new LoadCacheClosure<>(ctx.name(), p, args, plc)),
            nodes.nodes());
    }

    /** {@inheritDoc} */
    @Nullable @Override public Cache.Entry<K, V> randomEntry() {
        GridCacheMapEntry e = map.randomEntry();

        return e == null || e.obsolete() ? null : e.<K, V>wrapLazyValue();
    }

    /** {@inheritDoc} */
    @Override public int size(CachePeekMode[] peekModes) throws IgniteCheckedException {
        if (isLocal())
            return localSize(peekModes);

        return sizeAsync(peekModes).get();
    }

    /** {@inheritDoc} */
    @Override public IgniteInternalFuture<Integer> sizeAsync(CachePeekMode[] peekModes) {
        assert peekModes != null;

        PeekModes modes = parsePeekModes(peekModes);

        IgniteClusterEx cluster = ctx.grid().cluster();

        ClusterGroup grp = modes.near ? cluster.forCacheNodes(name(), SIZE_NODES) : cluster.forDataNodes(name());

        Collection<ClusterNode> nodes = grp.nodes();

        if (nodes.isEmpty())
            return new GridFinishedFuture<>(0);

        IgniteInternalFuture<Collection<Integer>> fut =
            ctx.closures().broadcastNoFailover(new SizeCallable(ctx.name(), peekModes), null, nodes);

        return fut.chain(new CX1<IgniteInternalFuture<Collection<Integer>>, Integer>() {
            @Override public Integer applyx(IgniteInternalFuture<Collection<Integer>> fut)
            throws IgniteCheckedException {
                Collection<Integer> res = fut.get();

                int totalSize = 0;

                for (Integer size : res)
                    totalSize += size;

                return totalSize;
            }
        });
    }

    /** {@inheritDoc} */
    @SuppressWarnings("ForLoopReplaceableByForEach")
    @Override public int localSize(CachePeekMode[] peekModes) throws IgniteCheckedException {
        PeekModes modes = parsePeekModes(peekModes);

        int size = 0;

        if (ctx.isLocal()) {
            modes.primary = true;
            modes.backup = true;

            if (modes.heap)
                size += size();
        }
        else {
            if (modes.heap) {
                if (modes.near)
                    size += nearSize();

                GridCacheAdapter cache = ctx.isNear() ? ctx.near().dht() : ctx.cache();

                if (!(modes.primary && modes.backup)) {
                    if (modes.primary)
                        size += cache.primarySize();

                    if (modes.backup)
                        size += (cache.size() - cache.primarySize());
                }
                else
                    size += cache.size();
            }
        }

        // Swap and offheap are disabled for near cache.
        if (modes.primary || modes.backup) {
            long topVer = ctx.affinity().affinityTopologyVersion();

            GridCacheSwapManager swapMgr = ctx.isNear() ? ctx.near().dht().context().swap() : ctx.swap();

            if (modes.swap)
                size += swapMgr.swapEntriesCount(modes.primary, modes.backup, topVer);

            if (modes.offheap)
                size += swapMgr.offheapEntriesCount(modes.primary, modes.backup, topVer);
        }

        return size;
    }

    /** {@inheritDoc} */
    @Override public int size() {
        return map.publicSize();
    }

    /** {@inheritDoc} */
    @Override public int globalSize() throws IgniteCheckedException {
        return globalSize(false);
    }

    /** {@inheritDoc} */
    @Override public int nearSize() {
        return 0;
    }

    /** {@inheritDoc} */
    @Override public int primarySize() {
        return map.publicSize();
    }

    /** {@inheritDoc} */
    @Override public int globalPrimarySize() throws IgniteCheckedException {
        return globalSize(true);
    }

    /** {@inheritDoc} */
    @Override public String toString() {
        return S.toString(GridCacheAdapter.class, this, "name", name(), "size", size());
    }

    /** {@inheritDoc} */
    @Override public Iterator<Cache.Entry<K, V>> iterator() {
        return entrySet().iterator();
    }

    /**
     * @return Distributed ignite cache iterator.
     */
    public Iterator<Cache.Entry<K, V>> igniteIterator() {
        CacheQueryFuture<Map.Entry<K, V>> fut = queries().createScanQuery(null)
            .keepAll(false)
            .execute();

        return ctx.itHolder().iterator(fut, new CacheIteratorConverter<Cache.Entry<K, V>, Map.Entry<K, V>>() {
            @Override
            protected Cache.Entry<K, V> convert(Map.Entry<K, V> e) {
                return new CacheEntryImpl<>(e.getKey(), e.getValue());
            }

            @Override
            protected void remove(Cache.Entry<K, V> item) {
                ctx.gate().enter();

                try {
                    removex(item.getKey());
                } catch (IgniteCheckedException e) {
                    throw new CacheException(e);
                } finally {
                    ctx.gate().leave();
                }
            }
        });
    }

    /** {@inheritDoc} */
    @Nullable @Override public V promote(K key) throws IgniteCheckedException {
        return promote(key, true);
    }

    /**
     * @param key Key.
     * @param deserializePortable Deserialize portable flag.
     * @return Value.
     * @throws IgniteCheckedException If failed.
     */
    @SuppressWarnings("IfMayBeConditional")
    @Nullable public V promote(K key, boolean deserializePortable) throws IgniteCheckedException {
        ctx.denyOnFlags(F.asList(READ, SKIP_SWAP));

        A.notNull(key, "key");

        if (keyCheck)
            validateCacheKey(key);

        KeyCacheObject cacheKey = ctx.toCacheKeyObject(key);

        GridCacheSwapEntry unswapped = ctx.swap().readAndRemove(cacheKey);

        if (unswapped == null)
            return null;

        GridCacheEntryEx entry = entryEx(cacheKey);

        try {
            if (!entry.initialValue(cacheKey, unswapped))
                return null;
        }
        catch (GridCacheEntryRemovedException ignored) {
            if (log.isDebugEnabled())
                log.debug("Entry has been concurrently removed.");

            return null;
        }

        CacheObject val = unswapped.value();

        Object val0 = val != null ? val.value(ctx.cacheObjectContext(), true) : null;

        return (V)ctx.unwrapPortableIfNeeded(val0, !deserializePortable);
    }

    /** {@inheritDoc} */
    @Override public void promoteAll(@Nullable Collection<? extends K> keys) throws IgniteCheckedException {
        ctx.denyOnFlags(F.asList(READ, SKIP_SWAP));

        if (F.isEmpty(keys))
            return;

        if (keyCheck)
            validateCacheKeys(keys);

        Collection<KeyCacheObject> unswap = new ArrayList<>(keys.size());

        for (K key : keys) {
            KeyCacheObject cacheKey = ctx.toCacheKeyObject(key);

            // Do not look up in swap for existing entries.
            GridCacheEntryEx entry = peekEx(cacheKey);

            try {
                if (entry == null || entry.obsolete() || entry.isNewLocked()) {
                    if (entry != null)
                        cacheKey = entry.key();

                    unswap.add(cacheKey);
                }
            }
            catch (GridCacheEntryRemovedException ignored) {
                // No-op.
            }
        }

        Collection<GridCacheBatchSwapEntry> swapped = ctx.swap().readAndRemove(unswap);

        for (GridCacheBatchSwapEntry swapEntry : swapped) {
            KeyCacheObject key = swapEntry.key();

            GridCacheEntryEx entry = entryEx(key);

            try {
                entry.initialValue(key, swapEntry);
            }
            catch (GridCacheEntryRemovedException ignored) {
                if (log.isDebugEnabled())
                    log.debug("Entry has been concurrently removed.");
            }
        }
    }

    /** {@inheritDoc} */
    @Override public Iterator<Map.Entry<K, V>> swapIterator() throws IgniteCheckedException {
        ctx.denyOnFlags(F.asList(SKIP_SWAP));

        return ctx.swap().lazySwapIterator();
    }

    /** {@inheritDoc} */
    @Override public Iterator<Map.Entry<K, V>> offHeapIterator() throws IgniteCheckedException {
        return ctx.swap().lazyOffHeapIterator();
    }

    /** {@inheritDoc} */
    @Override public long offHeapEntriesCount() {
        return ctx.swap().offHeapEntriesCount();
    }

    /** {@inheritDoc} */
    @Override public long offHeapAllocatedSize() {
        return ctx.swap().offHeapAllocatedSize();
    }

    /** {@inheritDoc} */
    @Override public long swapSize() throws IgniteCheckedException {
        return ctx.swap().swapSize();
    }

    /** {@inheritDoc} */
    @Override public long swapKeys() throws IgniteCheckedException {
        return ctx.swap().swapKeys();
    }

    /**
     * Asynchronously commits transaction after all previous asynchronous operations are completed.
     *
     * @param tx Transaction to commit.
     * @return Transaction commit future.
     */
    @SuppressWarnings("unchecked")
    public IgniteInternalFuture<IgniteInternalTx> commitTxAsync(final IgniteInternalTx tx) {
        FutureHolder holder = lastFut.get();

        holder.lock();

        try {
            IgniteInternalFuture fut = holder.future();

            if (fut != null && !fut.isDone()) {
                IgniteInternalFuture<IgniteInternalTx> f = new GridEmbeddedFuture<>(fut,
                    new C2<Object, Exception, IgniteInternalFuture<IgniteInternalTx>>() {
                        @Override public IgniteInternalFuture<IgniteInternalTx> apply(Object o, Exception e) {
                            return tx.commitAsync();
                        }
                    });

                saveFuture(holder, f);

                return f;
            }

            IgniteInternalFuture<IgniteInternalTx> f = tx.commitAsync();

            saveFuture(holder, f);

            ctx.tm().resetContext();

            return f;
        }
        finally {
            holder.unlock();
        }
    }

    /**
     * Awaits for previous async operation to be completed.
     */
    @SuppressWarnings("unchecked")
    public void awaitLastFut() {
        FutureHolder holder = lastFut.get();

        IgniteInternalFuture fut = holder.future();

        if (fut != null && !fut.isDone()) {
            try {
                // Ignore any exception from previous async operation as it should be handled by user.
                fut.get();
            }
            catch (IgniteCheckedException ignored) {
                // No-op.
            }
        }
    }

    /**
     * Gets cache global size (with or without backups).
     *
     * @param primaryOnly {@code True} if only primary sizes should be included.
     * @return Global size.
     * @throws IgniteCheckedException If internal task execution failed.
     */
    private int globalSize(boolean primaryOnly) throws IgniteCheckedException {
        try {
            // Send job to remote nodes only.
            Collection<ClusterNode> nodes = ctx.grid().cluster().forCacheNodes(name()).forRemotes().nodes();

            IgniteInternalFuture<Collection<Integer>> fut = null;

            if (!nodes.isEmpty()) {
                ctx.kernalContext().task().setThreadContext(TC_TIMEOUT, gridCfg.getNetworkTimeout());

                fut = ctx.closures().broadcastNoFailover(new GlobalSizeCallable(name(), primaryOnly), null, nodes);
            }

            // Get local value.
            int globalSize = primaryOnly ? primarySize() : size();

            if (fut != null) {
                for (Integer i : fut.get())
                    globalSize += i;
            }

            return globalSize;
        }
        catch (ClusterGroupEmptyCheckedException ignore) {
            if (log.isDebugEnabled())
                log.debug("All remote nodes left while cache clearLocally [cacheName=" + name() + "]");

            return primaryOnly ? primarySize() : size();
        }
        catch (ComputeTaskTimeoutCheckedException e) {
            U.warn(log, "Timed out waiting for remote nodes to finish cache clear (consider increasing " +
                "'networkTimeout' configuration property) [cacheName=" + name() + "]");

            throw e;
        }
    }

    /**
     * @param op Cache operation.
     * @param <T> Return type.
     * @return Operation result.
     * @throws IgniteCheckedException If operation failed.
     */
    @SuppressWarnings({"TypeMayBeWeakened", "ErrorNotRethrown", "AssignmentToCatchBlockParameter"})
    @Nullable private <T> T syncOp(SyncOp<T> op) throws IgniteCheckedException {
        checkJta();

        awaitLastFut();

        IgniteTxLocalAdapter tx = ctx.tm().threadLocalTx();

        if (tx == null || tx.implicit()) {
            TransactionConfiguration tCfg = ctx.gridConfig().getTransactionConfiguration();

            tx = ctx.tm().newTx(
                true,
                op.single(),
                ctx.system(),
                OPTIMISTIC,
                READ_COMMITTED,
                tCfg.getDefaultTxTimeout(),
                ctx.hasFlag(INVALIDATE),
                !ctx.hasFlag(SKIP_STORE),
                0,
                /** group lock keys */null,
                /** partition lock */false
            );

            if (ctx.hasFlag(SYNC_COMMIT))
                tx.syncCommit(true);

            assert tx != null;

            try {
                T t = op.op(tx);

                assert tx.done() : "Transaction is not done: " + tx;

                return t;
            }
            catch (IgniteInterruptedCheckedException | IgniteTxHeuristicCheckedException | IgniteTxRollbackCheckedException e) {
                throw e;
            }
            catch (IgniteCheckedException e) {
                try {
                    tx.rollback();

                    e = new IgniteTxRollbackCheckedException("Transaction has been rolled back: " +
                        tx.xid(), e);
                }
                catch (IgniteCheckedException | AssertionError | RuntimeException e1) {
                    U.error(log, "Failed to rollback transaction (cache may contain stale locks): " + tx, e1);

                    U.addLastCause(e, e1, log);
                }

                throw e;
            }
            finally {
                ctx.tm().resetContext();

                if (ctx.isNear())
                    ctx.near().dht().context().tm().resetContext();
            }
        }
        else
            return op.op(tx);
    }

    /**
     * @param op Cache operation.
     * @param <T> Return type.
     * @return Future.
     */
    @SuppressWarnings("unchecked")
    private <T> IgniteInternalFuture<T> asyncOp(final AsyncOp<T> op) {
        try {
            checkJta();
        }
        catch (IgniteCheckedException e) {
            return new GridFinishedFuture<>(e);
        }

        if (log.isDebugEnabled())
            log.debug("Performing async op: " + op);

        IgniteTxLocalAdapter tx = ctx.tm().threadLocalTx();

        if (tx == null || tx.implicit()) {
            tx = ctx.tm().newTx(
                true,
                op.single(),
                ctx.system(),
                OPTIMISTIC,
                READ_COMMITTED,
                ctx.kernalContext().config().getTransactionConfiguration().getDefaultTxTimeout(),
                ctx.hasFlag(INVALIDATE),
                !ctx.hasFlag(SKIP_STORE),
                0,
                null,
                false);

            if (ctx.hasFlag(SYNC_COMMIT))
                tx.syncCommit(true);
        }

        return asyncOp(tx, op);
    }

    /**
     * @param tx Transaction.
     * @param op Cache operation.
     * @param <T> Return type.
     * @return Future.
     */
    @SuppressWarnings("unchecked")
    protected <T> IgniteInternalFuture<T> asyncOp(IgniteTxLocalAdapter tx, final AsyncOp<T> op) {
        IgniteInternalFuture<T> fail = asyncOpAcquire();

        if (fail != null)
            return fail;

        FutureHolder holder = lastFut.get();

        holder.lock();

        try {
            IgniteInternalFuture fut = holder.future();

            final IgniteTxLocalAdapter tx0 = tx;

            if (fut != null && !fut.isDone()) {
                IgniteInternalFuture<T> f = new GridEmbeddedFuture<>(fut,
                    new C2<T, Exception, IgniteInternalFuture<T>>() {
                        @Override public IgniteInternalFuture<T> apply(T t, Exception e) {
                            return op.op(tx0).chain(new CX1<IgniteInternalFuture<T>, T>() {
                                @Override public T applyx(IgniteInternalFuture<T> tFut) throws IgniteCheckedException {
                                    try {
                                        return tFut.get();
                                    }
                                    catch (IgniteCheckedException e1) {
                                        tx0.rollbackAsync();

                                        throw e1;
                                    }
                                }
                            });
                        }
                    });

                saveFuture(holder, f);

                return f;
            }

            IgniteInternalFuture<T> f = op.op(tx).chain(new CX1<IgniteInternalFuture<T>, T>() {
                @Override public T applyx(IgniteInternalFuture<T> tFut) throws IgniteCheckedException {
                    try {
                        return tFut.get();
                    }
                    catch (IgniteCheckedException e1) {
                        tx0.rollbackAsync();

                        throw e1;
                    }
                }
            });

            saveFuture(holder, f);

            if (tx.implicit())
                ctx.tm().resetContext();

            return f;
        }
        finally {
            holder.unlock();
        }
    }

    /**
     * Saves future in thread local holder and adds listener
     * that will clear holder when future is finished.
     *
     * @param holder Future holder.
     * @param fut Future to save.
     */
    protected void saveFuture(final FutureHolder holder, IgniteInternalFuture<?> fut) {
        assert holder != null;
        assert fut != null;
        assert holder.holdsLock();

        holder.future(fut);

        if (fut.isDone()) {
            holder.future(null);

            asyncOpRelease();
        }
        else {
            fut.listen(new CI1<IgniteInternalFuture<?>>() {
                @Override public void apply(IgniteInternalFuture<?> f) {
                    asyncOpRelease();

                    if (!holder.tryLock())
                        return;

                    try {
                        if (holder.future() == f)
                            holder.future(null);
                    }
                    finally {
                        holder.unlock();
                    }
                }
            });
        }
    }

    /**
     * Tries to acquire asynchronous operations permit, if limited.
     *
     * @return Failed future if waiting was interrupted.
     */
    @Nullable protected <T> IgniteInternalFuture<T> asyncOpAcquire() {
        try {
            if (asyncOpsSem != null)
                asyncOpsSem.acquire();

            return null;
        }
        catch (InterruptedException e) {
            Thread.currentThread().interrupt();

            return new GridFinishedFuture<>(new IgniteInterruptedCheckedException("Failed to wait for asynchronous " +
                "operation permit (thread got interrupted).", e));
        }
    }

    /**
     * Releases asynchronous operations permit, if limited.
     */
    protected void asyncOpRelease() {
        if (asyncOpsSem != null)
            asyncOpsSem.release();
    }

    /** {@inheritDoc} */
    @Override public void writeExternal(ObjectOutput out) throws IOException {
        U.writeString(out, ctx.gridName());
        U.writeString(out, ctx.namex());
    }

    /** {@inheritDoc} */
    @SuppressWarnings({"MismatchedQueryAndUpdateOfCollection"})
    @Override public void readExternal(ObjectInput in) throws IOException, ClassNotFoundException {
        IgniteBiTuple<String, String> t = stash.get();

        t.set1(U.readString(in));
        t.set2(U.readString(in));
    }

    /**
     * Reconstructs object on unmarshalling.
     *
     * @return Reconstructed object.
     * @throws ObjectStreamException Thrown in case of unmarshalling error.
     */
    protected Object readResolve() throws ObjectStreamException {
        try {
            IgniteBiTuple<String, String> t = stash.get();

            return IgnitionEx.gridx(t.get1()).cachex(t.get2());
        }
        catch (IllegalStateException e) {
            throw U.withCause(new InvalidObjectException(e.getMessage()), e);
        }
        finally {
            stash.remove();
        }
    }

    /** {@inheritDoc} */
    @Override public IgniteInternalFuture<?> forceRepartition() {
        ctx.preloader().forcePreload();

        return ctx.preloader().syncFuture();
    }

    /** {@inheritDoc} */
    @Override public boolean isIgfsDataCache() {
        return igfsDataCache;
    }

    /** {@inheritDoc} */
    @Override public long igfsDataSpaceUsed() {
        assert igfsDataCache;

        return igfsDataCacheSize.longValue();
    }

    /** {@inheritDoc} */
    @Override public long igfsDataSpaceMax() {
        return igfsDataSpaceMax;
    }

    /** {@inheritDoc} */
    @Override public boolean isMongoDataCache() {
        return mongoDataCache;
    }

    /** {@inheritDoc} */
    @Override public boolean isMongoMetaCache() {
        return mongoMetaCache;
    }

    /**
     * Callback invoked when data is added to IGFS cache.
     *
     * @param delta Size delta.
     */
    public void onIgfsDataSizeChanged(long delta) {
        assert igfsDataCache;

        igfsDataCacheSize.add(delta);
    }

    /**
     * @param keys Keys.
     * @param filter Filters to evaluate.
     */
    public void clearLocally0(Collection<? extends K> keys,
        @Nullable CacheEntryPredicate... filter) {
        ctx.denyOnFlag(READ);
        ctx.checkSecurity(GridSecurityPermission.CACHE_REMOVE);

        if (F.isEmpty(keys))
            return;

        if (keyCheck)
            validateCacheKeys(keys);

        GridCacheVersion obsoleteVer = ctx.versions().next();

        for (K k : keys)
            clearLocally(obsoleteVer, k, filter);
    }

    /**
     * @param key Key.
     * @param filter Filters to evaluate.
     * @return {@code True} if cleared.
     */
    public boolean clearLocally0(K key, @Nullable CacheEntryPredicate... filter) {
        A.notNull(key, "key");

        if (keyCheck)
            validateCacheKey(key);

        ctx.denyOnFlag(READ);
        ctx.checkSecurity(GridSecurityPermission.CACHE_REMOVE);

        return clearLocally(ctx.versions().next(), key, filter);
    }

    /**
     * @param key Key.
     * @param filter Filters to evaluate.
     * @return {@code True} if compacted.
     * @throws IgniteCheckedException If failed.
     */
    public boolean compact(K key, @Nullable CacheEntryPredicate... filter)
        throws IgniteCheckedException {
        ctx.denyOnFlag(READ);

        A.notNull(key, "key");

        if (keyCheck)
            validateCacheKey(key);

        KeyCacheObject cacheKey = ctx.toCacheKeyObject(key);

        GridCacheEntryEx entry = peekEx(cacheKey);

        try {
            if (entry != null && entry.compact(filter)) {
                removeIfObsolete(cacheKey);

                return true;
            }
        }
        catch (GridCacheEntryRemovedException ignored) {
            if (log().isDebugEnabled())
                log().debug("Got removed entry in invalidate(...): " + key);
        }

        return false;
    }

    /**
     * @param key Key.
     * @param filter Filters to evaluate.
     * @return {@code True} if evicted.
     */
    public boolean evict(K key, @Nullable CacheEntryPredicate... filter) {
        A.notNull(key, "key");

        if (keyCheck)
            validateCacheKey(key);

        ctx.denyOnFlag(READ);

        return evictx(key, ctx.versions().next(), filter);
    }

    /**
     * @param keys Keys.
     * @param filter Filters to evaluate.
     */
    public void evictAll(Collection<? extends K> keys,
        @Nullable CacheEntryPredicate... filter) {
        A.notNull(keys, "keys");

        ctx.denyOnFlag(READ);

        if (F.isEmpty(keys))
            return;

        if (keyCheck)
            validateCacheKey(keys);

        GridCacheVersion obsoleteVer = ctx.versions().next();

        if (!ctx.evicts().evictSyncOrNearSync() && F.isEmptyOrNulls(filter) && ctx.isSwapOrOffheapEnabled()) {
            try {
                ctx.evicts().batchEvict(keys, obsoleteVer);
            }
            catch (IgniteCheckedException e) {
                U.error(log, "Failed to perform batch evict for keys: " + keys, e);
            }
        }
        else {
            for (K k : keys)
                evictx(k, obsoleteVer, filter);
        }
    }

    /**
     * @param key Key.
     * @param filter Filter to evaluate.
     * @return Peeked value.
     */
    public V peek(K key, @Nullable CacheEntryPredicate filter) {
        try {
            GridTuple<V> peek = peek0(false, key, SMART, filter);

            return peek != null ? peek.get() : null;
        }
        catch (GridCacheFilterFailedException e) {
            e.printStackTrace();

            assert false; // Should never happen.

            return null;
        }
    }

    /**
     * @param filter Filters to evaluate.
     * @return Entry set.
     */
    public Set<Cache.Entry<K, V>> entrySet(@Nullable CacheEntryPredicate... filter) {
        return map.entries(filter);
    }

    /**
     * @param filter Filters to evaluate.
     * @return Primary entry set.
     */
    public Set<Cache.Entry<K, V>> primaryEntrySet(
        @Nullable CacheEntryPredicate... filter) {
        return map.entries(
                F0.and0(
                        filter,
                        CU.cachePrimary(ctx.grid().affinity(ctx.name()), ctx.localNode())));
    }

    /**
     * @param filter Filters to evaluate.
     * @return Key set.
     */
    @Override public Set<K> keySet(@Nullable CacheEntryPredicate... filter) {
        return map.keySet(filter);
    }

    /**
     * @param filter Primary key set.
     * @return Primary key set.
     */
    public Set<K> primaryKeySet(@Nullable CacheEntryPredicate... filter) {
        return map.keySet(
                F0.and0(
                        filter,
                        CU.cachePrimary(ctx.grid().affinity(ctx.name()), ctx.localNode())));
    }

    /**
     * @param filter Filters to evaluate.
     * @return Primary values.
     */
    public Collection<V> primaryValues(@Nullable CacheEntryPredicate... filter) {
        return map.values(
            F0.and0(
                filter,
                CU.cachePrimary(ctx.grid().affinity(ctx.name()), ctx.localNode())));
    }

    /**
     * @param keys Keys.
     * @param filter Filters to evaluate.
     * @throws IgniteCheckedException If failed.
     */
    public void compactAll(@Nullable Iterable<K> keys,
        @Nullable CacheEntryPredicate... filter) throws IgniteCheckedException {
        ctx.denyOnFlag(READ);

        if (keys != null) {
            for (K key : keys)
                compact(key, filter);
        }
    }

    /**
     * @param key Key.
     * @param deserializePortable Deserialize portable flag.
     * @return Cached value.
     * @throws IgniteCheckedException If failed.
     */
    @Nullable public V get(K key, boolean deserializePortable)
        throws IgniteCheckedException {
        Map<K, V> map = getAllAsync(F.asList(key), deserializePortable).get();

        assert map.isEmpty() || map.size() == 1 : map.size();

        return map.get(key);
    }

    /**
     * @param key Key.
     * @param deserializePortable Deserialize portable flag.
     * @return Read operation future.
     */
    public final IgniteInternalFuture<V> getAsync(final K key, boolean deserializePortable) {
        ctx.denyOnFlag(LOCAL);

        try {
            checkJta();
        }
        catch (IgniteCheckedException e) {
            return new GridFinishedFuture<>(e);
        }

        return getAllAsync(Collections.singletonList(key), deserializePortable).chain(
                new CX1<IgniteInternalFuture<Map<K, V>>, V>() {
                    @Override
                    public V applyx(IgniteInternalFuture<Map<K, V>> e) throws IgniteCheckedException {
                        Map<K, V> map = e.get();

                        assert map.isEmpty() || map.size() == 1 : map.size();

                        return map.get(key);
                    }
                });
    }

    /**
     * @param keys Keys.
     * @param deserializePortable Deserialize portable flag.
     * @return Map of cached values.
     * @throws IgniteCheckedException If read failed.
     */
    public Map<K, V> getAll(Collection<? extends K> keys, boolean deserializePortable) throws IgniteCheckedException {
        ctx.denyOnFlag(LOCAL);

        checkJta();

        return getAllAsync(keys, deserializePortable).get();
    }

    /**
     * @param key Key.
     * @return Reloaded value.
     * @throws IgniteCheckedException If failed.
     */
    @Override @Nullable public V reload(K key) throws IgniteCheckedException {
        ctx.denyOnFlags(F.asList(LOCAL, READ));

        A.notNull(key, "key");

        if (keyCheck)
            validateCacheKey(key);

        long topVer = ctx.affinity().affinityTopologyVersion();

        while (true) {
            try {
                KeyCacheObject cacheKey = ctx.toCacheKeyObject(key);

                // Do not reload near entries, they will be reloaded in DHT cache.
                if (ctx.isNear() && ctx.affinity().localNode(cacheKey, topVer))
                    return null;

                CacheObject val = entryEx(cacheKey).innerReload();

                return (V)(val != null ? val.value(ctx.cacheObjectContext(), true) : null);
            }
            catch (GridCacheEntryRemovedException ignored) {
                if (log.isDebugEnabled())
                    log.debug("Attempted to reload a removed entry for key (will retry): " + key);
            }
        }
    }

    /**
     * @param key Key.
     * @return Reload future.
     */
    @Override public IgniteInternalFuture<V> reloadAsync(final K key) {
        ctx.denyOnFlags(F.asList(LOCAL, READ));

        return ctx.closures().callLocalSafe(ctx.projectSafe(new Callable<V>() {
            @Nullable @Override public V call() throws IgniteCheckedException {
                return reload(key);
            }
        }), true);
    }

    /**
     * @param keys Keys.
     * @param deserializePortable Deserialize portable flag.
     * @return Read future.
     */
    public IgniteInternalFuture<Map<K, V>> getAllAsync(@Nullable Collection<? extends K> keys,
        boolean deserializePortable) {
        String taskName = ctx.kernalContext().job().currentTaskName();

        return getAllAsync(keys,
            !ctx.config().isReadFromBackup(),
            /*skip tx*/false,
            null,
            null,
            taskName,
            deserializePortable,
            false);
    }

    /**
     * @param entry Entry.
     * @param ver Version.
     */
    public abstract void onDeferredDelete(GridCacheEntryEx entry, GridCacheVersion ver);

    /**
     * Validates that given cache value implements {@link Externalizable}.
     *
     * @param val Cache value.
     */
    private void validateCacheValue(Object val) {
        if (valCheck) {
            CU.validateCacheValue(log, val);

            valCheck = false;
        }
    }

    /**
     * Validates that given cache values implement {@link Externalizable}.
     *
     * @param vals Cache values.
     */
    private void validateCacheValues(Iterable<?> vals) {
        if (valCheck) {
            for (Object val : vals) {
                if (val == null)
                    continue;

                CU.validateCacheValue(log, val);
            }

            valCheck = false;
        }
    }

    /**
     * Validates that given cache key has overridden equals and hashCode methods and
     * implements {@link Externalizable}.
     *
     * @param key Cache key.
     * @throws IllegalArgumentException If validation fails.
     */
    protected void validateCacheKey(Object key) {
        if (keyCheck) {
            CU.validateCacheKey(log, key);

            keyCheck = false;
        }
    }

    /**
     * Validates that given cache keys have overridden equals and hashCode methods and
     * implement {@link Externalizable}.
     *
     * @param keys Cache keys.
     * @throws IgniteException If validation fails.
     */
    protected void validateCacheKeys(Iterable<?> keys) {
        if (keys == null)
            return;

        if (keyCheck) {
            for (Object key : keys) {
                if (key == null || key instanceof GridCacheInternal)
                    continue;

                CU.validateCacheKey(log, key);

                keyCheck = false;
            }
        }
    }

    /**
     * @param it Internal entry iterator.
     * @param deserializePortable Deserialize portable flag.
     * @return Public API iterator.
     */
    protected Iterator<Cache.Entry<K, V>> iterator(final Iterator<GridCacheEntryEx> it,
        final boolean deserializePortable) {
        return new Iterator<Cache.Entry<K, V>>() {
            {
                advance();
            }

            /** */
            private Cache.Entry<K, V> next;

            @Override public boolean hasNext() {
                return next != null;
            }

            @Override public Cache.Entry<K, V> next() {
                if (next == null)
                    throw new NoSuchElementException();

                Cache.Entry<K, V> e = next;

                advance();

                return e;
            }

            @Override public void remove() {
                throw new UnsupportedOperationException();
            }

            /**
             * Switch to next entry.
             */
            private void advance() {
                next = null;

                while (it.hasNext()) {
                    GridCacheEntryEx entry = it.next();

                    try {
                        next = toCacheEntry(entry, deserializePortable);

                        if (next == null)
                            continue;

                        break;
                    }
                    catch (IgniteCheckedException e) {
                        throw CU.convertToCacheException(e);
                    }
                    catch (GridCacheEntryRemovedException ignore) {
                        // No-op.
                    }
                }
            }
        };
    }

    /**
     * @param entry Internal entry.
     * @param deserializePortable Deserialize portable flag.
     * @return Public API entry.
     * @throws IgniteCheckedException If failed.
     * @throws GridCacheEntryRemovedException If entry removed.
     */
    @Nullable private Cache.Entry<K, V> toCacheEntry(GridCacheEntryEx entry,
        boolean deserializePortable)
        throws IgniteCheckedException, GridCacheEntryRemovedException
    {
        try {
            CacheObject val = entry.innerGet(
                null,
                false,
                false,
                false,
                true,
                false,
                false,
                false,
                null,
                null,
                null,
                null);

            if (val == null)
                return null;

            KeyCacheObject key = entry.key();

            Object key0 = key.value(ctx.cacheObjectContext(), true);
            Object val0 = val.value(ctx.cacheObjectContext(), true);

            if (deserializePortable) {
                key0 = ctx.unwrapPortableIfNeeded(key0, true);
                val0 = ctx.unwrapPortableIfNeeded(val0, true);
            }

            return new CacheEntryImpl<>((K)key0, (V)val0);
        }
        catch (GridCacheFilterFailedException ignore) {
            assert false;

            return null;
        }
    }

    /**
     *
     */
    private static class PeekModes {
        /** */
        boolean near;

        /** */
        boolean primary;

        /** */
        boolean backup;

        /** */
        boolean heap;

        /** */
        boolean offheap;

        /** */
        boolean swap;

        /** {@inheritDoc} */
        @Override public String toString() {
            return S.toString(PeekModes.class, this);
        }
    }

    /**
     * @param peekModes Cache peek modes array.
     * @return Peek modes flags.
     */
    private static PeekModes parsePeekModes(CachePeekMode[] peekModes) {
        PeekModes modes = new PeekModes();

        if (F.isEmpty(peekModes)) {
            modes.near = true;
            modes.primary = true;
            modes.backup = true;

            modes.heap = true;
            modes.offheap = true;
            modes.swap = true;
        }
        else {
            for (int i = 0; i < peekModes.length; i++) {
                CachePeekMode peekMode = peekModes[i];

                A.notNull(peekMode, "peekMode");

                switch (peekMode) {
                    case ALL:
                        modes.near = true;
                        modes.primary = true;
                        modes.backup = true;

                        modes.heap = true;
                        modes.offheap = true;
                        modes.swap = true;

                        break;

                    case BACKUP:
                        modes.backup = true;

                        break;

                    case PRIMARY:
                        modes.primary = true;

                        break;

                    case NEAR:
                        modes.near = true;

                        break;

                    case ONHEAP:
                        modes.heap = true;

                        break;

                    case OFFHEAP:
                        modes.offheap = true;

                        break;

                    case SWAP:
                        modes.swap = true;

                        break;

                    default:
                        assert false : peekMode;
                }
            }
        }

        if (!(modes.heap || modes.offheap || modes.swap)) {
            modes.heap = true;
            modes.offheap = true;
            modes.swap = true;
        }

        if (!(modes.primary || modes.backup || modes.near)) {
            modes.primary = true;
            modes.backup = true;
            modes.near = true;
        }

        assert modes.heap || modes.offheap || modes.swap;
        assert modes.primary || modes.backup || modes.near;

        return modes;
    }

    /**
     * @param plc Explicitly specified expiry policy for cache operation.
     * @return Expiry policy wrapper.
     */
    @Nullable public IgniteCacheExpiryPolicy expiryPolicy(@Nullable ExpiryPolicy plc) {
        if (plc == null)
            plc = ctx.expiry();

        return CacheExpiryPolicy.forPolicy(plc);
    }

    /**
     * Cache operation.
     */
    private abstract class SyncOp<T> {
        /** Flag to indicate only-one-key operation. */
        private final boolean single;

        /**
         * @param single Flag to indicate only-one-key operation.
         */
        SyncOp(boolean single) {
            this.single = single;
        }

        /**
         * @return Flag to indicate only-one-key operation.
         */
        final boolean single() {
            return single;
        }

        /**
         * @param tx Transaction.
         * @return Operation return value.
         * @throws IgniteCheckedException If failed.
         */
        @Nullable public abstract T op(IgniteTxLocalAdapter tx) throws IgniteCheckedException;
    }

    /**
     * Cache operation.
     */
    private abstract class SyncInOp extends SyncOp<Object> {
        /**
         * @param single Flag to indicate only-one-key operation.
         */
        SyncInOp(boolean single) {
            super(single);
        }

        /** {@inheritDoc} */
        @Nullable @Override public final Object op(IgniteTxLocalAdapter tx) throws IgniteCheckedException {
            inOp(tx);

            return null;
        }

        /**
         * @param tx Transaction.
         * @throws IgniteCheckedException If failed.
         */
        public abstract void inOp(IgniteTxLocalAdapter tx) throws IgniteCheckedException;
    }

    /**
     * Cache operation.
     */
    protected abstract class AsyncOp<T> {
        /** Flag to indicate only-one-key operation. */
        private final boolean single;

        /** Keys. */
        private final Collection<?> keys;

        /**
         * @param key Key.
         */
        protected AsyncOp(K key) {
            keys = Arrays.asList(key);

            single = true;
        }

        /**
         * @param keys Keys involved.
         */
        protected AsyncOp(Collection<?> keys) {
            this.keys = keys;

            single = keys.size() == 1;
        }

        /**
         * @return Flag to indicate only-one-key operation.
         */
        final boolean single() {
            return single;
        }

        /**
         * @param tx Transaction.
         * @return Operation return value.
         */
        public abstract IgniteInternalFuture<T> op(IgniteTxLocalAdapter tx);
    }

    /**
     * Cache operation.
     */
    private abstract class AsyncInOp extends AsyncOp<Object> {
        /**
         * @param key Key.
         */
        protected AsyncInOp(K key) {
            super(key);
        }

        /**
         * @param keys Keys involved.
         */
        protected AsyncInOp(Collection<?> keys) {
            super(keys);
        }

        /** {@inheritDoc} */
        @SuppressWarnings({"unchecked"})
        @Override public final IgniteInternalFuture<Object> op(IgniteTxLocalAdapter tx) {
            return (IgniteInternalFuture<Object>)inOp(tx);
        }

        /**
         * @param tx Transaction.
         * @return Operation return value.
         */
        public abstract IgniteInternalFuture<?> inOp(IgniteTxLocalAdapter tx);
    }

    /**
     * Internal callable which performs {@link CacheProjection#clearLocally()}
     * operation on a cache with the given name.
     */
    @GridInternal
    private static class GlobalClearAllCallable implements Callable<Object>, Externalizable {
        /** */
        private static final long serialVersionUID = 0L;

        /** Cache name. */
        private String cacheName;

        /** Injected grid instance. */
        @IgniteInstanceResource
        private Ignite ignite;

        /**
         * Empty constructor for serialization.
         */
        public GlobalClearAllCallable() {
            // No-op.
        }

        /**
         * @param cacheName Cache name.
         */
        private GlobalClearAllCallable(String cacheName) {
            this.cacheName = cacheName;
        }

        /** {@inheritDoc} */
        @Override public Object call() throws Exception {
            ((IgniteEx)ignite).cachex(cacheName).clearLocally();

            return null;
        }

        /** {@inheritDoc} */
        @Override public void writeExternal(ObjectOutput out) throws IOException {
            U.writeString(out, cacheName);
        }

        /** {@inheritDoc} */
        @Override public void readExternal(ObjectInput in) throws IOException, ClassNotFoundException {
            cacheName = U.readString(in);
        }
    }

    /**
     * Internal callable for global size calculation.
     */
    @GridInternal
    private static class SizeCallable extends IgniteClosureX<Object, Integer> implements Externalizable {
        /** */
        private static final long serialVersionUID = 0L;

        /** Cache name. */
        private String cacheName;

        /** Peek modes. */
        private CachePeekMode[] peekModes;

        /** Injected grid instance. */
        @IgniteInstanceResource
        private Ignite ignite;

        /**
         * Required by {@link Externalizable}.
         */
        public SizeCallable() {
            // No-op.
        }

        /**
         * @param cacheName Cache name.
         * @param peekModes Cache peek modes.
         */
        private SizeCallable(String cacheName, CachePeekMode[] peekModes) {
            this.cacheName = cacheName;
            this.peekModes = peekModes;
        }

        /** {@inheritDoc} */
        @Override public Integer applyx(Object o) throws IgniteCheckedException {
            GridCache<Object, Object> cache = ((IgniteEx)ignite).cachex(cacheName);

            assert cache != null : cacheName;

            return cache.localSize(peekModes);
        }

        /** {@inheritDoc} */
        @SuppressWarnings("ForLoopReplaceableByForEach")
        @Override public void writeExternal(ObjectOutput out) throws IOException {
            U.writeString(out, cacheName);

            out.writeInt(peekModes.length);

            for (int i = 0; i < peekModes.length; i++)
                U.writeEnum(out, peekModes[i]);
        }

        /** {@inheritDoc} */
        @Override public void readExternal(ObjectInput in) throws IOException, ClassNotFoundException {
            cacheName = U.readString(in);

            int len = in.readInt();

            peekModes = new CachePeekMode[len];

            for (int i = 0; i < len; i++)
                peekModes[i] = CachePeekMode.fromOrdinal(in.readByte());
        }

        /** {@inheritDoc} */
        public String toString() {
            return S.toString(SizeCallable.class, this);
        }
    }

    /**
     * Internal callable which performs {@link CacheProjection#size()} or {@link CacheProjection#primarySize()}
     * operation on a cache with the given name.
     */
    @GridInternal
    private static class GlobalSizeCallable implements IgniteClosure<Object, Integer>, Externalizable {
        /** */
        private static final long serialVersionUID = 0L;

        /** Cache name. */
        private String cacheName;

        /** Primary only flag. */
        private boolean primaryOnly;

        /** Injected grid instance. */
        @IgniteInstanceResource
        private Ignite ignite;

        /**
         * Empty constructor for serialization.
         */
        public GlobalSizeCallable() {
            // No-op.
        }

        /**
         * @param cacheName Cache name.
         * @param primaryOnly Primary only flag.
         */
        private GlobalSizeCallable(String cacheName, boolean primaryOnly) {
            this.cacheName = cacheName;
            this.primaryOnly = primaryOnly;
        }

        /** {@inheritDoc} */
        @Override public Integer apply(Object o) {
            GridCache<Object, Object> cache = ((IgniteEx)ignite).cachex(cacheName);

            return primaryOnly ? cache.primarySize() : cache.size();
        }

        /** {@inheritDoc} */
        @Override public void writeExternal(ObjectOutput out) throws IOException {
            U.writeString(out, cacheName);
            out.writeBoolean(primaryOnly);
        }

        /** {@inheritDoc} */
        @Override public void readExternal(ObjectInput in) throws IOException, ClassNotFoundException {
            cacheName = U.readString(in);
            primaryOnly = in.readBoolean();
        }
    }

    /**
     * Holder for last async operation future.
     */
    protected static class FutureHolder {
        /** Lock. */
        private final ReentrantLock lock = new ReentrantLock();

        /** Future. */
        private IgniteInternalFuture fut;

        /**
         * Tries to acquire lock.
         *
         * @return Whether lock was actually acquired.
         */
        public boolean tryLock() {
            return lock.tryLock();
        }

        /**
         * Acquires lock.
         */
        @SuppressWarnings("LockAcquiredButNotSafelyReleased")
        public void lock() {
            lock.lock();
        }

        /**
         * Releases lock.
         */
        public void unlock() {
            lock.unlock();
        }

        /**
         * @return Whether lock is held by current thread.
         */
        public boolean holdsLock() {
            return lock.isHeldByCurrentThread();
        }

        /**
         * Gets future.
         *
         * @return Future.
         */
        public IgniteInternalFuture future() {
            return fut;
        }

        /**
         * Sets future.
         *
         * @param fut Future.
         */
        public void future(@Nullable IgniteInternalFuture fut) {
            this.fut = fut;
        }
    }

    /**
     *
     */
    protected abstract static class CacheExpiryPolicy implements IgniteCacheExpiryPolicy {
        /** */
        private Map<KeyCacheObject, GridCacheVersion> entries;

        /** */
        private Map<UUID, Collection<IgniteBiTuple<KeyCacheObject, GridCacheVersion>>> rdrsMap;

        /**
         * @param expiryPlc Expiry policy.
         * @return Access expire policy.
         */
        @Nullable private static CacheExpiryPolicy forPolicy(@Nullable final ExpiryPolicy expiryPlc) {
            if (expiryPlc == null)
                return null;

            return new CacheExpiryPolicy() {
                @Override public long forAccess() {
                    return CU.toTtl(expiryPlc.getExpiryForAccess());
                }

                @Override public long forCreate() {
                    return CU.toTtl(expiryPlc.getExpiryForCreation());
                }

                @Override public long forUpdate() {
                    return CU.toTtl(expiryPlc.getExpiryForUpdate());
                }
            };
        }

        /**
         * @param ttl Access TTL.
         * @return Access expire policy.
         */
        @Nullable public static CacheExpiryPolicy forAccess(final long ttl) {
            if (ttl == CU.TTL_NOT_CHANGED)
                return null;

            return new CacheExpiryPolicy() {
                @Override public long forAccess() {
                    return ttl;
                }
            };
        }

        /** {@inheritDoc} */
        @Override public long forCreate() {
            return CU.TTL_NOT_CHANGED;
        }

        /** {@inheritDoc} */
        @Override public long forUpdate() {
            return CU.TTL_NOT_CHANGED;
        }

        /** {@inheritDoc} */
        @Override public void reset() {
            if (entries != null)
                entries.clear();

            if (rdrsMap != null)
                rdrsMap.clear();
        }

        /**
         * @param key Entry key.
         * @param ver Entry version.
         */
        @SuppressWarnings("unchecked")
        @Override public void ttlUpdated(KeyCacheObject key,
            GridCacheVersion ver,
            @Nullable Collection<UUID> rdrs) {
            if (entries == null)
                entries = new HashMap<>();

            entries.put(key, ver);

            if (rdrs != null && !rdrs.isEmpty()) {
                if (rdrsMap == null)
                    rdrsMap = new HashMap<>();

                for (UUID nodeId : rdrs) {
                    Collection<IgniteBiTuple<KeyCacheObject, GridCacheVersion>> col = rdrsMap.get(nodeId);

                    if (col == null)
                        rdrsMap.put(nodeId, col = new ArrayList<>());

                    col.add(new T2<>(key, ver));
                }
            }
        }

        /**
         * @return TTL update request.
         */
        @Nullable @Override public Map<KeyCacheObject, GridCacheVersion> entries() {
            return entries;
        }

        /** {@inheritDoc} */
        @Nullable @Override public Map<UUID, Collection<IgniteBiTuple<KeyCacheObject, GridCacheVersion>>> readers() {
            return rdrsMap;
        }

        /** {@inheritDoc} */
        @Override public boolean readyToFlush(int cnt) {
            return (entries != null && entries.size() > cnt) || (rdrsMap != null && rdrsMap.size() > cnt);
        }

        /** {@inheritDoc} */
        @Override public String toString() {
            return S.toString(CacheExpiryPolicy.class, this);
        }
    }

    /**
     *
     */
    static class LoadKeysCallable<K, V> implements IgniteCallable<Void>, Externalizable{
        /** */
        private static final long serialVersionUID = 0L;

        /** Cache name. */
        private String cacheName;

        /** Injected grid instance. */
        @IgniteInstanceResource
        private Ignite ignite;

        /** Keys to load. */
        private Collection<? extends K> keys;

        /** Update flag. */
        private boolean update;

        /** */
        private ExpiryPolicy plc;

        /**
         * Required by {@link Externalizable}.
         */
        public LoadKeysCallable() {
            // No-op.
        }

        /**
         * @param cacheName Cache name.
         * @param keys Keys.
         * @param update If {@code true} calls {@link #localLoadAndUpdate(Collection)}
         *        otherwise {@link #localLoad(Collection, ExpiryPolicy)}.
         * @param plc Expiry policy.
         */
        LoadKeysCallable(String cacheName,
            Collection<? extends K> keys,
            boolean update,
            ExpiryPolicy plc) {
            this.cacheName = cacheName;
            this.keys = keys;
            this.update = update;
            this.plc = plc;
        }

        /** {@inheritDoc} */
        @Override public Void call() throws Exception {
            GridCacheAdapter<K, V> cache = ((IgniteKernal)ignite).context().cache().internalCache(cacheName);

            assert cache != null : cacheName;

            cache.context().gate().enter();

            try {
                if (update)
                    cache.localLoadAndUpdate(keys);
                else
                    cache.localLoad(keys, plc);
            }
            finally {
                cache.context().gate().leave();
            }

            return null;
        }

        /** {@inheritDoc} */
        @Override public void writeExternal(ObjectOutput out) throws IOException {
            U.writeString(out, cacheName);

            U.writeCollection(out, keys);

            out.writeBoolean(update);

            out.writeObject(plc != null ? new IgniteExternalizableExpiryPolicy(plc) : null);
        }

        /** {@inheritDoc} */
        @Override public void readExternal(ObjectInput in) throws IOException, ClassNotFoundException {
            cacheName = U.readString(in);

            keys = U.readCollection(in);

            update = in.readBoolean();

            plc = (ExpiryPolicy)in.readObject();
        }
    }

    /**
     *
     */
    private class LocalStoreLoadClosure extends CIX3<KeyCacheObject, Object, GridCacheVersion> {
        /** */
        final IgniteBiPredicate<K, V> p;

        /** */
        final Collection<GridCacheRawVersionedEntry> col;

        /** */
        final IgniteDataLoaderImpl<K, V> ldr;

        /** */
        final ExpiryPolicy plc;

        /**
         * @param p Key/value predicate.
         * @param ldr Loader.
         * @param plc Optional expiry policy.
         */
        private LocalStoreLoadClosure(@Nullable IgniteBiPredicate<K, V> p,
            IgniteDataLoaderImpl<K, V> ldr,
            @Nullable ExpiryPolicy plc) {
            this.p = p;
            this.ldr = ldr;
            this.plc = plc;

            col = new ArrayList<>(ldr.perNodeBufferSize());
        }

        /** {@inheritDoc} */
        @Override public void applyx(KeyCacheObject key, Object val, GridCacheVersion ver)
            throws IgniteCheckedException
        {
            assert ver != null;

            if (p != null && !p.apply(key.<K>value(ctx.cacheObjectContext(), false), (V)val))
                return;

            long ttl = 0;

            if (plc != null) {
                ttl = CU.toTtl(plc.getExpiryForCreation());

                if (ttl == CU.TTL_ZERO)
                    return;
                else if (ttl == CU.TTL_NOT_CHANGED)
                    ttl = 0;
            }

            GridCacheRawVersionedEntry e = new GridCacheRawVersionedEntry(ctx.toCacheKeyObject(key),
                ctx.toCacheObject(val),
                ttl,
                0,
                ver);

            e.prepareDirectMarshal(ctx.cacheObjectContext());

            col.add(e);

            if (col.size() == ldr.perNodeBufferSize()) {
                ldr.addDataInternal(col);

                col.clear();
            }
        }

        /**
         * Adds remaining data to loader.
         */
        void onDone() {
            if (!col.isEmpty())
                ldr.addDataInternal(col);
        }
    }

    /**
     *
     */
    private static class LoadCacheClosure<K, V> implements Callable<Void>, Externalizable {
        /** */
        private static final long serialVersionUID = 0L;

        /** */
        private String cacheName;

        /** */
        private IgniteBiPredicate<K, V> p;

        /** */
        private Object[] args;

        /** */
        @IgniteInstanceResource
        private Ignite ignite;

        /** */
        private ExpiryPolicy plc;

        /**
         * Required by {@link Externalizable}.
         */
        public LoadCacheClosure() {
            // No-op.
        }

        /**
         * @param cacheName Cache name.
         * @param p Predicate.
         * @param args Arguments.
         * @param plc Explicitly specified expiry policy.
         */
        private LoadCacheClosure(String cacheName,
            IgniteBiPredicate<K, V> p,
            Object[] args,
            @Nullable ExpiryPolicy plc)
        {
            this.cacheName = cacheName;
            this.p = p;
            this.args = args;
            this.plc = plc;
        }

        /** {@inheritDoc} */
        @Override public Void call() throws Exception {
            IgniteCache<K, V> cache = ignite.jcache(cacheName);

            assert cache != null : cacheName;

            if (plc != null)
                cache = cache.withExpiryPolicy(plc);

            cache.localLoadCache(p, args);

            return null;
        }

        /** {@inheritDoc} */
        @Override public void writeExternal(ObjectOutput out) throws IOException {
            out.writeObject(p);

            out.writeObject(args);

            U.writeString(out, cacheName);

            if (plc != null)
                out.writeObject(new IgniteExternalizableExpiryPolicy(plc));
            else
                out.writeObject(null);
        }

        /** {@inheritDoc} */
        @SuppressWarnings("unchecked")
        @Override public void readExternal(ObjectInput in) throws IOException, ClassNotFoundException {
            p = (IgniteBiPredicate<K, V>)in.readObject();

            args = (Object[])in.readObject();

            cacheName = U.readString(in);

            plc = (ExpiryPolicy)in.readObject();
        }

        /** {@inheritDoc} */
        @Override public String toString() {
            return S.toString(LoadCacheClosure.class, this);
        }
    }

    /**
     *
     */
    protected abstract static class UpdateTimeStatClosure<T> implements CI1<IgniteInternalFuture<T>> {
        /** */
        protected final CacheMetricsImpl metrics;

        /** */
        protected final long start;

        /**
         * @param metrics Metrics.
         * @param start   Start time.
         */
        public UpdateTimeStatClosure(CacheMetricsImpl metrics, long start) {
            this.metrics = metrics;
            this.start = start;
        }

        /** {@inheritDoc} */
        @Override public void apply(IgniteInternalFuture<T> fut) {
            try {
                if (!fut.isCancelled()) {
                    fut.get();

                    updateTimeStat();
                }
            }
            catch (IgniteCheckedException ignore) {
                //No-op.
            }
        }

        /**
         * Updates statistics.
         */
        protected abstract void updateTimeStat();
    }

    /**
     *
     */
    protected static class UpdateGetTimeStatClosure<T> extends UpdateTimeStatClosure<T> {
        /** */
        private static final long serialVersionUID = 0L;

        /**
         * @param metrics Metrics.
         * @param start   Start time.
         */
        public UpdateGetTimeStatClosure(CacheMetricsImpl metrics, long start) {
            super(metrics, start);
        }

        /** {@inheritDoc} */
        @Override protected void updateTimeStat() {
            metrics.addGetTimeNanos(System.nanoTime() - start);
        }
    }

    /**
     *
     */
    protected static class UpdateRemoveTimeStatClosure<T> extends UpdateTimeStatClosure<T> {
        /** */
        private static final long serialVersionUID = 0L;

        /**
         * @param metrics Metrics.
         * @param start   Start time.
         */
        public UpdateRemoveTimeStatClosure(CacheMetricsImpl metrics, long start) {
            super(metrics, start);
        }

        /** {@inheritDoc} */
        @Override protected void updateTimeStat() {
            metrics.addRemoveTimeNanos(System.nanoTime() - start);
        }
    }

    /**
     *
     */
    protected static class UpdatePutTimeStatClosure<T> extends UpdateTimeStatClosure {
        /** */
        private static final long serialVersionUID = 0L;

        /**
         * @param metrics Metrics.
         * @param start   Start time.
         */
        public UpdatePutTimeStatClosure(CacheMetricsImpl metrics, long start) {
            super(metrics, start);
        }

        /** {@inheritDoc} */
        @Override protected void updateTimeStat() {
            metrics.addPutTimeNanos(System.nanoTime() - start);
        }
    }

    /**
     *
     */
    protected static class UpdatePutAndGetTimeStatClosure<T> extends UpdateTimeStatClosure {
        /** */
        private static final long serialVersionUID = 0L;

        /**
         * @param metrics Metrics.
         * @param start   Start time.
         */
        public UpdatePutAndGetTimeStatClosure(CacheMetricsImpl metrics, long start) {
            super(metrics, start);
        }

        /** {@inheritDoc} */
        @Override protected void updateTimeStat() {
            metrics.addPutAndGetTimeNanos(System.nanoTime() - start);
        }
    }
}<|MERGE_RESOLUTION|>--- conflicted
+++ resolved
@@ -1754,11 +1754,7 @@
             });
         }
 
-<<<<<<< HEAD
-        return new GridFinishedFuture<>(ctx.kernalContext(), Collections.<KeyCacheObject, CacheObject>emptyMap());
-=======
-        return new GridFinishedFuture<>(Collections.<K, V>emptyMap());
->>>>>>> 1ef545a5
+        return new GridFinishedFuture<>(Collections.<KeyCacheObject, CacheObject>emptyMap());
     }
 
     /**
@@ -1954,16 +1950,6 @@
 
         ctx.denyOnFlag(LOCAL);
 
-<<<<<<< HEAD
-=======
-        // Entry must be passed for one key only.
-        assert cached == null || keys.size() == 1;
-        assert ctx.portableEnabled() || cached == null || F.first(keys).equals(cached.key());
-
-        if (F.isEmpty(keys))
-            return new GridFinishedFuture<>(Collections.<K, V>emptyMap());
-
->>>>>>> 1ef545a5
         if (keyCheck)
             validateCacheKeys(keys);
 
@@ -2088,18 +2074,10 @@
 
                     final Collection<KeyCacheObject> loaded = new HashSet<>();
 
-<<<<<<< HEAD
                     return new GridEmbeddedFuture(
-                        ctx.kernalContext(),
                         ctx.closures().callLocalSafe(ctx.projectSafe(new GPC<Map<K1, V1>>() {
                             @Override public Map<K1, V1> call() throws Exception {
                                 ctx.store().loadAllFromStore(null/*tx*/, loadKeys.keySet(), new CI2<KeyCacheObject, Object>() {
-=======
-                    return new GridEmbeddedFuture<>(
-                        ctx.closures().callLocalSafe(ctx.projectSafe(new GPC<Map<K, V>>() {
-                            @Override public Map<K, V> call() throws Exception {
-                                ctx.store().loadAllFromStore(null/*tx*/, loadKeys.keySet(), new CI2<K, V>() {
->>>>>>> 1ef545a5
                                     /** New version for all new entries. */
                                     private GridCacheVersion nextVer;
 
@@ -3491,28 +3469,9 @@
                     }
                 }
 
-<<<<<<< HEAD
                 return tx.removeAllAsync(ctx, Collections.singletonList(key), null, false,
                     ctx.equalsValArray(val)).chain(
                     (IgniteClosure<IgniteInternalFuture<GridCacheReturn>, Boolean>)RET2FLAG);
-=======
-                K key0 = key;
-                V val0 = val;
-
-                if (ctx.portableEnabled()) {
-                    try {
-                        key0 = (K)ctx.marshalToPortable(key);
-                        val0 = (V)ctx.marshalToPortable(val);
-                    }
-                    catch (IgniteException e) {
-                        return new GridFinishedFuture<>(e);
-                    }
-                }
-
-                return tx.removeAllAsync(ctx, Collections.singletonList(key0), null, false,
-                    ctx.vararg(F.<K, V>cacheContainsPeek(val0))).chain(
-                    (IgniteClosure<IgniteInternalFuture<GridCacheReturn<V>>, Boolean>)RET2FLAG);
->>>>>>> 1ef545a5
             }
 
             @Override public String toString() {
