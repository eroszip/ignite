/*
 * Licensed to the Apache Software Foundation (ASF) under one or more
 * contributor license agreements.  See the NOTICE file distributed with
 * this work for additional information regarding copyright ownership.
 * The ASF licenses this file to You under the Apache License, Version 2.0
 * (the "License"); you may not use this file except in compliance with
 * the License.  You may obtain a copy of the License at
 *
 *      http://www.apache.org/licenses/LICENSE-2.0
 *
 * Unless required by applicable law or agreed to in writing, software
 * distributed under the License is distributed on an "AS IS" BASIS,
 * WITHOUT WARRANTIES OR CONDITIONS OF ANY KIND, either express or implied.
 * See the License for the specific language governing permissions and
 * limitations under the License.
 */

package org.apache.ignite.internal.processors.service;

import java.util.ArrayList;
import java.util.Collection;
import java.util.Collections;
import java.util.Comparator;
import java.util.HashMap;
import java.util.HashSet;
import java.util.Iterator;
import java.util.List;
import java.util.Map;
import java.util.Set;
import java.util.TreeSet;
import java.util.UUID;
import java.util.concurrent.ConcurrentLinkedQueue;
import java.util.concurrent.ConcurrentMap;
import java.util.concurrent.ExecutorService;
import java.util.concurrent.Executors;
import java.util.concurrent.ThreadFactory;
import java.util.concurrent.TimeUnit;
import java.util.concurrent.atomic.AtomicReference;
import javax.cache.Cache;
import javax.cache.event.CacheEntryEvent;
import javax.cache.event.CacheEntryUpdatedListener;
import org.apache.ignite.IgniteCheckedException;
import org.apache.ignite.IgniteException;
import org.apache.ignite.IgniteLogger;
import org.apache.ignite.cluster.ClusterGroup;
import org.apache.ignite.cluster.ClusterNode;
import org.apache.ignite.compute.ComputeJobContext;
import org.apache.ignite.configuration.DeploymentMode;
import org.apache.ignite.configuration.IgniteConfiguration;
import org.apache.ignite.events.DiscoveryEvent;
import org.apache.ignite.events.EventType;
import org.apache.ignite.internal.GridClosureCallMode;
import org.apache.ignite.internal.GridKernalContext;
import org.apache.ignite.internal.IgniteClientDisconnectedCheckedException;
import org.apache.ignite.internal.IgniteEx;
import org.apache.ignite.internal.IgniteInternalFuture;
import org.apache.ignite.internal.IgniteInterruptedCheckedException;
import org.apache.ignite.internal.cluster.ClusterTopologyCheckedException;
import org.apache.ignite.internal.events.DiscoveryCustomEvent;
import org.apache.ignite.internal.managers.discovery.DiscoCache;
import org.apache.ignite.internal.managers.discovery.DiscoveryCustomMessage;
import org.apache.ignite.internal.managers.eventstorage.DiscoveryEventListener;
import org.apache.ignite.internal.processors.GridProcessorAdapter;
import org.apache.ignite.internal.processors.affinity.AffinityTopologyVersion;
import org.apache.ignite.internal.processors.cache.CacheAffinityChangeMessage;
import org.apache.ignite.internal.processors.cache.CacheEntryImpl;
import org.apache.ignite.internal.processors.cache.CacheIteratorConverter;
import org.apache.ignite.internal.processors.cache.IgniteInternalCache;
import org.apache.ignite.internal.processors.cache.query.CacheQuery;
import org.apache.ignite.internal.processors.cache.query.GridCacheQueryManager;
import org.apache.ignite.internal.processors.cache.transactions.IgniteInternalTx;
import org.apache.ignite.internal.processors.task.GridInternal;
import org.apache.ignite.internal.processors.timeout.GridTimeoutObject;
import org.apache.ignite.internal.util.GridEmptyIterator;
import org.apache.ignite.internal.util.GridSpinBusyLock;
import org.apache.ignite.internal.util.future.GridCompoundFuture;
import org.apache.ignite.internal.util.future.GridFinishedFuture;
import org.apache.ignite.internal.util.future.GridFutureAdapter;
import org.apache.ignite.internal.util.lang.GridCloseableIterator;
import org.apache.ignite.internal.util.typedef.F;
import org.apache.ignite.internal.util.typedef.X;
import org.apache.ignite.internal.util.typedef.internal.A;
import org.apache.ignite.internal.util.typedef.internal.CU;
import org.apache.ignite.internal.util.typedef.internal.LT;
import org.apache.ignite.internal.util.typedef.internal.S;
import org.apache.ignite.internal.util.typedef.internal.U;
import org.apache.ignite.internal.processors.cluster.IgniteChangeGlobalStateSupport;
import org.apache.ignite.lang.IgniteBiPredicate;
import org.apache.ignite.lang.IgniteCallable;
import org.apache.ignite.lang.IgniteFuture;
import org.apache.ignite.lang.IgniteProductVersion;
import org.apache.ignite.lang.IgniteUuid;
import org.apache.ignite.marshaller.Marshaller;
import org.apache.ignite.internal.util.SerializableTransient;
import org.apache.ignite.resources.IgniteInstanceResource;
import org.apache.ignite.resources.JobContextResource;
import org.apache.ignite.resources.LoggerResource;
import org.apache.ignite.services.Service;
import org.apache.ignite.services.ServiceConfiguration;
import org.apache.ignite.services.ServiceDescriptor;
import org.apache.ignite.spi.IgniteNodeValidationResult;
import org.apache.ignite.thread.IgniteThreadFactory;
import org.jetbrains.annotations.Nullable;
import org.jsr166.ConcurrentHashMap8;

import static org.apache.ignite.IgniteSystemProperties.IGNITE_SERVICES_COMPATIBILITY_MODE;
import static org.apache.ignite.IgniteSystemProperties.getString;
import static org.apache.ignite.configuration.DeploymentMode.ISOLATED;
import static org.apache.ignite.configuration.DeploymentMode.PRIVATE;
import static org.apache.ignite.internal.IgniteNodeAttributes.ATTR_SERVICES_COMPATIBILITY_MODE;
import static org.apache.ignite.internal.processors.cache.GridCacheUtils.UTILITY_CACHE_NAME;
import static org.apache.ignite.transactions.TransactionConcurrency.PESSIMISTIC;
import static org.apache.ignite.transactions.TransactionIsolation.REPEATABLE_READ;

/**
 * Grid service processor.
 */
@SuppressWarnings({"SynchronizationOnLocalVariableOrMethodParameter", "ConstantConditions"})
public class GridServiceProcessor extends GridProcessorAdapter implements IgniteChangeGlobalStateSupport {
    /** */
    public static final IgniteProductVersion LAZY_SERVICES_CFG_SINCE = IgniteProductVersion.fromString("1.5.22");

    /** Versions that only compatible with each other, and from 1.5.33. */
    private static final Set<IgniteProductVersion> SERVICE_TOP_CALLABLE_VER1;

    /** */
    private final Boolean srvcCompatibilitySysProp;

    /** Time to wait before reassignment retries. */
    private static final long RETRY_TIMEOUT = 1000;

    /** */
    private static final int[] EVTS = {
        EventType.EVT_NODE_JOINED,
        EventType.EVT_NODE_LEFT,
        EventType.EVT_NODE_FAILED,
        DiscoveryCustomEvent.EVT_DISCOVERY_CUSTOM_EVT
    };

    /** */
    private final AtomicReference<ServicesCompatibilityState> compatibilityState;

    /** Local service instances. */
    private final Map<String, Collection<ServiceContextImpl>> locSvcs = new HashMap<>();

    /** Deployment futures. */
    private final ConcurrentMap<String, GridServiceDeploymentFuture> depFuts = new ConcurrentHashMap8<>();

    /** Deployment futures. */
    private final ConcurrentMap<String, GridFutureAdapter<?>> undepFuts = new ConcurrentHashMap8<>();

    /** Pending compute job contexts that waiting for utility cache initialization. */
    private final List<ComputeJobContext> pendingJobCtxs = new ArrayList<>(0);

    /** Deployment executor service. */
    private volatile ExecutorService depExe;

    /** Busy lock. */
    private final GridSpinBusyLock busyLock = new GridSpinBusyLock();

    /** Thread factory. */
    private ThreadFactory threadFactory = new IgniteThreadFactory(ctx.gridName());

    /** Thread local for service name. */
    private ThreadLocal<String> svcName = new ThreadLocal<>();

    /** Service cache. */
    private IgniteInternalCache<Object, Object> cache;

    /** Topology listener. */
    private DiscoveryEventListener topLsnr = new TopologyListener();

    static {
        Set<IgniteProductVersion> versions = new TreeSet<>(new Comparator<IgniteProductVersion>() {
            @Override public int compare(final IgniteProductVersion o1, final IgniteProductVersion o2) {
                return o1.compareToIgnoreTimestamp(o2);
            }
        });

        versions.add(IgniteProductVersion.fromString("1.5.30"));
        versions.add(IgniteProductVersion.fromString("1.5.31"));
        versions.add(IgniteProductVersion.fromString("1.5.32"));
        versions.add(IgniteProductVersion.fromString("1.6.3"));
        versions.add(IgniteProductVersion.fromString("1.6.4"));
        versions.add(IgniteProductVersion.fromString("1.6.5"));
        versions.add(IgniteProductVersion.fromString("1.6.6"));
        versions.add(IgniteProductVersion.fromString("1.6.7"));
        versions.add(IgniteProductVersion.fromString("1.6.8"));
        versions.add(IgniteProductVersion.fromString("1.6.9"));
        versions.add(IgniteProductVersion.fromString("1.6.10"));
        versions.add(IgniteProductVersion.fromString("1.7.0"));
        versions.add(IgniteProductVersion.fromString("1.7.1"));
        versions.add(IgniteProductVersion.fromString("1.7.2"));

        SERVICE_TOP_CALLABLE_VER1 = Collections.unmodifiableSet(versions);
    }

    /**
     * @param ctx Kernal context.
     */
    public GridServiceProcessor(GridKernalContext ctx) {
        super(ctx);

        depExe = Executors.newSingleThreadExecutor(new IgniteThreadFactory(ctx.gridName(), "srvc-deploy"));

        String servicesCompatibilityMode = getString(IGNITE_SERVICES_COMPATIBILITY_MODE);

        srvcCompatibilitySysProp = servicesCompatibilityMode == null ? null : Boolean.valueOf(servicesCompatibilityMode);

        compatibilityState = new AtomicReference<>(
            new ServicesCompatibilityState(srvcCompatibilitySysProp != null ? srvcCompatibilitySysProp : false, false));
    }

    /**
     * @param ctx Context.
     * @throws IgniteCheckedException If failed.
     */
    public void onContinuousProcessorStarted(GridKernalContext ctx) throws IgniteCheckedException {
        if (ctx.clientNode()) {
            assert !ctx.isDaemon();

            ctx.continuous().registerStaticRoutine(
                CU.UTILITY_CACHE_NAME, new ServiceEntriesListener(), null, null
            );
        }
    }

    /** {@inheritDoc} */
    @Override public void start(boolean activeOnStart) throws IgniteCheckedException {
        ctx.addNodeAttribute(ATTR_SERVICES_COMPATIBILITY_MODE, srvcCompatibilitySysProp);

        if (ctx.isDaemon() || !activeOnStart)
            return;

        IgniteConfiguration cfg = ctx.config();

        DeploymentMode depMode = cfg.getDeploymentMode();

        if (cfg.isPeerClassLoadingEnabled() && (depMode == PRIVATE || depMode == ISOLATED) &&
            !F.isEmpty(cfg.getServiceConfiguration()))
            throw new IgniteCheckedException("Cannot deploy services in PRIVATE or ISOLATED deployment mode: " + depMode);
    }

    /** {@inheritDoc} */
    @SuppressWarnings("unchecked")
    @Override public void onKernalStart(boolean activeOnStart) throws IgniteCheckedException {
        if (ctx.isDaemon() || !ctx.state().active())
            return;

        cache = ctx.cache().utilityCache();

        if (!ctx.clientNode())
            ctx.event().addDiscoveryEventListener(topLsnr, EVTS);

        try {
            if (ctx.deploy().enabled())
                ctx.cache().context().deploy().ignoreOwnership(true);

            if (!ctx.clientNode()) {
                assert cache.context().affinityNode();

                cache.context().continuousQueries().executeInternalQuery(
                    new ServiceEntriesListener(), null, true, true, false
                );
            }
            else {
                assert !ctx.isDaemon();

                ctx.closure().runLocalSafe(new Runnable() {
                    @Override public void run() {
                        try {
                            Iterable<CacheEntryEvent<?, ?>> entries =
                                cache.context().continuousQueries().existingEntries(false, null);

                            onSystemCacheUpdated(entries);
                        }
                        catch (IgniteCheckedException e) {
                            U.error(log, "Failed to load service entries: " + e, e);
                        }
                    }
                });
            }
        }
        finally {
            if (ctx.deploy().enabled())
                ctx.cache().context().deploy().ignoreOwnership(false);
        }

        ServiceConfiguration[] cfgs = ctx.config().getServiceConfiguration();

        if (cfgs != null) {
            Collection<IgniteInternalFuture<?>> futs = new ArrayList<>();

            for (ServiceConfiguration c : ctx.config().getServiceConfiguration())
                futs.add(deploy(c));

            // Await for services to deploy.
            for (IgniteInternalFuture<?> f : futs)
                f.get();
        }

        if (log.isDebugEnabled())
            log.debug("Started service processor.");
    }

    /** {@inheritDoc} */
    @Override public void onKernalStop(boolean cancel) {
        busyLock.block();

<<<<<<< HEAD
        try {
            if (ctx.isDaemon())
                return;
=======
        if (!ctx.clientNode())
            ctx.event().removeDiscoveryEventListener(topLsnr);

        Collection<ServiceContextImpl> ctxs = new ArrayList<>();
>>>>>>> 0b996e62

            if (!ctx.clientNode())
                ctx.event().removeLocalEventListener(topLsnr);

            Collection<ServiceContextImpl> ctxs = new ArrayList<>();

            synchronized (locSvcs) {
                for (Collection<ServiceContextImpl> ctxs0 : locSvcs.values())
                    ctxs.addAll(ctxs0);
            }

            for (ServiceContextImpl ctx : ctxs) {
                ctx.setCancelled(true);

                Service svc = ctx.service();

                if (svc != null)
                    svc.cancel(ctx);

                ctx.executor().shutdownNow();
            }

            for (ServiceContextImpl ctx : ctxs) {
                try {
                    if (log.isInfoEnabled() && !ctxs.isEmpty())
                        log.info("Shutting down distributed service [name=" + ctx.name() + ", execId8=" +
                            U.id8(ctx.executionId()) + ']');

                    ctx.executor().awaitTermination(Long.MAX_VALUE, TimeUnit.MILLISECONDS);
                }
                catch (InterruptedException ignore) {
                    Thread.currentThread().interrupt();

                    U.error(log, "Got interrupted while waiting for service to shutdown (will continue stopping node): " +
                        ctx.name());
                }
            }

            U.shutdownNow(GridServiceProcessor.class, depExe, log);

            Exception err = new IgniteCheckedException("Operation has been cancelled (node is stopping).");

            cancelFutures(depFuts, err);
            cancelFutures(undepFuts, err);
        }finally {
            busyLock.unblock();
        }

        if (log.isDebugEnabled())
            log.debug("Stopped service processor.");
    }

    /** {@inheritDoc} */
    @Override public void onActivate(GridKernalContext kctx) throws IgniteCheckedException {
        if (log.isDebugEnabled())
            log.debug("Activate service processor [nodeId=" + ctx.localNodeId() +
                " topVer=" + ctx.discovery().topologyVersionEx() + " ]");

        depExe = Executors.newSingleThreadExecutor(new IgniteThreadFactory(ctx.gridName(), "srvc-deploy"));

        start(true);

        onKernalStart(true);
    }

    /** {@inheritDoc} */
    @Override public void onDeActivate(GridKernalContext kctx) throws IgniteCheckedException {
        if (log.isDebugEnabled())
            log.debug("DeActivate service processor [nodeId=" + ctx.localNodeId() +
                " topVer=" + ctx.discovery().topologyVersionEx() + " ]");

        cancelFutures(depFuts, new IgniteCheckedException("Failed to deploy service, cluster in active."));

        cancelFutures(undepFuts, new IgniteCheckedException("Failed to undeploy service, cluster in active."));

        onKernalStop(true);
    }

    /** {@inheritDoc} */
    @Override public void onDisconnected(IgniteFuture<?> reconnectFut) throws IgniteCheckedException {
        cancelFutures(depFuts, new IgniteClientDisconnectedCheckedException(ctx.cluster().clientReconnectFuture(),
            "Failed to deploy service, client node disconnected."));

        cancelFutures(undepFuts, new IgniteClientDisconnectedCheckedException(ctx.cluster().clientReconnectFuture(),
            "Failed to undeploy service, client node disconnected."));
    }

    /**
     * @param futs Futs.
     * @param err Exception.
     */
    private void cancelFutures(ConcurrentMap<String, ? extends GridFutureAdapter<?>> futs, Exception err) {
        for (Map.Entry<String, ? extends GridFutureAdapter<?>> entry : futs.entrySet()) {
            GridFutureAdapter fut = entry.getValue();

            fut.onDone(err);

            futs.remove(entry.getKey(), fut);
        }
    }

    /**
     * Validates service configuration.
     *
     * @param c Service configuration.
     * @throws IgniteException If validation failed.
     */
    private void validate(ServiceConfiguration c) throws IgniteException {
        IgniteConfiguration cfg = ctx.config();

        DeploymentMode depMode = cfg.getDeploymentMode();

        if (cfg.isPeerClassLoadingEnabled() && (depMode == PRIVATE || depMode == ISOLATED))
            throw new IgniteException("Cannot deploy services in PRIVATE or ISOLATED deployment mode: " + depMode);

        ensure(c.getName() != null, "getName() != null", null);
        ensure(c.getTotalCount() >= 0, "getTotalCount() >= 0", c.getTotalCount());
        ensure(c.getMaxPerNodeCount() >= 0, "getMaxPerNodeCount() >= 0", c.getMaxPerNodeCount());
        ensure(c.getService() != null, "getService() != null", c.getService());
        ensure(c.getTotalCount() > 0 || c.getMaxPerNodeCount() > 0,
            "c.getTotalCount() > 0 || c.getMaxPerNodeCount() > 0", null);
    }

    /**
     * @param cond Condition.
     * @param desc Description.
     * @param v Value.
     */
    private void ensure(boolean cond, String desc, @Nullable Object v) {
        if (!cond)
            if (v != null)
                throw new IgniteException("Service configuration check failed (" + desc + "): " + v);
            else
                throw new IgniteException("Service configuration check failed (" + desc + ")");
    }

    /**
     * @param name Service name.
     * @param svc Service.
     * @return Future.
     */
    public IgniteInternalFuture<?> deployNodeSingleton(ClusterGroup prj, String name, Service svc) {
        return deployMultiple(prj, name, svc, 0, 1);
    }

    /**
     * @param name Service name.
     * @param svc Service.
     * @return Future.
     */
    public IgniteInternalFuture<?> deployClusterSingleton(ClusterGroup prj, String name, Service svc) {
        return deployMultiple(prj, name, svc, 1, 1);
    }

    /**
     * @param name Service name.
     * @param svc Service.
     * @param totalCnt Total count.
     * @param maxPerNodeCnt Max per-node count.
     * @return Future.
     */
    public IgniteInternalFuture<?> deployMultiple(ClusterGroup prj, String name, Service svc, int totalCnt,
        int maxPerNodeCnt) {
        ServiceConfiguration cfg = new ServiceConfiguration();

        cfg.setName(name);
        cfg.setService(svc);
        cfg.setTotalCount(totalCnt);
        cfg.setMaxPerNodeCount(maxPerNodeCnt);
        cfg.setNodeFilter(F.<ClusterNode>alwaysTrue() == prj.predicate() ? null : prj.predicate());

        return deploy(cfg);
    }

    /**
     * @param name Service name.
     * @param svc Service.
     * @param cacheName Cache name.
     * @param  affKey Affinity key.
     * @return Future.
     */
    public IgniteInternalFuture<?> deployKeyAffinitySingleton(String name, Service svc, String cacheName, Object affKey) {
        A.notNull(affKey, "affKey");

        ServiceConfiguration cfg = new ServiceConfiguration();

        cfg.setName(name);
        cfg.setService(svc);
        cfg.setCacheName(cacheName);
        cfg.setAffinityKey(affKey);
        cfg.setTotalCount(1);
        cfg.setMaxPerNodeCount(1);

        return deploy(cfg);
    }

    /**
     * @param cfg Service configuration.
     * @return Future for deployment.
     */
    public IgniteInternalFuture<?> deploy(ServiceConfiguration cfg) {
        A.notNull(cfg, "cfg");

        ServicesCompatibilityState state = markCompatibilityStateAsUsed();

        validate(cfg);

        if (!state.srvcCompatibility) {
            Marshaller marsh = ctx.config().getMarshaller();

            LazyServiceConfiguration cfg0;

            try {
                byte[] srvcBytes = U.marshal(marsh, cfg.getService());

                cfg0 = new LazyServiceConfiguration(cfg, srvcBytes);
            }
            catch (IgniteCheckedException e) {
                U.error(log, "Failed to marshal service with configured marshaller [srvc=" + cfg.getService()
                    + ", marsh=" + marsh + "]", e);

                return new GridFinishedFuture<>(e);
            }

            cfg = cfg0;
        }

        GridServiceDeploymentFuture fut = new GridServiceDeploymentFuture(cfg);

        GridServiceDeploymentFuture old = depFuts.putIfAbsent(cfg.getName(), fut);

        if (old != null) {
            if (!old.configuration().equalsIgnoreNodeFilter(cfg)) {
                fut.onDone(new IgniteCheckedException("Failed to deploy service (service already exists with " +
                    "different configuration) [deployed=" + old.configuration() + ", new=" + cfg + ']'));

                return fut;
            }

            return old;
        }

        if (ctx.clientDisconnected()) {
            fut.onDone(new IgniteClientDisconnectedCheckedException(ctx.cluster().clientReconnectFuture(),
                "Failed to deploy service, client node disconnected."));

            depFuts.remove(cfg.getName(), fut);
        }

        while (true) {
            try {
                GridServiceDeploymentKey key = new GridServiceDeploymentKey(cfg.getName());

                if (ctx.deploy().enabled())
                    ctx.cache().context().deploy().ignoreOwnership(true);

                try {
                    GridServiceDeployment dep = (GridServiceDeployment)cache.getAndPutIfAbsent(key,
                        new GridServiceDeployment(ctx.localNodeId(), cfg));

                    if (dep != null) {
                        if (!dep.configuration().equalsIgnoreNodeFilter(cfg)) {
                            // Remove future from local map.
                            depFuts.remove(cfg.getName(), fut);

                            fut.onDone(new IgniteCheckedException("Failed to deploy service (service already exists with " +
                                "different configuration) [deployed=" + dep.configuration() + ", new=" + cfg + ']'));
                        }
                        else {
                            Iterator<Cache.Entry<Object, Object>> it = serviceEntries(
                                ServiceAssignmentsPredicate.INSTANCE);

                            while (it.hasNext()) {
                                Cache.Entry<Object, Object> e = it.next();

                                GridServiceAssignments assigns = (GridServiceAssignments)e.getValue();

                                if (assigns.name().equals(cfg.getName())) {
                                    // Remove future from local map.
                                    depFuts.remove(cfg.getName(), fut);

                                    fut.onDone();

                                    break;
                                }
                            }

                            if (!dep.configuration().equalsIgnoreNodeFilter(cfg))
                                U.warn(log, "Service already deployed with different configuration (will ignore) " +
                                    "[deployed=" + dep.configuration() + ", new=" + cfg + ']');
                        }
                    }
                }
                finally {
                    if (ctx.deploy().enabled())
                        ctx.cache().context().deploy().ignoreOwnership(false);
                }

                return fut;
            }
            catch (ClusterTopologyCheckedException e) {
                if (log.isDebugEnabled())
                    log.debug("Topology changed while deploying service (will retry): " + e.getMessage());
            }
            catch (IgniteCheckedException e) {
                if (e.hasCause(ClusterTopologyCheckedException.class)) {
                    if (log.isDebugEnabled())
                        log.debug("Topology changed while deploying service (will retry): " + e.getMessage());

                    continue;
                }

                U.error(log, "Failed to deploy service: " + cfg.getName(), e);

                return new GridFinishedFuture<>(e);
            }
        }
    }

    /**
     * @return Compatibility state.
     */
    private ServicesCompatibilityState markCompatibilityStateAsUsed() {
        while (true) {
            ServicesCompatibilityState state = compatibilityState.get();

            if (state.used)
                return state;

            ServicesCompatibilityState newState = new ServicesCompatibilityState(state.srvcCompatibility, true);

            if (compatibilityState.compareAndSet(state, newState))
                return newState;
        }
    }

    /**
     * @param name Service name.
     * @return Future.
     */
    public IgniteInternalFuture<?> cancel(String name) {
        while (true) {
            try {
                GridFutureAdapter<?> fut = new GridFutureAdapter<>();

                GridFutureAdapter<?> old;

                if ((old = undepFuts.putIfAbsent(name, fut)) != null)
                    fut = old;
                else {
                    GridServiceDeploymentKey key = new GridServiceDeploymentKey(name);

                    if (cache.getAndRemove(key) == null) {
                        // Remove future from local map if service was not deployed.
                        undepFuts.remove(name);

                        fut.onDone();
                    }
                }

                return fut;
            }
            catch (ClusterTopologyCheckedException e) {
                if (log.isDebugEnabled())
                    log.debug("Topology changed while deploying service (will retry): " + e.getMessage());
            }
            catch (IgniteCheckedException e) {
                log.error("Failed to undeploy service: " + name, e);

                return new GridFinishedFuture<>(e);
            }
        }
    }

    /**
     * @return Future.
     */
    @SuppressWarnings("unchecked")
    public IgniteInternalFuture<?> cancelAll() {
        Iterator<Cache.Entry<Object, Object>> it = serviceEntries(ServiceDeploymentPredicate.INSTANCE);

        GridCompoundFuture res = null;

        while (it.hasNext()) {
            Cache.Entry<Object, Object> e = it.next();

            GridServiceDeployment dep = (GridServiceDeployment)e.getValue();

            if (res == null)
                res = new GridCompoundFuture<>();

            // Cancel each service separately.
            res.add(cancel(dep.configuration().getName()));
        }

        if (res != null) {
            res.markInitialized();

            return res;
        }
        else
            return new GridFinishedFuture<>();
    }

    /**
     * @param name Service name.
     * @param timeout If greater than 0 limits task execution time. Cannot be negative.
     * @return Service topology.
     */
    public Map<UUID, Integer> serviceTopology(String name, long timeout) throws IgniteCheckedException {
        ClusterNode node = cache.affinity().mapKeyToNode(name);

        if (node.version().compareTo(ServiceTopologyCallable.SINCE_VER) >= 0) {
            final ServiceTopologyCallable call = new ServiceTopologyCallable(name);

            call.serialize = SERVICE_TOP_CALLABLE_VER1.contains(node.version());

            return ctx.closure().callAsyncNoFailover(
                GridClosureCallMode.BROADCAST,
                call,
                Collections.singletonList(node),
                false,
                timeout
            ).get();
        }
        else
            return serviceTopology(cache, name);
    }

    /**
     * @param cache Utility cache.
     * @param svcName Service name.
     * @return Service topology.
     * @throws IgniteCheckedException In case of error.
     */
    private static Map<UUID, Integer> serviceTopology(IgniteInternalCache<Object, Object> cache, String svcName)
        throws IgniteCheckedException {
        GridServiceAssignments val = (GridServiceAssignments)cache.get(new GridServiceAssignmentsKey(svcName));

        return val != null ? val.assigns() : null;
    }

    /**
     * @return Collection of service descriptors.
     */
    public Collection<ServiceDescriptor> serviceDescriptors() {
        Collection<ServiceDescriptor> descs = new ArrayList<>();

        Iterator<Cache.Entry<Object, Object>> it = serviceEntries(ServiceDeploymentPredicate.INSTANCE);

        while (it.hasNext()) {
            Cache.Entry<Object, Object> e = it.next();

            GridServiceDeployment dep = (GridServiceDeployment)e.getValue();

            ServiceDescriptorImpl desc = new ServiceDescriptorImpl(dep);

            try {
                GridServiceAssignments assigns = (GridServiceAssignments)cache.getForcePrimary(
                    new GridServiceAssignmentsKey(dep.configuration().getName()));

                if (assigns != null) {
                    desc.topologySnapshot(assigns.assigns());

                    descs.add(desc);
                }
            }
            catch (IgniteCheckedException ex) {
                log.error("Failed to get assignments from replicated cache for service: " +
                    dep.configuration().getName(), ex);
            }
        }

        return descs;
    }

    /**
     * @param name Service name.
     * @param <T> Service type.
     * @return Service by specified service name.
     */
    @SuppressWarnings("unchecked")
    public <T> T service(String name) {
        Collection<ServiceContextImpl> ctxs;

        synchronized (locSvcs) {
            ctxs = locSvcs.get(name);
        }

        if (ctxs == null)
            return null;

        synchronized (ctxs) {
            if (ctxs.isEmpty())
                return null;

            for (ServiceContextImpl ctx : ctxs) {
                Service svc = ctx.service();

                if (svc != null)
                    return (T)svc;
            }

            return null;
        }
    }

    /**
     * @param name Service name.
     * @return Service by specified service name.
     */
    public ServiceContextImpl serviceContext(String name) {
        Collection<ServiceContextImpl> ctxs;

        synchronized (locSvcs) {
            ctxs = locSvcs.get(name);
        }

        if (ctxs == null)
            return null;

        synchronized (ctxs) {
            if (ctxs.isEmpty())
                return null;

            for (ServiceContextImpl ctx : ctxs) {
                if (ctx.service() != null)
                    return ctx;
            }

            return null;
        }
    }

    /**
     * @param prj Grid projection.
     * @param name Service name.
     * @param svcItf Service class.
     * @param sticky Whether multi-node request should be done.
     * @param timeout If greater than 0 limits service acquire time. Cannot be negative.
     * @param <T> Service interface type.
     * @return The proxy of a service by its name and class.
     * @throws IgniteException If failed to create proxy.
     */
    @SuppressWarnings("unchecked")
    public <T> T serviceProxy(ClusterGroup prj, String name, Class<? super T> svcItf, boolean sticky, long timeout)
        throws IgniteException {
        if (hasLocalNode(prj)) {
            ServiceContextImpl ctx = serviceContext(name);

            if (ctx != null) {
                Service svc = ctx.service();

                if (svc != null) {
                    if (!svcItf.isAssignableFrom(svc.getClass()))
                        throw new IgniteException("Service does not implement specified interface [svcItf=" +
                            svcItf.getName() + ", svcCls=" + svc.getClass().getName() + ']');

                    return (T)svc;
                }
            }
        }

        return new GridServiceProxy<T>(prj, name, svcItf, sticky, timeout, ctx).proxy();
    }

    /**
     * @param prj Grid nodes projection.
     * @return Whether given projection contains any local node.
     */
    private boolean hasLocalNode(ClusterGroup prj) {
        for (ClusterNode n : prj.nodes()) {
            if (n.isLocal())
                return true;
        }

        return false;
    }

    /**
     * @param name Service name.
     * @param <T> Service type.
     * @return Services by specified service name.
     */
    @SuppressWarnings("unchecked")
    public <T> Collection<T> services(String name) {
        Collection<ServiceContextImpl> ctxs;

        synchronized (locSvcs) {
             ctxs = locSvcs.get(name);
        }

        if (ctxs == null)
            return null;

        synchronized (ctxs) {
            Collection<T> res = new ArrayList<>(ctxs.size());

            for (ServiceContextImpl ctx : ctxs) {
                Service svc = ctx.service();

                if (svc != null)
                    res.add((T)svc);
            }

            return res;
        }
    }

    /**
     * Reassigns service to nodes.
     *
     * @param dep Service deployment.
     * @param topVer Topology version.
     * @throws IgniteCheckedException If failed.
     */
    private void reassign(GridServiceDeployment dep, AffinityTopologyVersion topVer) throws IgniteCheckedException {
        ServiceConfiguration cfg = dep.configuration();

        Object nodeFilter = cfg.getNodeFilter();

        if (nodeFilter != null)
            ctx.resource().injectGeneric(nodeFilter);

        int totalCnt = cfg.getTotalCount();
        int maxPerNodeCnt = cfg.getMaxPerNodeCount();
        String cacheName = cfg.getCacheName();
        Object affKey = cfg.getAffinityKey();

        while (true) {
            GridServiceAssignments assigns = new GridServiceAssignments(cfg, dep.nodeId(), topVer.topologyVersion());

             Collection<ClusterNode> nodes;

             // Call node filter outside of transaction.
            if (affKey == null) {
                nodes = ctx.discovery().nodes(topVer);

                if (assigns.nodeFilter() != null) {
                    Collection<ClusterNode> nodes0 = new ArrayList<>();

                    for (ClusterNode node : nodes) {
                        if (assigns.nodeFilter().apply(node))
                            nodes0.add(node);
                    }

                    nodes = nodes0;
                }
            }
            else
                nodes = null;

            try (IgniteInternalTx tx = cache.txStartEx(PESSIMISTIC, REPEATABLE_READ)) {
                GridServiceAssignmentsKey key = new GridServiceAssignmentsKey(cfg.getName());

                GridServiceAssignments oldAssigns = (GridServiceAssignments)cache.get(key);

                Map<UUID, Integer> cnts = new HashMap<>();

                if (affKey != null) {
                    ClusterNode n = ctx.affinity().mapKeyToNode(cacheName, affKey, topVer);

                    if (n != null) {
                        int cnt = maxPerNodeCnt == 0 ? totalCnt == 0 ? 1 : totalCnt : maxPerNodeCnt;

                        cnts.put(n.id(), cnt);
                    }
                }
                else {
                    if (!nodes.isEmpty()) {
                        int size = nodes.size();

                        int perNodeCnt = totalCnt != 0 ? totalCnt / size : maxPerNodeCnt;
                        int remainder = totalCnt != 0 ? totalCnt % size : 0;

                        if (perNodeCnt > maxPerNodeCnt && maxPerNodeCnt != 0) {
                            perNodeCnt = maxPerNodeCnt;
                            remainder = 0;
                        }

                        for (ClusterNode n : nodes)
                            cnts.put(n.id(), perNodeCnt);

                        assert perNodeCnt >= 0;
                        assert remainder >= 0;

                        if (remainder > 0) {
                            int cnt = perNodeCnt + 1;

                            if (oldAssigns != null) {
                                Collection<UUID> used = new HashSet<>();

                                // Avoid redundant moving of services.
                                for (Map.Entry<UUID, Integer> e : oldAssigns.assigns().entrySet()) {
                                    // Do not assign services to left nodes.
                                    if (ctx.discovery().node(e.getKey()) == null)
                                        continue;

                                    // If old count and new count match, then reuse the assignment.
                                    if (e.getValue() == cnt) {
                                        cnts.put(e.getKey(), cnt);

                                        used.add(e.getKey());

                                        if (--remainder == 0)
                                            break;
                                    }
                                }

                                if (remainder > 0) {
                                    List<Map.Entry<UUID, Integer>> entries = new ArrayList<>(cnts.entrySet());

                                    // Randomize.
                                    Collections.shuffle(entries);

                                    for (Map.Entry<UUID, Integer> e : entries) {
                                        // Assign only the ones that have not been reused from previous assignments.
                                        if (!used.contains(e.getKey())) {
                                            if (e.getValue() < maxPerNodeCnt || maxPerNodeCnt == 0) {
                                                e.setValue(e.getValue() + 1);

                                                if (--remainder == 0)
                                                    break;
                                            }
                                        }
                                    }
                                }
                            }
                            else {
                                List<Map.Entry<UUID, Integer>> entries = new ArrayList<>(cnts.entrySet());

                                // Randomize.
                                Collections.shuffle(entries);

                                for (Map.Entry<UUID, Integer> e : entries) {
                                    e.setValue(e.getValue() + 1);

                                    if (--remainder == 0)
                                        break;
                                }
                            }
                        }
                    }
                }

                assigns.assigns(cnts);

                cache.put(key, assigns);

                tx.commit();

                break;
            }
            catch (ClusterTopologyCheckedException e) {
                if (log.isDebugEnabled())
                    log.debug("Topology changed while reassigning (will retry): " + e.getMessage());

                U.sleep(10);
            }
        }
    }

    /**
     * Redeploys local services based on assignments.
     *
     * @param assigns Assignments.
     */
    private void redeploy(GridServiceAssignments assigns) {
        String svcName = assigns.name();

        Integer assignCnt = assigns.assigns().get(ctx.localNodeId());

        if (assignCnt == null)
            assignCnt = 0;

        Collection<ServiceContextImpl> ctxs;

        synchronized (locSvcs) {
            ctxs = locSvcs.get(svcName);

            if (ctxs == null)
                locSvcs.put(svcName, ctxs = new ArrayList<>());
        }

        Collection<ServiceContextImpl> toInit = new ArrayList<>();

        synchronized (ctxs) {
            if (ctxs.size() > assignCnt) {
                int cancelCnt = ctxs.size() - assignCnt;

                cancel(ctxs, cancelCnt);
            }
            else if (ctxs.size() < assignCnt) {
                int createCnt = assignCnt - ctxs.size();

                for (int i = 0; i < createCnt; i++) {
                    ServiceContextImpl svcCtx = new ServiceContextImpl(assigns.name(),
                        UUID.randomUUID(),
                        assigns.cacheName(),
                        assigns.affinityKey(),
                        Executors.newSingleThreadExecutor(threadFactory));

                    ctxs.add(svcCtx);

                    toInit.add(svcCtx);
                }
            }
        }

        for (final ServiceContextImpl svcCtx : toInit) {
            final Service svc;

            try {
                svc = copyAndInject(assigns.configuration());

                // Initialize service.
                svc.init(svcCtx);

                svcCtx.service(svc);
            }
            catch (Throwable e) {
                U.error(log, "Failed to initialize service (service will not be deployed): " + assigns.name(), e);

                synchronized (ctxs) {
                    ctxs.removeAll(toInit);
                }

                if (e instanceof Error)
                    throw (Error)e;

                if (e instanceof RuntimeException)
                    throw (RuntimeException)e;

                return;
            }

            if (log.isInfoEnabled())
                log.info("Starting service instance [name=" + svcCtx.name() + ", execId=" +
                    svcCtx.executionId() + ']');

            // Start service in its own thread.
            final ExecutorService exe = svcCtx.executor();

            exe.execute(new Runnable() {
                @Override public void run() {
                    try {
                        svc.execute(svcCtx);
                    }
                    catch (InterruptedException | IgniteInterruptedCheckedException ignore) {
                        if (log.isDebugEnabled())
                            log.debug("Service thread was interrupted [name=" + svcCtx.name() + ", execId=" +
                                svcCtx.executionId() + ']');
                    }
                    catch (IgniteException e) {
                        if (e.hasCause(InterruptedException.class) ||
                            e.hasCause(IgniteInterruptedCheckedException.class)) {
                            if (log.isDebugEnabled())
                                log.debug("Service thread was interrupted [name=" + svcCtx.name() +
                                    ", execId=" + svcCtx.executionId() + ']');
                        }
                        else {
                            U.error(log, "Service execution stopped with error [name=" + svcCtx.name() +
                                ", execId=" + svcCtx.executionId() + ']', e);
                        }
                    }
                    catch (Throwable e) {
                        log.error("Service execution stopped with error [name=" + svcCtx.name() +
                            ", execId=" + svcCtx.executionId() + ']', e);

                        if (e instanceof Error)
                            throw (Error)e;
                    }
                    finally {
                        // Suicide.
                        exe.shutdownNow();
                    }
                }
            });
        }
    }

    /**
     * @param cfg Service configuration.
     * @return Copy of service.
     * @throws IgniteCheckedException If failed.
     */
    private Service copyAndInject(ServiceConfiguration cfg) throws IgniteCheckedException {
        Marshaller m = ctx.config().getMarshaller();

        if (cfg instanceof LazyServiceConfiguration) {
            byte[] bytes = ((LazyServiceConfiguration)cfg).serviceBytes();

            Service srvc = U.unmarshal(m, bytes, U.resolveClassLoader(null, ctx.config()));

            ctx.resource().inject(srvc);

            return srvc;
        }
        else {
            Service svc = cfg.getService();

            try {
                byte[] bytes = U.marshal(m, svc);

                Service cp = U.unmarshal(m, bytes, U.resolveClassLoader(svc.getClass().getClassLoader(), ctx.config()));

                ctx.resource().inject(cp);

                return cp;
            }
            catch (IgniteCheckedException e) {
                U.error(log, "Failed to copy service (will reuse same instance): " + svc.getClass(), e);

                return svc;
            }
        }
    }

    /**
     * @param ctxs Contexts to cancel.
     * @param cancelCnt Number of contexts to cancel.
     */
    private void cancel(Iterable<ServiceContextImpl> ctxs, int cancelCnt) {
        for (Iterator<ServiceContextImpl> it = ctxs.iterator(); it.hasNext();) {
            ServiceContextImpl svcCtx = it.next();

            // Flip cancelled flag.
            svcCtx.setCancelled(true);

            // Notify service about cancellation.
            Service svc = svcCtx.service();

            if (svc != null) {
                try {
                    svc.cancel(svcCtx);
                }
                catch (Throwable e) {
                    log.error("Failed to cancel service (ignoring) [name=" + svcCtx.name() +
                        ", execId=" + svcCtx.executionId() + ']', e);

                    if (e instanceof Error)
                        throw e;
                }
                finally {
                    try {
                        ctx.resource().cleanup(svc);
                    }
                    catch (IgniteCheckedException e) {
                        U.error(log, "Failed to clean up service (will ignore): " + svcCtx.name(), e);
                    }
                }
            }

            // Close out executor thread for the service.
            // This will cause the thread to be interrupted.
            svcCtx.executor().shutdownNow();

            it.remove();

            if (log.isInfoEnabled())
                log.info("Cancelled service instance [name=" + svcCtx.name() + ", execId=" +
                    svcCtx.executionId() + ']');

            if (--cancelCnt == 0)
                break;
        }
    }

    /**
     * @param p Entry predicate used to execute query from client node.
     * @return Service deployment entries.
     */
    @SuppressWarnings("unchecked")
    private Iterator<Cache.Entry<Object, Object>> serviceEntries(IgniteBiPredicate<Object, Object> p) {
        try {
            GridCacheQueryManager qryMgr = cache.context().queries();

            CacheQuery<Map.Entry<Object, Object>> qry = qryMgr.createScanQuery(p, null, false);

            qry.keepAll(false);

            if (!cache.context().affinityNode()) {
                ClusterNode oldestSrvNode =
                    ctx.discovery().oldestAliveCacheServerNode(AffinityTopologyVersion.NONE);

                if (oldestSrvNode == null)
                    return new GridEmptyIterator<>();

                qry.projection(ctx.cluster().get().forNode(oldestSrvNode));
            }
            else
                qry.projection(ctx.cluster().get().forLocal());

            GridCloseableIterator<Map.Entry<Object, Object>> iter = qry.executeScanQuery();

            return cache.context().itHolder().iterator(iter,
                new CacheIteratorConverter<Cache.Entry<Object, Object>, Map.Entry<Object,Object>>() {
                    @Override protected Cache.Entry<Object, Object> convert(Map.Entry<Object, Object> e) {
                        return new CacheEntryImpl<>(e.getKey(), e.getValue());
                    }

                    @Override protected void remove(Cache.Entry<Object, Object> item) {
                        throw new UnsupportedOperationException();
                    }
                });
        }
        catch (IgniteCheckedException e) {
            throw new IgniteException(e);
        }
    }

    /** {@inheritDoc} */
    @Nullable @Override public IgniteNodeValidationResult validateNode(ClusterNode node) {
        IgniteNodeValidationResult res = super.validateNode(node);

        if (res != null)
            return res;

        boolean rmtNodeIsOld = node.version().compareToIgnoreTimestamp(LAZY_SERVICES_CFG_SINCE) < 0;

        if (!rmtNodeIsOld)
            return null;

        while (true) {
            ServicesCompatibilityState state = compatibilityState.get();

            if (state.srvcCompatibility)
                return null;

            // Remote node is old and services are in not compatible mode.
            if (!state.used) {
                if (!compatibilityState.compareAndSet(state, new ServicesCompatibilityState(true, false)))
                    continue;

                return null;
            }

            ClusterNode locNode = ctx.discovery().localNode();

            return new IgniteNodeValidationResult(node.id(), "Local node uses IgniteServices and works in not " +
                "compatible mode with old nodes (" + IGNITE_SERVICES_COMPATIBILITY_MODE + " system property can be " +
                "set explicitly) [locNodeId=" + locNode.id() + ", rmtNodeId=" + node.id() + "]",
                "Remote node uses IgniteServices and works in not compatible mode with old nodes " +
                    IGNITE_SERVICES_COMPATIBILITY_MODE + " system property can be set explicitly" +
                    "[locNodeId=" + node.id() + ", rmtNodeId=" + locNode.id() + "]");
        }
    }

    /**
     * @param nodes Remote nodes.
     */
    public void initCompatibilityMode(Collection<ClusterNode> nodes) {
        boolean mode;

        if (srvcCompatibilitySysProp == null) {
            boolean clusterHasOldNode = false;

            for (ClusterNode n : nodes) {
                if (n.version().compareToIgnoreTimestamp(LAZY_SERVICES_CFG_SINCE) < 0) {
                    clusterHasOldNode = true;

                    break;
                }
            }

            mode = clusterHasOldNode;
        }
        else
            mode = srvcCompatibilitySysProp;

        while (true) {
            ServicesCompatibilityState state = compatibilityState.get();

            if (compatibilityState.compareAndSet(state, new ServicesCompatibilityState(mode, state.used)))
                return;
        }
    }

    /**
     * Called right after utility cache is started and ready for the usage.
     */
    public void onUtilityCacheStarted() {
        synchronized (pendingJobCtxs) {
            if (pendingJobCtxs.size() == 0)
                return;

            Iterator<ComputeJobContext> iter = pendingJobCtxs.iterator();

            while (iter.hasNext()) {
                iter.next().callcc();
                iter.remove();
            }
        }
    }

    /**
     * Service deployment listener.
     */
    @SuppressWarnings("unchecked")
    private class ServiceEntriesListener implements CacheEntryUpdatedListener<Object, Object> {
        /** {@inheritDoc} */
        @Override public void onUpdated(final Iterable<CacheEntryEvent<?, ?>> deps) {
            if (!busyLock.enterBusy())
                return;

            try {
                depExe.execute(new BusyRunnable() {
                    @Override public void run0() {
                        onSystemCacheUpdated(deps);
                    }
                });
            }
            finally {
                busyLock.leaveBusy();
            }
        }
    }

    /**
     * @param evts Update events.
     */
    private void onSystemCacheUpdated(final Iterable<CacheEntryEvent<?, ?>> evts) {
        boolean firstTime = true;

        for (CacheEntryEvent<?, ?> e : evts) {
            if (e.getKey() instanceof GridServiceDeploymentKey) {
                if (firstTime) {
                    markCompatibilityStateAsUsed();

                    firstTime = false;
                }

                processDeployment((CacheEntryEvent)e);
            }
            else if (e.getKey() instanceof GridServiceAssignmentsKey) {
                if (firstTime) {
                    markCompatibilityStateAsUsed();

                    firstTime = false;
                }

                processAssignment((CacheEntryEvent)e);
            }
        }
    }

    /**
     * @param e Entry.
     */
    private void processDeployment(CacheEntryEvent<GridServiceDeploymentKey, GridServiceDeployment> e) {
        GridServiceDeployment dep;

        try {
            dep = e.getValue();
        }
        catch (IgniteException ex) {
            if (X.hasCause(ex, ClassNotFoundException.class))
                return;
            else
                throw ex;
        }

        if (dep != null) {
            svcName.set(dep.configuration().getName());

            // Ignore other utility cache events.
            AffinityTopologyVersion topVer = ctx.discovery().topologyVersionEx();

            ClusterNode oldest = U.oldest(ctx.discovery().nodes(topVer), null);

            if (oldest.isLocal())
                onDeployment(dep, topVer);
        }
        // Handle undeployment.
        else {
            String name = e.getKey().name();

            svcName.set(name);

            Collection<ServiceContextImpl> ctxs;

            synchronized (locSvcs) {
                ctxs = locSvcs.remove(name);
            }

            if (ctxs != null) {
                synchronized (ctxs) {
                    cancel(ctxs, ctxs.size());
                }
            }

            // Finish deployment futures if undeployment happened.
            GridFutureAdapter<?> fut = depFuts.remove(name);

            if (fut != null)
                fut.onDone();

            // Complete undeployment future.
            fut = undepFuts.remove(name);

            if (fut != null)
                fut.onDone();

            GridServiceAssignmentsKey key = new GridServiceAssignmentsKey(name);

            // Remove assignment on primary node in case of undeploy.
            if (cache.cache().affinity().isPrimary(ctx.discovery().localNode(), key)) {
                try {
                    cache.getAndRemove(key);
                }
                catch (IgniteCheckedException ex) {
                    U.error(log, "Failed to remove assignments for undeployed service: " + name, ex);
                }
            }
        }
    }

        /**
         * Deployment callback.
         *
         * @param dep Service deployment.
         * @param topVer Topology version.
         */
        private void onDeployment(final GridServiceDeployment dep, final AffinityTopologyVersion topVer) {
            // Retry forever.
            try {
                AffinityTopologyVersion newTopVer = ctx.discovery().topologyVersionEx();

                // If topology version changed, reassignment will happen from topology event.
                if (newTopVer.equals(topVer))
                    reassign(dep, topVer);
            }
            catch (IgniteCheckedException e) {
                if (!(e instanceof ClusterTopologyCheckedException))
                    log.error("Failed to do service reassignment (will retry): " + dep.configuration().getName(), e);

                AffinityTopologyVersion newTopVer = ctx.discovery().topologyVersionEx();

                if (!newTopVer.equals(topVer)) {
                    assert newTopVer.compareTo(topVer) > 0;

                    // Reassignment will happen from topology event.
                    return;
                }

                ctx.timeout().addTimeoutObject(new GridTimeoutObject() {
                    private IgniteUuid id = IgniteUuid.randomUuid();

                    private long start = System.currentTimeMillis();

                    @Override public IgniteUuid timeoutId() {
                        return id;
                    }

                    @Override public long endTime() {
                        return start + RETRY_TIMEOUT;
                    }

                    @Override public void onTimeout() {
                        if (!busyLock.enterBusy())
                            return;

                        try {
                            // Try again.
                            onDeployment(dep, topVer);
                        }
                        finally {
                            busyLock.leaveBusy();
                        }
                    }
                });
        }
    }

    /**
     * Topology listener.
     */
    private class TopologyListener implements DiscoveryEventListener {
        /** {@inheritDoc} */
        @Override public void onEvent(DiscoveryEvent evt, final DiscoCache discoCache) {
            if (!busyLock.enterBusy())
                return;

            //Must check that threadpool was not shutdown.
            if (depExe.isShutdown())
                return;

            try {
                final AffinityTopologyVersion topVer;

                if (evt instanceof DiscoveryCustomEvent) {
                    DiscoveryCustomMessage msg = ((DiscoveryCustomEvent)evt).customMessage();

                    topVer = ((DiscoveryCustomEvent)evt).affinityTopologyVersion();

                    if (msg instanceof CacheAffinityChangeMessage) {
                        if (!((CacheAffinityChangeMessage)msg).exchangeNeeded())
                            return;
                    }
                }
                else
                    topVer = new AffinityTopologyVersion((evt).topologyVersion(), 0);

                depExe.execute(new BusyRunnable() {
                    @Override public void run0() {
                        // In case the cache instance isn't tracked by DiscoveryManager anymore.
                        discoCache.updateAlives(ctx.discovery());

                        ClusterNode oldest = discoCache.oldestAliveServerNodeWithCache();

                        if (oldest != null && oldest.isLocal()) {
                            final Collection<GridServiceDeployment> retries = new ConcurrentLinkedQueue<>();

                            if (ctx.deploy().enabled())
                                ctx.cache().context().deploy().ignoreOwnership(true);

                            try {
                                Iterator<Cache.Entry<Object, Object>> it = serviceEntries(
                                    ServiceDeploymentPredicate.INSTANCE);

                                boolean firstTime = true;

                                while (it.hasNext()) {
                                    Cache.Entry<Object, Object> e = it.next();

                                    if (firstTime) {
                                        markCompatibilityStateAsUsed();

                                        firstTime = false;
                                    }

                                    GridServiceDeployment dep = (GridServiceDeployment)e.getValue();

                                    try {
                                        svcName.set(dep.configuration().getName());

                                        ctx.cache().internalCache(UTILITY_CACHE_NAME).context().affinity().
                                            affinityReadyFuture(topVer).get();

                                        reassign(dep, topVer);
                                    }
                                    catch (IgniteCheckedException ex) {
                                        if (!(e instanceof ClusterTopologyCheckedException))
                                            LT.error(log, ex, "Failed to do service reassignment (will retry): " +
                                                dep.configuration().getName());

                                        retries.add(dep);
                                    }
                                }
                            }
                            finally {
                                if (ctx.deploy().enabled())
                                    ctx.cache().context().deploy().ignoreOwnership(false);
                            }

                            if (!retries.isEmpty())
                                onReassignmentFailed(topVer, retries);
                        }

                        Iterator<Cache.Entry<Object, Object>> it = serviceEntries(ServiceAssignmentsPredicate.INSTANCE);

                        // Clean up zombie assignments.
                        while (it.hasNext()) {
                            Cache.Entry<Object, Object> e = it.next();

                            if (cache.context().affinity().primary(ctx.grid().localNode(), e.getKey(), topVer)) {
                                String name = ((GridServiceAssignmentsKey)e.getKey()).name();

                                try {
                                    if (cache.get(new GridServiceDeploymentKey(name)) == null) {
                                        if (log.isDebugEnabled())
                                            log.debug("Removed zombie assignments: " + e.getValue());

                                        cache.getAndRemove(e.getKey());
                                    }
                                }
                                catch (IgniteCheckedException ex) {
                                    U.error(log, "Failed to clean up zombie assignments for service: " + name, ex);
                                }
                            }
                        }
                    }
                });
            }
            finally {
                busyLock.leaveBusy();
            }
        }

        /**
         * Handler for reassignment failures.
         *
         * @param topVer Topology version.
         * @param retries Retries.
         */
        private void onReassignmentFailed(final AffinityTopologyVersion topVer,
            final Collection<GridServiceDeployment> retries) {
            if (!busyLock.enterBusy())
                return;

            try {
                // If topology changed again, let next event handle it.
                if (ctx.discovery().topologyVersionEx().equals(topVer))
                    return;

                for (Iterator<GridServiceDeployment> it = retries.iterator(); it.hasNext(); ) {
                    GridServiceDeployment dep = it.next();

                    try {
                        svcName.set(dep.configuration().getName());

                        reassign(dep, topVer);

                        it.remove();
                    }
                    catch (IgniteCheckedException e) {
                        if (!(e instanceof ClusterTopologyCheckedException))
                            LT.error(log, e, "Failed to do service reassignment (will retry): " +
                                dep.configuration().getName());
                    }
                }

                if (!retries.isEmpty()) {
                    ctx.timeout().addTimeoutObject(new GridTimeoutObject() {
                        private IgniteUuid id = IgniteUuid.randomUuid();

                        private long start = System.currentTimeMillis();

                        @Override public IgniteUuid timeoutId() {
                            return id;
                        }

                        @Override public long endTime() {
                            return start + RETRY_TIMEOUT;
                        }

                        @Override public void onTimeout() {
                            onReassignmentFailed(topVer, retries);
                        }
                    });
                }
            }
            finally {
                busyLock.leaveBusy();
            }
        }
    }

    /**
     * @param e Entry.
     */
    private void processAssignment(CacheEntryEvent<GridServiceAssignmentsKey, GridServiceAssignments> e) {
        GridServiceAssignments assigns;

        try {
            assigns = e.getValue();
        }
        catch (IgniteException ex) {
            if (X.hasCause(ex, ClassNotFoundException.class))
                return;
            else
                throw ex;
        }

        if (assigns != null) {
            svcName.set(assigns.name());

            Throwable t = null;

            try {
                redeploy(assigns);
            }
            catch (Error | RuntimeException th) {
                t = th;
            }

            GridServiceDeploymentFuture fut = depFuts.get(assigns.name());

            if (fut != null && fut.configuration().equalsIgnoreNodeFilter(assigns.configuration())) {
                depFuts.remove(assigns.name(), fut);

                // Complete deployment futures once the assignments have been stored in cache.
                fut.onDone(null, t);
            }
        }
        // Handle undeployment.
        else {
            String name = e.getKey().name();

            svcName.set(name);

            Collection<ServiceContextImpl> ctxs;

            synchronized (locSvcs) {
                ctxs = locSvcs.remove(name);
            }

            if (ctxs != null) {
                synchronized (ctxs) {
                    cancel(ctxs, ctxs.size());
                }
            }
        }
    }

    /**
     *
     */
    private abstract class BusyRunnable implements Runnable {
        /** {@inheritDoc} */
        @Override public void run() {
            if (!busyLock.enterBusy())
                return;

            svcName.set(null);

            try {
                run0();
            }
            catch (Throwable t) {
                log.error("Error when executing service: " + svcName.get(), t);

                if (t instanceof Error)
                    throw t;
            }
            finally {
                busyLock.leaveBusy();

                svcName.set(null);
            }
        }

        /**
         * Abstract run method protected by busy lock.
         */
        public abstract void run0();
    }

    /**
     *
     */
    static class ServiceDeploymentPredicate implements IgniteBiPredicate<Object, Object> {
        /** */
        static final ServiceDeploymentPredicate INSTANCE = new ServiceDeploymentPredicate();

        /** */
        private static final long serialVersionUID = 0L;

        /** {@inheritDoc} */
        @Override public boolean apply(Object key, Object val) {
            return key instanceof GridServiceDeploymentKey;
        }

        /** {@inheritDoc} */
        @Override public String toString() {
            return S.toString(ServiceDeploymentPredicate.class, this);
        }
    }

    /**
     *
     */
    static class ServiceAssignmentsPredicate implements IgniteBiPredicate<Object, Object> {
        /** */
        static final ServiceAssignmentsPredicate INSTANCE = new ServiceAssignmentsPredicate();

        /** */
        private static final long serialVersionUID = 0L;

        /** {@inheritDoc} */
        @Override public boolean apply(Object key, Object val) {
            return key instanceof GridServiceAssignmentsKey;
        }

        /** {@inheritDoc} */
        @Override public String toString() {
            return S.toString(ServiceAssignmentsPredicate.class, this);
        }
    }

    /**
     */
    @GridInternal
    @SerializableTransient(methodName = "serializableTransient")
    private static class ServiceTopologyCallable implements IgniteCallable<Map<UUID, Integer>> {
        /** */
        private static final long serialVersionUID = 0L;

        /** */
        private static final IgniteProductVersion SINCE_VER = IgniteProductVersion.fromString("1.5.7");

        /** */
        private static final String[] SER_FIELDS = {"waitedCacheInit", "jCtx", "log"};

        /** */
        private final String svcName;

        /** */
        private transient boolean waitedCacheInit;

        /** */
        @IgniteInstanceResource
        private IgniteEx ignite;

        /** */
        @JobContextResource
        private transient ComputeJobContext jCtx;

        /** */
        @LoggerResource
        private transient IgniteLogger log;

        /** */
        transient boolean serialize;

        /**
         * @param svcName Service name.
         */
        public ServiceTopologyCallable(String svcName) {
            this.svcName = svcName;
        }

        /** {@inheritDoc} */
        @Override public Map<UUID, Integer> call() throws Exception {
            IgniteInternalCache<Object, Object> cache = ignite.context().cache().utilityCache();

            if (cache == null) {
                List<ComputeJobContext> pendingCtxs = ignite.context().service().pendingJobCtxs;

                synchronized (pendingCtxs) {
                    // Double check cache reference after lock acqusition.
                    cache = ignite.context().cache().utilityCache();

                    if (cache == null) {
                        if (!waitedCacheInit) {
                            log.debug("Utility cache hasn't been initialized yet. Waiting.");

                            // waiting for a minute for cache initialization.
                            jCtx.holdcc(60 * 1000);

                            pendingCtxs.add(jCtx);

                            waitedCacheInit = true;

                            return null;
                        }
                        else {
                            log.error("Failed to gather service topology. Utility " +
                                "cache initialization is stuck.");

                            throw new IgniteCheckedException("Failed to gather service topology. Utility " +
                                "cache initialization is stuck.");
                        }
                    }
                }
            }

            return serviceTopology(cache, svcName);
        }

        /**
         * @param self Instance of current class before serialization.
         * @param ver Sender job version.
         * @return List of serializable transient fields.
         */
        @SuppressWarnings("unused")
        private static String[] serializableTransient(ServiceTopologyCallable self, IgniteProductVersion ver) {
            return (self != null && self.serialize) || (ver != null && SERVICE_TOP_CALLABLE_VER1.contains(ver)) ? SER_FIELDS : null;
        }
    }

    /**
     *
     */
    private static class ServicesCompatibilityState {
        /** */
        private final boolean srvcCompatibility;

        /** */
        private final boolean used;

        /**
         * @param srvcCompatibility Services compatibility mode ({@code true} if compatible with old nodes).
         * @param used Services has been used.
         */
        ServicesCompatibilityState(boolean srvcCompatibility, boolean used) {
            this.srvcCompatibility = srvcCompatibility;
            this.used = used;
        }
    }
}<|MERGE_RESOLUTION|>--- conflicted
+++ resolved
@@ -307,19 +307,12 @@
     @Override public void onKernalStop(boolean cancel) {
         busyLock.block();
 
-<<<<<<< HEAD
         try {
             if (ctx.isDaemon())
                 return;
-=======
-        if (!ctx.clientNode())
-            ctx.event().removeDiscoveryEventListener(topLsnr);
-
-        Collection<ServiceContextImpl> ctxs = new ArrayList<>();
->>>>>>> 0b996e62
 
             if (!ctx.clientNode())
-                ctx.event().removeLocalEventListener(topLsnr);
+                ctx.event().removeDiscoveryEventListener(topLsnr);
 
             Collection<ServiceContextImpl> ctxs = new ArrayList<>();
 
@@ -361,7 +354,8 @@
 
             cancelFutures(depFuts, err);
             cancelFutures(undepFuts, err);
-        }finally {
+        }
+        finally {
             busyLock.unblock();
         }
 
