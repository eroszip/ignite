--- conflicted
+++ resolved
@@ -141,20 +141,12 @@
                     TypeId typeId;
 
                     if (valCls == null || ctx.cacheObjects().isPortableEnabled()) {
-<<<<<<< HEAD
-                        processCacheTypeMeta(meta, desc, PORTABLE_PROPERTY, keyCls, valCls);
-=======
                         processCacheTypeMeta(meta, desc, PORTABLE_PROPERTY);
->>>>>>> cc19b086
 
                         typeId = new TypeId(ccfg.getName(), ctx.cacheObjects().typeId(meta.getValueType()));
                     }
                     else if (ctx.cacheObjects().enableFieldsIndexing(valCls)) {
-<<<<<<< HEAD
-                        processCacheTypeMeta(meta, desc, INDEXED_FIELDS_PROPERTY, keyCls, valCls);
-=======
                         processCacheTypeMeta(meta, desc, INDEXED_FIELDS_PROPERTY);
->>>>>>> cc19b086
 
                         typeId = new TypeId(ccfg.getName(), ctx.cacheObjects().typeId(valCls.getName()));
                     }
@@ -1247,29 +1239,16 @@
      * @param meta Declared metadata.
      * @param d Type descriptor.
      * @param propType PropertyType.
-<<<<<<< HEAD
-     * @param keyCls Key class.
-     * @param valCls Value class.
-     * @throws IgniteCheckedException If failed.
-     */
-    private void processCacheTypeMeta(CacheTypeMetadata meta, TypeDescriptor d, PropertyType propType,
-        @Nullable Class<?> keyCls, @Nullable Class<?> valCls) throws IgniteCheckedException {
-=======
      * @throws IgniteCheckedException If failed.
      */
     private void processCacheTypeMeta(CacheTypeMetadata meta, TypeDescriptor d, PropertyType propType)
         throws IgniteCheckedException {
->>>>>>> cc19b086
         assert propType != CLASS_PROPERTY;
 
         for (Map.Entry<String, Class<?>> entry : meta.getAscendingFields().entrySet()) {
             Property prop = propType == PORTABLE_PROPERTY ?
                 buildPortableProperty(entry.getKey(), entry.getValue()) :
-<<<<<<< HEAD
-                buildIndexedFieldsProperty(entry.getKey(), entry.getValue(), keyCls, valCls);
-=======
                 buildIndexedFieldsProperty(entry.getKey(), entry.getValue());
->>>>>>> cc19b086
 
             d.addProperty(prop, false);
 
@@ -1283,11 +1262,7 @@
         for (Map.Entry<String, Class<?>> entry : meta.getDescendingFields().entrySet()) {
             Property prop = propType == PORTABLE_PROPERTY ?
                 buildPortableProperty(entry.getKey(), entry.getValue()) :
-<<<<<<< HEAD
-                buildIndexedFieldsProperty(entry.getKey(), entry.getValue(), keyCls, valCls);
-=======
                 buildIndexedFieldsProperty(entry.getKey(), entry.getValue());
->>>>>>> cc19b086
 
             d.addProperty(prop, false);
 
@@ -1301,11 +1276,7 @@
         for (String txtIdx : meta.getTextFields()) {
             Property prop = propType == PORTABLE_PROPERTY ?
                 buildPortableProperty(txtIdx, String.class) :
-<<<<<<< HEAD
-                buildIndexedFieldsProperty(txtIdx, String.class, keyCls, valCls);
-=======
                 buildIndexedFieldsProperty(txtIdx, String.class);
->>>>>>> cc19b086
 
             d.addProperty(prop, false);
 
@@ -1325,11 +1296,7 @@
                 for (Map.Entry<String, IgniteBiTuple<Class<?>, Boolean>> idxField : idxFields.entrySet()) {
                     Property prop = propType == PORTABLE_PROPERTY ?
                         buildPortableProperty(idxField.getKey(), idxField.getValue().get1()) :
-<<<<<<< HEAD
-                        buildIndexedFieldsProperty(idxField.getKey(), idxField.getValue().get1(), keyCls, valCls);
-=======
                         buildIndexedFieldsProperty(idxField.getKey(), idxField.getValue().get1());
->>>>>>> cc19b086
 
                     d.addProperty(prop, false);
 
@@ -1345,11 +1312,7 @@
         for (Map.Entry<String, Class<?>> entry : meta.getQueryFields().entrySet()) {
             Property prop = propType == PORTABLE_PROPERTY ?
                 buildPortableProperty(entry.getKey(), entry.getValue()) :
-<<<<<<< HEAD
-                buildIndexedFieldsProperty(entry.getKey(), entry.getValue(), keyCls, valCls);
-=======
                 buildIndexedFieldsProperty(entry.getKey(), entry.getValue());
->>>>>>> cc19b086
 
             if (!d.props.containsKey(prop.name()))
                 d.addProperty(prop, false);
@@ -1456,28 +1419,15 @@
      * @param pathStr String representing path to the property. May contains dots '.' to identify
      *      nested fields.
      * @param resType Result type.
-<<<<<<< HEAD
-     * @param keyCls Key class.
-     * @param valCls Value class.
      * @return Portable property.
      */
-    private IndexedFieldsProperty buildIndexedFieldsProperty(String pathStr, Class<?> resType,
-        @Nullable Class<?> keyCls, @Nullable Class<?> valCls) {
-=======
-     * @return Portable property.
-     */
     private IndexedFieldsProperty buildIndexedFieldsProperty(String pathStr, Class<?> resType) {
->>>>>>> cc19b086
         String[] path = pathStr.split("\\.");
 
         IndexedFieldsProperty res = null;
 
         for (String prop : path)
-<<<<<<< HEAD
-            res = new IndexedFieldsProperty(prop, res, resType, keyCls, valCls);
-=======
             res = new IndexedFieldsProperty(prop, res, resType);
->>>>>>> cc19b086
 
         return res;
     }
@@ -1747,9 +1697,9 @@
                 if (isKeyProp0 == 0) {
                     // Key is allowed to be a non-portable object here.
                     // We check key before value consistently with ClassProperty.
-                    if (ctx.cacheObjects().isPortableObject(key) && ctx.cacheObjects().hasField(key, propName, null))
+                    if (ctx.cacheObjects().isPortableObject(key) && ctx.cacheObjects().hasField(key, propName))
                         isKeyProp = isKeyProp0 = 1;
-                    else if (ctx.cacheObjects().hasField(val, propName, null))
+                    else if (ctx.cacheObjects().hasField(val, propName))
                         isKeyProp = isKeyProp0 = -1;
                     else {
                         U.warn(log, "Neither key nor value have property " +
@@ -1762,135 +1712,7 @@
                 obj = isKeyProp0 == 1 ? key : val;
             }
 
-            return ctx.cacheObjects().field(obj, propName, null);
-        }
-
-        /** {@inheritDoc} */
-        @Override public String name() {
-            return propName;
-        }
-
-        /** {@inheritDoc} */
-        @Override public Class<?> type() {
-            return type;
-        }
-    }
-
-    /**
-     *
-     */
-    private class IndexedFieldsProperty extends Property {
-        /** Property name. */
-        private String propName;
-
-        /** Parent property. */
-        private IndexedFieldsProperty parent;
-
-        /** Result class. */
-        private Class<?> type;
-
-        /** Key field */
-        private Field keyField;
-
-        /** Value field */
-        private Field valueField;
-
-        /**
-         * Constructor.
-         *
-         * @param propName Property name.
-         * @param parent Parent property.
-         * @param type Result type.
-         * @param keyCls Key class.
-         * @param valCls Value class.
-         */
-        private IndexedFieldsProperty(String propName, IndexedFieldsProperty parent, Class<?> type,
-            @Nullable Class<?> keyCls, @Nullable Class<?> valCls) {
-            this.propName = propName;
-            this.parent = parent;
-            this.type = type;
-
-            /*if (keyCls != null) {
-                try {
-                    keyField = keyCls.getDeclaredField(propName);
-
-                    keyField.setAccessible(true);
-                } catch (NoSuchFieldException e) {
-                    // No-op
-                }
-            }
-            else if (valCls != null && keyField == null) {
-                try {
-                    valueField = valCls.getDeclaredField(propName);
-
-                    valueField.setAccessible(true);
-                } catch (NoSuchFieldException e) {
-                    // No-op
-                }
-            }
-
-            if ((keyCls != null || valCls != null) && keyField == null && valueField == null)
-                U.warn(log, "Neither key nor value class has field " +
-                    "[fieldName=" + propName + ", key=" + keyCls + ", val=" + valCls + "]");*/
-        }
-
-        /** {@inheritDoc} */
-        @Override public Object value(Object key, Object val) throws IgniteCheckedException {
-            Object obj;
-
-            if (parent != null) {
-                obj = parent.value(key, val);
-
-                if (obj == null)
-                    return null;
-
-                if (!(obj instanceof CacheIndexedObjectImpl))
-                    throw new IgniteCheckedException("Non-indexed object received as a result of property extraction " +
-                        "[parent=" + parent + ", propName=" + propName + ", obj=" + obj + ']');
-
-                return ctx.cacheObjects().field(obj, propName, keyField != null ? keyField : valueField);
-            }
-            else {
-                if (key instanceof CacheIndexedObjectImpl) {
-                    try {
-
-                        return ctx.cacheObjects().field(key, propName, keyField);
-                    }
-                    catch (IgniteFieldNotFoundException e) {
-                        // Ignore
-                    }
-                }
-                else if (keyField != null) {
-                    try {
-                        return keyField.get(key);
-                    }
-                    catch (Exception e) {
-                        throw new IgniteCheckedException(e);
-                    }
-                }
-
-                if (val instanceof CacheIndexedObjectImpl) {
-                    try {
-                        return ctx.cacheObjects().field(val, propName, valueField);
-                    }
-                    catch (IgniteFieldNotFoundException e) {
-                        // Ignore
-                    }
-                }
-                else if (valueField != null) {
-                    try {
-                        return valueField.get(val);
-                    }
-                    catch (Exception e) {
-                        throw new IgniteCheckedException(e);
-                    }
-                }
-
-                U.warn(log, "Neither key nor value has property " +
-                    "[propName=" + propName + ", key=" + key + ", val=" + val + "]");
-
-                return null;
-            }
+            return ctx.cacheObjects().field(obj, propName);
         }
 
         /** {@inheritDoc} */
