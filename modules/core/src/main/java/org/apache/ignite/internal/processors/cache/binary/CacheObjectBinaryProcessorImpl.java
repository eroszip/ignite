/*
 * Licensed to the Apache Software Foundation (ASF) under one or more
 * contributor license agreements.  See the NOTICE file distributed with
 * this work for additional information regarding copyright ownership.
 * The ASF licenses this file to You under the Apache License, Version 2.0
 * (the "License"); you may not use this file except in compliance with
 * the License.  You may obtain a copy of the License at
 *
 *      http://www.apache.org/licenses/LICENSE-2.0
 *
 * Unless required by applicable law or agreed to in writing, software
 * distributed under the License is distributed on an "AS IS" BASIS,
 * WITHOUT WARRANTIES OR CONDITIONS OF ANY KIND, either express or implied.
 * See the License for the specific language governing permissions and
 * limitations under the License.
 */

package org.apache.ignite.internal.processors.cache.binary;

import java.io.Externalizable;
import java.io.IOException;
import java.io.ObjectInput;
import java.io.ObjectOutput;
import java.util.ArrayList;
import java.util.Arrays;
import java.util.Collection;
import java.util.HashMap;
import java.util.Map;
import java.util.concurrent.ConcurrentHashMap;
import java.util.concurrent.CountDownLatch;
import javax.cache.Cache;
import javax.cache.CacheException;
import javax.cache.event.CacheEntryEvent;
import javax.cache.event.CacheEntryListenerException;
import javax.cache.event.CacheEntryUpdatedListener;
import javax.cache.event.EventType;
import javax.cache.processor.EntryProcessor;
import javax.cache.processor.MutableEntry;
import org.apache.ignite.IgniteBinary;
import org.apache.ignite.IgniteCheckedException;
import org.apache.ignite.IgniteException;
import org.apache.ignite.binary.BinaryBasicNameMapper;
import org.apache.ignite.binary.BinaryObject;
import org.apache.ignite.binary.BinaryObjectBuilder;
import org.apache.ignite.binary.BinaryObjectException;
import org.apache.ignite.binary.BinaryType;
import org.apache.ignite.binary.BinaryTypeConfiguration;
import org.apache.ignite.cache.CacheEntryEventSerializableFilter;
import org.apache.ignite.cluster.ClusterNode;
import org.apache.ignite.cluster.ClusterTopologyException;
import org.apache.ignite.configuration.BinaryConfiguration;
import org.apache.ignite.configuration.CacheConfiguration;
import org.apache.ignite.events.Event;
import org.apache.ignite.internal.GridKernalContext;
import org.apache.ignite.internal.IgniteNodeAttributes;
import org.apache.ignite.internal.binary.BinaryContext;
import org.apache.ignite.internal.binary.BinaryEnumObjectImpl;
import org.apache.ignite.internal.binary.BinaryMarshaller;
import org.apache.ignite.internal.binary.BinaryMetadata;
import org.apache.ignite.internal.binary.BinaryMetadataHandler;
import org.apache.ignite.internal.binary.BinaryObjectEx;
import org.apache.ignite.internal.binary.BinaryObjectImpl;
import org.apache.ignite.internal.binary.BinaryObjectOffheapImpl;
import org.apache.ignite.internal.binary.BinaryTypeImpl;
import org.apache.ignite.internal.binary.BinaryUtils;
import org.apache.ignite.internal.binary.GridBinaryMarshaller;
import org.apache.ignite.internal.binary.builder.BinaryObjectBuilderImpl;
import org.apache.ignite.internal.binary.streams.BinaryInputStream;
import org.apache.ignite.internal.binary.streams.BinaryOffheapInputStream;
import org.apache.ignite.internal.cluster.ClusterTopologyCheckedException;
import org.apache.ignite.internal.managers.eventstorage.GridLocalEventListener;
import org.apache.ignite.internal.processors.affinity.AffinityTopologyVersion;
import org.apache.ignite.internal.processors.cache.CacheEntryPredicate;
import org.apache.ignite.internal.processors.cache.CacheEntryPredicateAdapter;
import org.apache.ignite.internal.processors.cache.CacheObject;
import org.apache.ignite.internal.processors.cache.CacheObjectContext;
import org.apache.ignite.internal.processors.cache.GridCacheContext;
import org.apache.ignite.internal.processors.cache.GridCacheEntryEx;
import org.apache.ignite.internal.processors.cache.GridCacheUtils;
import org.apache.ignite.internal.processors.cache.IgniteCacheProxy;
import org.apache.ignite.internal.processors.cache.KeyCacheObject;
import org.apache.ignite.internal.processors.cache.query.CacheQuery;
import org.apache.ignite.internal.processors.cache.query.GridCacheQueryManager;
import org.apache.ignite.internal.processors.cacheobject.IgniteCacheObjectProcessorImpl;
import org.apache.ignite.internal.util.GridUnsafe;
import org.apache.ignite.internal.util.IgniteUtils;
import org.apache.ignite.internal.util.lang.GridCloseableIterator;
import org.apache.ignite.internal.util.lang.GridMapEntry;
import org.apache.ignite.internal.util.tostring.GridToStringExclude;
import org.apache.ignite.internal.util.typedef.C1;
import org.apache.ignite.internal.util.typedef.F;
import org.apache.ignite.internal.util.typedef.T2;
import org.apache.ignite.internal.util.typedef.X;
import org.apache.ignite.internal.util.typedef.internal.CU;
import org.apache.ignite.internal.util.typedef.internal.S;
import org.apache.ignite.internal.util.typedef.internal.U;
import org.apache.ignite.lang.IgniteBiPredicate;
import org.apache.ignite.lang.IgniteBiTuple;
import org.apache.ignite.lang.IgniteClosure;
import org.apache.ignite.lang.IgniteProductVersion;
import org.apache.ignite.marshaller.Marshaller;
import org.apache.ignite.spi.IgniteNodeValidationResult;
import org.jetbrains.annotations.Nullable;
import org.jsr166.ConcurrentHashMap8;

import static org.apache.ignite.IgniteSystemProperties.IGNITE_SKIP_CONFIGURATION_CONSISTENCY_CHECK;
import static org.apache.ignite.IgniteSystemProperties.getBoolean;
import static org.apache.ignite.events.EventType.EVT_CLIENT_NODE_DISCONNECTED;

/**
 * Binary processor implementation.
 */
public class CacheObjectBinaryProcessorImpl extends IgniteCacheObjectProcessorImpl implements
    CacheObjectBinaryProcessor {
    /** */
    public static final IgniteProductVersion BINARY_CFG_CHECK_SINCE = IgniteProductVersion.fromString("1.5.7");

    /** */
    private final CountDownLatch startLatch = new CountDownLatch(1);

    /** */
    private final boolean clientNode;

    /** */
    private volatile IgniteCacheProxy<BinaryMetadataKey, BinaryMetadata> metaDataCache;

    /** */
    private final ConcurrentHashMap8<Integer, BinaryTypeImpl> clientMetaDataCache;

    /** Predicate to filter binary meta data in utility cache. */
    private final CacheEntryPredicate metaPred = new CacheEntryPredicateAdapter() {
        private static final long serialVersionUID = 0L;

        @Override public boolean apply(GridCacheEntryEx e) {
            return e.key().value(e.context().cacheObjectContext(), false) instanceof BinaryMetadataKey;
        }
    };

    /** */
    private BinaryContext binaryCtx;

    /** */
    private Marshaller marsh;

    /** */
    private GridBinaryMarshaller binaryMarsh;

    /** */
    @GridToStringExclude
    private IgniteBinary binaries;

    /** Listener removes all registred binary schemas after the local client reconnected. */
    private final GridLocalEventListener clientDisconLsnr = new GridLocalEventListener() {
        @Override public void onEvent(Event evt) {
            binaryContext().unregisterBinarySchemas();
        }
    };

    /** Metadata updates collected before metadata cache is initialized. */
    private final Map<Integer, BinaryMetadata> metaBuf = new ConcurrentHashMap<>();

    /**
     * @param ctx Kernal context.
     */
    public CacheObjectBinaryProcessorImpl(GridKernalContext ctx) {
        super(ctx);

        marsh = ctx.grid().configuration().getMarshaller();

        clientNode = this.ctx.clientNode();

        clientMetaDataCache = clientNode ? new ConcurrentHashMap8<Integer, BinaryTypeImpl>() : null;
    }

    /** {@inheritDoc} */
    @Override public void start() throws IgniteCheckedException {
        if (marsh instanceof BinaryMarshaller) {
            if (ctx.clientNode())
                ctx.event().addLocalEventListener(clientDisconLsnr, EVT_CLIENT_NODE_DISCONNECTED);

            BinaryMetadataHandler metaHnd = new BinaryMetadataHandler() {
                @Override public void addMeta(int typeId, BinaryType newMeta) throws BinaryObjectException {
                    assert newMeta != null;
                    assert newMeta instanceof BinaryTypeImpl;

                    BinaryMetadata newMeta0 = ((BinaryTypeImpl)newMeta).metadata();

                    if (metaDataCache == null) {
                        BinaryMetadata oldMeta = metaBuf.get(typeId);
                        BinaryMetadata mergedMeta = BinaryUtils.mergeMetadata(oldMeta, newMeta0);

                        if (oldMeta != mergedMeta) {
                            synchronized (this) {
                                mergedMeta = BinaryUtils.mergeMetadata(oldMeta, newMeta0);

                                if (oldMeta != mergedMeta)
                                    metaBuf.put(typeId, mergedMeta);
                                else
                                    return;
                            }

                            if (metaDataCache == null)
                                return;
                            else
                                metaBuf.remove(typeId);
                        }
                        else
                            return;
                    }

                    assert metaDataCache != null;

                    CacheObjectBinaryProcessorImpl.this.addMeta(typeId, newMeta0.wrap(binaryCtx));
                }

                @Override public BinaryType metadata(int typeId) throws BinaryObjectException {
                    if (metaDataCache == null)
                        U.awaitQuiet(startLatch);

                    return CacheObjectBinaryProcessorImpl.this.metadata(typeId);
                }
            };

            BinaryMarshaller bMarsh0 = (BinaryMarshaller)marsh;

            binaryCtx = new BinaryContext(metaHnd, ctx.config(), ctx.log(BinaryContext.class));

            IgniteUtils.invoke(BinaryMarshaller.class, bMarsh0, "setBinaryContext", binaryCtx, ctx.config());

            binaryMarsh = new GridBinaryMarshaller(binaryCtx);

            binaries = new IgniteBinaryImpl(ctx, this);

            if (!getBoolean(IGNITE_SKIP_CONFIGURATION_CONSISTENCY_CHECK)) {
                BinaryConfiguration bCfg = ctx.config().getBinaryConfiguration();

                if (bCfg != null) {
                    Map<String, Object> map = new HashMap<>();

                    map.put("globIdMapper", bCfg.getIdMapper() != null ? bCfg.getIdMapper().getClass().getName() : null);
                    map.put("globSerializer", bCfg.getSerializer() != null ? bCfg.getSerializer().getClass() : null);
                    map.put("compactFooter", bCfg.isCompactFooter());

                    if (bCfg.getTypeConfigurations() != null) {
                        Map<Object, Object> typeCfgsMap = new HashMap<>();

                        for (BinaryTypeConfiguration c : bCfg.getTypeConfigurations()) {
                            typeCfgsMap.put(
                                c.getTypeName() != null,
                                Arrays.asList(
                                    c.getIdMapper() != null ? c.getIdMapper().getClass() : null,
                                    c.getSerializer() != null ? c.getSerializer().getClass() : null,
                                    c.isEnum()
                                )
                            );
                        }

                        map.put("typeCfgs", typeCfgsMap);
                    }

                    ctx.addNodeAttribute(IgniteNodeAttributes.ATTR_BINARY_CONFIGURATION, map);
                }
            }
        }
    }

    /** {@inheritDoc} */
    @Override public void stop(boolean cancel) {
        if (ctx.clientNode())
            ctx.event().removeLocalEventListener(clientDisconLsnr);
    }

    /** {@inheritDoc} */
    @Override public void onContinuousProcessorStarted(GridKernalContext ctx) throws IgniteCheckedException {
        if (clientNode && !ctx.isDaemon()) {
            ctx.continuous().registerStaticRoutine(
                CU.UTILITY_CACHE_NAME,
                new MetaDataEntryListener(),
                new MetaDataEntryFilter(),
                null);
        }
    }

    /** {@inheritDoc} */
    @SuppressWarnings("unchecked")
    @Override public void onUtilityCacheStarted() throws IgniteCheckedException {
        IgniteCacheProxy<Object, Object> proxy = ctx.cache().jcache(CU.UTILITY_CACHE_NAME);

        boolean old = proxy.context().deploy().ignoreOwnership(true);

        try {
            metaDataCache = (IgniteCacheProxy)proxy.withNoRetries();
        }
        finally {
            proxy.context().deploy().ignoreOwnership(old);
        }

        if (clientNode) {
            assert !metaDataCache.context().affinityNode();

            while (true) {
                ClusterNode oldestSrvNode =
                    CU.oldestAliveCacheServerNode(ctx.cache().context(), AffinityTopologyVersion.NONE);

                if (oldestSrvNode == null)
                    break;

                GridCacheQueryManager qryMgr = metaDataCache.context().queries();

                CacheQuery<Map.Entry<BinaryMetadataKey, BinaryMetadata>> qry =
                    qryMgr.createScanQuery(new MetaDataPredicate(), null, false);

                qry.keepAll(false);

                qry.projection(ctx.cluster().get().forNode(oldestSrvNode));

                try (GridCloseableIterator<Map.Entry<BinaryMetadataKey, BinaryMetadata>> entries = qry.executeScanQuery()) {
                    for (Map.Entry<BinaryMetadataKey, BinaryMetadata> e : entries) {
                        assert e.getKey() != null : e;
                        assert e.getValue() != null : e;

                        addClientCacheMetaData(e.getKey(), e.getValue());
                    }
                }
                catch (IgniteCheckedException e) {
                    if (!ctx.discovery().alive(oldestSrvNode) || !ctx.discovery().pingNode(oldestSrvNode.id()))
                        continue;
                    else
                        throw e;
                }
                catch (CacheException e) {
                    if (X.hasCause(e, ClusterTopologyCheckedException.class, ClusterTopologyException.class))
                        continue;
                    else
                        throw e;
                }

                break;
            }
        }

        for (Map.Entry<Integer, BinaryMetadata> e : metaBuf.entrySet())
            addMeta(e.getKey(), e.getValue().wrap(binaryCtx));

        metaBuf.clear();

        startLatch.countDown();
    }

    /** {@inheritDoc} */
    @Override public void onKernalStart() throws IgniteCheckedException {
        super.onKernalStart();

        if (!getBoolean(IGNITE_SKIP_CONFIGURATION_CONSISTENCY_CHECK) && marsh instanceof BinaryMarshaller) {
            BinaryConfiguration bcfg = ctx.config().getBinaryConfiguration();

            for (ClusterNode rmtNode : ctx.discovery().remoteNodes()) {
                if (rmtNode.version().compareTo(BINARY_CFG_CHECK_SINCE) < 0) {
                    if (bcfg == null || bcfg.getNameMapper() == null) {
                        throw new IgniteCheckedException("When BinaryMarshaller is used and topology contains old " +
                            "nodes, then " + BinaryBasicNameMapper.class.getName() + " mapper have to be set " +
                            "explicitely into binary configuration and 'simpleName' property of the mapper " +
                            "have to be set to 'true'.");
                    }

                    if (!(bcfg.getNameMapper() instanceof BinaryBasicNameMapper)
                        || !((BinaryBasicNameMapper)bcfg.getNameMapper()).isSimpleName()) {
                        U.quietAndWarn(log, "When BinaryMarshaller is used and topology contains old" +
                            " nodes, it's strongly recommended, to set " + BinaryBasicNameMapper.class.getName() +
                            " mapper into binary configuration explicitely " +
                            " and 'simpleName' property of the mapper set to 'true' (fix configuration or set " +
                            "-D" + IGNITE_SKIP_CONFIGURATION_CONSISTENCY_CHECK + "=true system property).");
                    }

                    break;
                }
            }
        }
    }

    /**
     * @param key Metadata key.
     * @param newMeta Metadata.
     */
    private void addClientCacheMetaData(BinaryMetadataKey key, final BinaryMetadata newMeta) {
        int key0 = key.typeId();

        clientMetaDataCache.compute(key0, new ConcurrentHashMap8.BiFun<Integer, BinaryTypeImpl, BinaryTypeImpl>() {
            @Override public BinaryTypeImpl apply(Integer key, BinaryTypeImpl oldMeta) {
                BinaryMetadata res;

                BinaryMetadata oldMeta0 = oldMeta != null ? oldMeta.metadata() : null;

                try {
                    res = BinaryUtils.mergeMetadata(oldMeta0, newMeta);
                }
                catch (BinaryObjectException e) {
                    res = oldMeta0;
                }

                return res != null ? res.wrap(binaryCtx) : null;
            }
        });
    }

    /** {@inheritDoc} */
    @Override public int typeId(String typeName) {
        if (binaryCtx == null)
            return super.typeId(typeName);

        return binaryCtx.typeId(typeName);
    }

    /**
     * @param obj Object.
     * @return Bytes.
     * @throws org.apache.ignite.binary.BinaryObjectException If failed.
     */
    public byte[] marshal(@Nullable Object obj) throws BinaryObjectException {
        byte[] arr = binaryMarsh.marshal(obj);

        assert arr.length > 0;

        return arr;
    }

    /**
     * @param ptr Off-heap pointer.
     * @param forceHeap If {@code true} creates heap-based object.
     * @return Object.
     * @throws org.apache.ignite.binary.BinaryObjectException If failed.
     */
    public Object unmarshal(long ptr, boolean forceHeap) throws BinaryObjectException {
        assert ptr > 0 : ptr;

        int size = GridUnsafe.getInt(ptr);

        ptr += 4;

        byte type = GridUnsafe.getByte(ptr++);

        if (type != CacheObject.TYPE_BYTE_ARR) {
            assert size > 0 : size;

            BinaryInputStream in = new BinaryOffheapInputStream(ptr, size, forceHeap);

            return binaryMarsh.unmarshal(in);
        }
        else
            return U.copyMemory(ptr, size);
    }

    /** {@inheritDoc} */
    @SuppressWarnings("unchecked")
    @Override public Object marshalToBinary(@Nullable Object obj) throws BinaryObjectException {
        if (obj == null)
            return null;

        if (BinaryUtils.isBinaryType(obj.getClass()))
            return obj;

        if (obj instanceof Object[]) {
            Object[] arr = (Object[])obj;

            Object[] pArr = new Object[arr.length];

            for (int i = 0; i < arr.length; i++)
                pArr[i] = marshalToBinary(arr[i]);

            return pArr;
        }

        if (obj instanceof IgniteBiTuple) {
            IgniteBiTuple tup = (IgniteBiTuple)obj;

            if (obj instanceof T2)
                return new T2<>(marshalToBinary(tup.get1()), marshalToBinary(tup.get2()));

            return new IgniteBiTuple<>(marshalToBinary(tup.get1()), marshalToBinary(tup.get2()));
        }

        {
            Collection<Object> pCol = BinaryUtils.newKnownCollection(obj);

            if (pCol != null) {
                Collection<?> col = (Collection<?>)obj;

                for (Object item : col)
                    pCol.add(marshalToBinary(item));

                return pCol;
            }
        }

        {
            Map<Object, Object> pMap = BinaryUtils.newKnownMap(obj);

            if (pMap != null) {
                Map<?, ?> map = (Map<?, ?>)obj;

                for (Map.Entry<?, ?> e : map.entrySet())
                    pMap.put(marshalToBinary(e.getKey()), marshalToBinary(e.getValue()));

                return pMap;
            }
        }

        if (obj instanceof Map.Entry) {
            Map.Entry<?, ?> e = (Map.Entry<?, ?>)obj;

            return new GridMapEntry<>(marshalToBinary(e.getKey()), marshalToBinary(e.getValue()));
        }

        if (binaryMarsh.mustDeserialize(obj))
            return obj; // No need to go through marshal-unmarshal because result will be the same as initial object.

        byte[] arr = binaryMarsh.marshal(obj);

        assert arr.length > 0;

        Object obj0 = binaryMarsh.unmarshal(arr, null);

        // Possible if a class has writeObject method.
        if (obj0 instanceof BinaryObjectImpl)
            ((BinaryObjectImpl)obj0).detachAllowed(true);

        return obj0;
    }

    /**
     * @return Marshaller.
     */
    public GridBinaryMarshaller marshaller() {
        return binaryMarsh;
    }

    /** {@inheritDoc} */
    @Override public String affinityField(String keyType) {
        if (binaryCtx == null)
            return null;

        return binaryCtx.affinityKeyFieldName(typeId(keyType));
    }

    /** {@inheritDoc} */
    @Override public BinaryObjectBuilder builder(String clsName) {
        return new BinaryObjectBuilderImpl(binaryCtx, clsName);
    }

    /** {@inheritDoc} */
    @Override public BinaryObjectBuilder builder(BinaryObject binaryObj) {
        return BinaryObjectBuilderImpl.wrap(binaryObj);
    }

    /** {@inheritDoc} */
    @Override public void updateMetadata(int typeId, String typeName, @Nullable String affKeyFieldName,
        Map<String, Integer> fieldTypeIds, boolean isEnum) throws BinaryObjectException {
        BinaryMetadata meta = new BinaryMetadata(typeId, typeName, fieldTypeIds, affKeyFieldName, null, isEnum);

        binaryCtx.updateMetadata(typeId, meta);
    }

    /** {@inheritDoc} */
    @Override public void addMeta(final int typeId, final BinaryType newMeta) throws BinaryObjectException {
        assert newMeta != null;
        assert newMeta instanceof BinaryTypeImpl;

        BinaryMetadata newMeta0 = ((BinaryTypeImpl)newMeta).metadata();

        final BinaryMetadataKey key = new BinaryMetadataKey(typeId);

        try {
            BinaryMetadata oldMeta = metaDataCache.localPeek(key);
            BinaryMetadata mergedMeta = BinaryUtils.mergeMetadata(oldMeta, newMeta0);

            AffinityTopologyVersion topVer = ctx.cache().context().lockedTopologyVersion(null);

            if (topVer == null)
                topVer = ctx.cache().context().exchange().readyAffinityVersion();

            BinaryObjectException err = metaDataCache.invoke(topVer, key, new MetadataProcessor(mergedMeta));

            if (err != null)
                throw err;
        }
        catch (CacheException e) {
            throw new BinaryObjectException("Failed to update meta data for type: " + newMeta.typeName(), e);
        }
    }

    /** {@inheritDoc} */
    @Nullable @Override public BinaryType metadata(final int typeId) throws BinaryObjectException {
        try {
            if (clientNode) {
                BinaryType typeMeta = clientMetaDataCache.get(typeId);

                if (typeMeta != null)
                    return typeMeta;

                BinaryMetadata meta = metaDataCache.getTopologySafe(new BinaryMetadataKey(typeId));

                return meta != null ? meta.wrap(binaryCtx) : null;
            }
            else {
                BinaryMetadataKey key = new BinaryMetadataKey(typeId);

                BinaryMetadata meta = metaDataCache.localPeek(key);

                if (meta == null && !metaDataCache.context().preloader().syncFuture().isDone())
                    meta = metaDataCache.getTopologySafe(key);

                return meta != null ? meta.wrap(binaryCtx) : null;
            }
        }
        catch (CacheException e) {
            throw new BinaryObjectException(e);
        }
    }

    /** {@inheritDoc} */
    @Override public Map<Integer, BinaryType> metadata(Collection<Integer> typeIds)
        throws BinaryObjectException {
        try {
            Collection<BinaryMetadataKey> keys = new ArrayList<>(typeIds.size());

            for (Integer typeId : typeIds)
                keys.add(new BinaryMetadataKey(typeId));

            Map<BinaryMetadataKey, BinaryMetadata> meta = metaDataCache.getAll(keys);

            Map<Integer, BinaryType> res = U.newHashMap(meta.size());

            for (Map.Entry<BinaryMetadataKey, BinaryMetadata> e : meta.entrySet())
                res.put(e.getKey().typeId(), e.getValue().wrap(binaryCtx));

            return res;
        }
        catch (CacheException e) {
            throw new BinaryObjectException(e);
        }
    }

    /** {@inheritDoc} */
    @SuppressWarnings("unchecked")
    @Override public Collection<BinaryType> metadata() throws BinaryObjectException {
        if (clientNode)
            return F.viewReadOnly(clientMetaDataCache.values(), new IgniteClosure<BinaryTypeImpl, BinaryType>() {
                @Override public BinaryType apply(BinaryTypeImpl meta) {
                    return meta;
                }
            });
        else {
            return F.viewReadOnly(metaDataCache.entrySetx(metaPred),
                new C1<Cache.Entry<BinaryMetadataKey, BinaryMetadata>, BinaryType>() {
                    private static final long serialVersionUID = 0L;

                    @Override public BinaryType apply(Cache.Entry<BinaryMetadataKey, BinaryMetadata> e) {
                        return e.getValue().wrap(binaryCtx);
                    }
                });
        }
    }

    /** {@inheritDoc} */
    @Override public BinaryObject buildEnum(String typeName, int ord) throws IgniteException {
        int typeId = binaryCtx.typeId(typeName);

        typeName = binaryCtx.userTypeName(typeName);

        updateMetadata(typeId, typeName, null, null, true);

        return new BinaryEnumObjectImpl(binaryCtx, typeId, null, ord);
    }

    /** {@inheritDoc} */
    @Override public IgniteBinary binary() throws IgniteException {
        return binaries;
    }

    /** {@inheritDoc} */
    @Override public boolean isBinaryObject(Object obj) {
        return obj instanceof BinaryObject;
    }

    /** {@inheritDoc} */
    @Override public boolean isBinaryEnabled(CacheConfiguration<?, ?> ccfg) {
        return marsh instanceof BinaryMarshaller;
    }

    /**
     * @param po Binary object.
     * @return Affinity key.
     */
    public Object affinityKey(BinaryObject po) {
        try {
            BinaryType meta = po instanceof BinaryObjectEx ? ((BinaryObjectEx)po).rawType() : po.type();

            if (meta != null) {
                String affKeyFieldName = meta.affinityKeyFieldName();

                if (affKeyFieldName != null)
                    return po.field(affKeyFieldName);
            }
            else if (po instanceof BinaryObjectEx) {
                int id = ((BinaryObjectEx)po).typeId();

                String affKeyFieldName = binaryCtx.affinityKeyFieldName(id);

                if (affKeyFieldName != null)
                    return po.field(affKeyFieldName);
            }
        }
        catch (BinaryObjectException e) {
            U.error(log, "Failed to get affinity field from binary object: " + po, e);
        }

        return po;
    }

    /** {@inheritDoc} */
    @Override public int typeId(Object obj) {
        if (obj == null)
            return 0;

        return isBinaryObject(obj) ? ((BinaryObjectEx)obj).typeId() : typeId(obj.getClass().getSimpleName());
    }

    /** {@inheritDoc} */
    @Override public Object field(Object obj, String fieldName) {
        if (obj == null)
            return null;

        return isBinaryObject(obj) ? ((BinaryObject)obj).field(fieldName) : super.field(obj, fieldName);
    }

    /** {@inheritDoc} */
    @Override public boolean hasField(Object obj, String fieldName) {
        return obj != null && ((BinaryObject)obj).hasField(fieldName);
    }

    /**
     * @return Binary context.
     */
    public BinaryContext binaryContext() {
        return binaryCtx;
    }

    /** {@inheritDoc} */
    @Override public CacheObjectContext contextForCache(CacheConfiguration cfg) throws IgniteCheckedException {
        assert cfg != null;

        boolean binaryEnabled = marsh instanceof BinaryMarshaller && !GridCacheUtils.isSystemCache(cfg.getName()) &&
            !GridCacheUtils.isIgfsCache(ctx.config(), cfg.getName());

        CacheObjectContext ctx0 = super.contextForCache(cfg);

        CacheObjectContext res = new CacheObjectBinaryContext(ctx,
            cfg.getName(),
            ctx0.copyOnGet(),
            ctx0.storeValue(),
            binaryEnabled,
            ctx0.addDeploymentInfo());

        ctx.resource().injectGeneric(res.defaultAffMapper());

        return res;
    }

    /** {@inheritDoc} */
    @Override public byte[] marshal(CacheObjectContext ctx, Object val) throws IgniteCheckedException {
        if (!((CacheObjectBinaryContext)ctx).binaryEnabled() || binaryMarsh == null)
            return super.marshal(ctx, val);

        byte[] arr = binaryMarsh.marshal(val);

        assert arr.length > 0;

        return arr;
    }

    /** {@inheritDoc} */
    @Override public Object unmarshal(CacheObjectContext ctx, byte[] bytes, ClassLoader clsLdr)
        throws IgniteCheckedException {
        if (!((CacheObjectBinaryContext)ctx).binaryEnabled() || binaryMarsh == null)
            return super.unmarshal(ctx, bytes, clsLdr);

        return binaryMarsh.unmarshal(bytes, clsLdr);
    }

    /** {@inheritDoc} */
<<<<<<< HEAD
    @Override public KeyCacheObject toCacheKeyObject(CacheObjectContext ctx, Object obj, boolean userObj) {
        if (!((CacheObjectBinaryContext)ctx).binaryEnabled() || ctx.kernalContext().json().jsonObject(obj))
            return super.toCacheKeyObject(ctx, obj, userObj);
=======
    @Override public KeyCacheObject toCacheKeyObject(
        CacheObjectContext ctx,
        @Nullable GridCacheContext cctx,
        Object obj,
        boolean userObj
    ) {
        if (!((CacheObjectBinaryContext)ctx).binaryEnabled())
            return super.toCacheKeyObject(ctx, cctx, obj, userObj);
>>>>>>> 31b9bb84

        if (obj instanceof KeyCacheObject) {
            KeyCacheObject key = (KeyCacheObject)obj;

            if (key instanceof BinaryObjectImpl) {
                // Need to create a copy because the key can be reused at the application layer after that (IGNITE-3505).
                key = key.copy(partition(ctx, cctx, key));
            }
            else if (key.partition() == -1)
                // Assume others KeyCacheObjects can not be reused for another cache.
                key.partition(partition(ctx, cctx, key));

            return key;
        }

        obj = toBinary(obj);

        if (obj instanceof BinaryObjectImpl) {
            ((BinaryObjectImpl)obj).partition(partition(ctx, cctx, obj));

            return (KeyCacheObject)obj;
        }

        return toCacheKeyObject0(ctx, cctx, obj, userObj);
    }

    /** {@inheritDoc} */
    @Nullable @Override public CacheObject toCacheObject(CacheObjectContext ctx, @Nullable Object obj,
        boolean userObj) {
        if (!((CacheObjectBinaryContext)ctx).binaryEnabled() || ctx.kernalContext().json().jsonObject(obj))
            return super.toCacheObject(ctx, obj, userObj);

        if (obj == null || obj instanceof CacheObject)
            return (CacheObject)obj;

        obj = toBinary(obj);

        if (obj instanceof CacheObject)
            return (CacheObject)obj;

        return toCacheObject0(obj, userObj);
    }

    /** {@inheritDoc} */
    @Override public CacheObject toCacheObject(CacheObjectContext ctx, byte type, byte[] bytes) {
        if (type == BinaryObjectImpl.TYPE_BINARY)
            return new BinaryObjectImpl(binaryContext(), bytes, 0);
        else if (type == BinaryObjectImpl.TYPE_BINARY_ENUM)
            return new BinaryEnumObjectImpl(binaryContext(), bytes);

        return super.toCacheObject(ctx, type, bytes);
    }

    /** {@inheritDoc} */
    @Override public CacheObject toCacheObject(GridCacheContext ctx, long valPtr, boolean tmp)
        throws IgniteCheckedException {
        if (!((CacheObjectBinaryContext)ctx.cacheObjectContext()).binaryEnabled())
            return super.toCacheObject(ctx, valPtr, tmp);

        Object val = unmarshal(valPtr, !tmp);

        if (val instanceof CacheObject)
            return (CacheObject)val;

        return toCacheObject(ctx.cacheObjectContext(), val, false);
    }

    /** {@inheritDoc} */
    @Override public Object unwrapTemporary(GridCacheContext ctx, Object obj) throws BinaryObjectException {
        if (!((CacheObjectBinaryContext)ctx.cacheObjectContext()).binaryEnabled())
            return obj;

        if (obj instanceof BinaryObjectOffheapImpl)
            return ((BinaryObjectOffheapImpl)obj).heapCopy();

        return obj;
    }

    /**
     * @param obj Object.
     * @return Binary object.
     * @throws IgniteException In case of error.
     */
    @Nullable public Object toBinary(@Nullable Object obj) throws IgniteException {
        if (obj == null)
            return null;

        if (isBinaryObject(obj))
            return obj;

        return marshalToBinary(obj);
    }

    /** {@inheritDoc} */
    @Nullable @Override public IgniteNodeValidationResult validateNode(ClusterNode rmtNode) {
        IgniteNodeValidationResult res = super.validateNode(rmtNode);

        if (res != null)
            return res;

        if (getBoolean(IGNITE_SKIP_CONFIGURATION_CONSISTENCY_CHECK) || !(marsh instanceof BinaryMarshaller))
            return null;

        Object rmtBinaryCfg = rmtNode.attribute(IgniteNodeAttributes.ATTR_BINARY_CONFIGURATION);

        if (rmtNode.version().compareTo(BINARY_CFG_CHECK_SINCE) < 0)
            return null;

        ClusterNode locNode = ctx.discovery().localNode();

        Object locBinaryCfg = locNode.attribute(IgniteNodeAttributes.ATTR_BINARY_CONFIGURATION);

        if (!F.eq(locBinaryCfg, rmtBinaryCfg)) {
            String msg = "Local node's binary configuration is not equal to remote node's binary configuration " +
                "[locNodeId=%s, rmtNodeId=%s, locBinaryCfg=%s, rmtBinaryCfg=%s]";

            return new IgniteNodeValidationResult(rmtNode.id(),
                String.format(msg, locNode.id(), rmtNode.id(), locBinaryCfg, rmtBinaryCfg),
                String.format(msg, rmtNode.id(), locNode.id(), rmtBinaryCfg, locBinaryCfg));
        }

        return null;
    }

    /**
     * Processor responsible for metadata update.
     */
    private static class MetadataProcessor
        implements EntryProcessor<BinaryMetadataKey, BinaryMetadata, BinaryObjectException>, Externalizable {
        /** */
        private static final long serialVersionUID = 0L;

        /** */
        private BinaryMetadata newMeta;

        /**
         * For {@link Externalizable}.
         */
        public MetadataProcessor() {
            // No-op.
        }

        /**
         * @param newMeta New metadata.
         */
        private MetadataProcessor(BinaryMetadata newMeta) {
            assert newMeta != null;

            this.newMeta = newMeta;
        }

        /** {@inheritDoc} */
        @Override public BinaryObjectException process(MutableEntry<BinaryMetadataKey, BinaryMetadata> entry,
            Object... args) {
            try {
                BinaryMetadata oldMeta = entry.getValue();

                BinaryMetadata mergedMeta = BinaryUtils.mergeMetadata(oldMeta, newMeta);

                if (mergedMeta != oldMeta)
                    entry.setValue(mergedMeta);

                return null;
            }
            catch (BinaryObjectException e) {
                return e;
            }
        }

        /** {@inheritDoc} */
        @Override public void writeExternal(ObjectOutput out) throws IOException {
            out.writeObject(newMeta);
        }

        /** {@inheritDoc} */
        @Override public void readExternal(ObjectInput in) throws IOException, ClassNotFoundException {
            newMeta = (BinaryMetadata)in.readObject();
        }

        /** {@inheritDoc} */
        @Override public String toString() {
            return S.toString(MetadataProcessor.class, this);
        }
    }

    /**
     *
     */
    class MetaDataEntryListener implements CacheEntryUpdatedListener<BinaryMetadataKey, BinaryMetadata> {
        /** {@inheritDoc} */
        @Override public void onUpdated(
            Iterable<CacheEntryEvent<? extends BinaryMetadataKey, ? extends BinaryMetadata>> evts)
            throws CacheEntryListenerException {
            for (CacheEntryEvent<? extends BinaryMetadataKey, ? extends BinaryMetadata> evt : evts) {
                assert evt.getEventType() == EventType.CREATED || evt.getEventType() == EventType.UPDATED : evt;

                BinaryMetadataKey key = evt.getKey();

                final BinaryMetadata newMeta = evt.getValue();

                assert newMeta != null : evt;

                addClientCacheMetaData(key, newMeta);
            }
        }

        /** {@inheritDoc} */
        @Override public String toString() {
            return S.toString(MetaDataEntryListener.class, this);
        }
    }

    /**
     *
     */
    static class MetaDataEntryFilter implements CacheEntryEventSerializableFilter<Object, Object> {
        /** */
        private static final long serialVersionUID = 0L;

        /** {@inheritDoc} */
        @Override public boolean evaluate(CacheEntryEvent<?, ?> evt) throws CacheEntryListenerException {
            return evt.getKey() instanceof BinaryMetadataKey;
        }

        /** {@inheritDoc} */
        @Override public String toString() {
            return S.toString(MetaDataEntryFilter.class, this);
        }
    }

    /**
     *
     */
    static class MetaDataPredicate implements IgniteBiPredicate<Object, Object> {
        /** */
        private static final long serialVersionUID = 0L;

        /** {@inheritDoc} */
        @Override public boolean apply(Object key, Object val) {
            return key instanceof BinaryMetadataKey;
        }

        /** {@inheritDoc} */
        @Override public String toString() {
            return S.toString(MetaDataPredicate.class, this);
        }
    }
}<|MERGE_RESOLUTION|>--- conflicted
+++ resolved
@@ -788,20 +788,14 @@
     }
 
     /** {@inheritDoc} */
-<<<<<<< HEAD
-    @Override public KeyCacheObject toCacheKeyObject(CacheObjectContext ctx, Object obj, boolean userObj) {
-        if (!((CacheObjectBinaryContext)ctx).binaryEnabled() || ctx.kernalContext().json().jsonObject(obj))
-            return super.toCacheKeyObject(ctx, obj, userObj);
-=======
     @Override public KeyCacheObject toCacheKeyObject(
         CacheObjectContext ctx,
         @Nullable GridCacheContext cctx,
         Object obj,
         boolean userObj
     ) {
-        if (!((CacheObjectBinaryContext)ctx).binaryEnabled())
+        if (!((CacheObjectBinaryContext)ctx).binaryEnabled() || ctx.kernalContext().json().jsonObject(obj))
             return super.toCacheKeyObject(ctx, cctx, obj, userObj);
->>>>>>> 31b9bb84
 
         if (obj instanceof KeyCacheObject) {
             KeyCacheObject key = (KeyCacheObject)obj;
