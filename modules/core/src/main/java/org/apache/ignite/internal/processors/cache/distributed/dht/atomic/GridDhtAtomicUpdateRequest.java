/*
 * Licensed to the Apache Software Foundation (ASF) under one or more
 * contributor license agreements.  See the NOTICE file distributed with
 * this work for additional information regarding copyright ownership.
 * The ASF licenses this file to You under the Apache License, Version 2.0
 * (the "License"); you may not use this file except in compliance with
 * the License.  You may obtain a copy of the License at
 *
 *      http://www.apache.org/licenses/LICENSE-2.0
 *
 * Unless required by applicable law or agreed to in writing, software
 * distributed under the License is distributed on an "AS IS" BASIS,
 * WITHOUT WARRANTIES OR CONDITIONS OF ANY KIND, either express or implied.
 * See the License for the specific language governing permissions and
 * limitations under the License.
 */

package org.apache.ignite.internal.processors.cache.distributed.dht.atomic;

import java.io.Externalizable;
import java.nio.ByteBuffer;
import java.util.ArrayList;
import java.util.List;
import java.util.UUID;
import javax.cache.processor.EntryProcessor;
import org.apache.ignite.IgniteCheckedException;
import org.apache.ignite.cache.CacheWriteSynchronizationMode;
import org.apache.ignite.internal.GridDirectCollection;
import org.apache.ignite.internal.GridDirectTransient;
import org.apache.ignite.internal.processors.affinity.AffinityTopologyVersion;
import org.apache.ignite.internal.processors.cache.CacheObject;
import org.apache.ignite.internal.processors.cache.GridCacheContext;
import org.apache.ignite.internal.processors.cache.GridCacheSharedContext;
import org.apache.ignite.internal.processors.cache.KeyCacheObject;
import org.apache.ignite.internal.processors.cache.version.GridCacheVersion;
import org.apache.ignite.internal.util.GridLongList;
import org.apache.ignite.internal.util.tostring.GridToStringInclude;
import org.apache.ignite.internal.util.typedef.F;
import org.apache.ignite.internal.util.typedef.internal.CU;
import org.apache.ignite.internal.util.typedef.internal.S;
import org.apache.ignite.plugin.extensions.communication.MessageCollectionItemType;
import org.apache.ignite.plugin.extensions.communication.MessageReader;
import org.apache.ignite.plugin.extensions.communication.MessageWriter;
import org.jetbrains.annotations.NotNull;
import org.jetbrains.annotations.Nullable;

import static org.apache.ignite.internal.processors.cache.GridCacheUtils.SKIP_STORE_FLAG_MASK;

/**
 * Lite dht cache backup update request.
 */
public class GridDhtAtomicUpdateRequest extends GridDhtAtomicAbstractUpdateRequest {
    /** */
    private static final long serialVersionUID = 0L;

    /** Future version. */
    private GridCacheVersion futVer;

    /** Write version. */
    private GridCacheVersion writeVer;

    /** Topology version. */
    private AffinityTopologyVersion topVer;

    /** Keys to update. */
    @GridToStringInclude
    @GridDirectCollection(KeyCacheObject.class)
    private List<KeyCacheObject> keys;

    /** Values to update. */
    @GridToStringInclude
    @GridDirectCollection(CacheObject.class)
    private List<CacheObject> vals;

    /** Previous values. */
    @GridToStringInclude
    @GridDirectCollection(CacheObject.class)
    private List<CacheObject> prevVals;

    /** Conflict versions. */
    @GridDirectCollection(GridCacheVersion.class)
    private List<GridCacheVersion> conflictVers;

    /** TTLs. */
    private GridLongList ttls;

    /** Conflict expire time. */
    private GridLongList conflictExpireTimes;

    /** Near TTLs. */
    private GridLongList nearTtls;

    /** Near expire times. */
    private GridLongList nearExpireTimes;

    /** Write synchronization mode. */
    private CacheWriteSynchronizationMode syncMode;

    /** Near cache keys to update. */
    @GridToStringInclude
    @GridDirectCollection(KeyCacheObject.class)
    private List<KeyCacheObject> nearKeys;

    /** Values to update. */
    @GridToStringInclude
    @GridDirectCollection(CacheObject.class)
    private List<CacheObject> nearVals;

    /** Force transform backups flag. */
    private boolean forceTransformBackups;

    /** Entry processors. */
    @GridDirectTransient
    private List<EntryProcessor<Object, Object, Object>> entryProcessors;

    /** Entry processors bytes. */
    @GridDirectCollection(byte[].class)
    private List<byte[]> entryProcessorsBytes;

    /** Near entry processors. */
    @GridDirectTransient
    private List<EntryProcessor<Object, Object, Object>> nearEntryProcessors;

    /** Near entry processors bytes. */
    @GridDirectCollection(byte[].class)
    private List<byte[]> nearEntryProcessorsBytes;

    /** Optional arguments for entry processor. */
    @GridDirectTransient
    private Object[] invokeArgs;

    /** Entry processor arguments bytes. */
    private byte[][] invokeArgsBytes;

    /** Subject ID. */
    private UUID subjId;

    /** Task name hash. */
    private int taskNameHash;

    /** Partition. */
    private GridLongList updateCntrs;

    /** */
    @GridDirectTransient
    private List<Integer> partIds;

    /** Keep binary flag. */
    private boolean keepBinary;

    /** Additional flags. */
    private byte flags;

    /**
     * Empty constructor required by {@link Externalizable}.
     */
    public GridDhtAtomicUpdateRequest() {
        // No-op.
    }

    /**
     * Constructor.
     *
     * @param cacheId Cache ID.
     * @param nodeId Node ID.
     * @param futVer Future version.
     * @param writeVer Write version for cache values.
     * @param invokeArgs Optional arguments for entry processor.
     * @param syncMode Cache write synchronization mode.
     * @param topVer Topology version.
     * @param forceTransformBackups Force transform backups flag.
     * @param subjId Subject ID.
     * @param taskNameHash Task name hash code.
     * @param addDepInfo Deployment info.
     */
    public GridDhtAtomicUpdateRequest(
        int cacheId,
        UUID nodeId,
        GridCacheVersion futVer,
        GridCacheVersion writeVer,
        CacheWriteSynchronizationMode syncMode,
        @NotNull AffinityTopologyVersion topVer,
        boolean forceTransformBackups,
        UUID subjId,
        int taskNameHash,
        Object[] invokeArgs,
        boolean addDepInfo,
        boolean keepBinary,
        boolean skipStore
    ) {
        super(cacheId, nodeId);

        this.futVer = futVer;
        this.writeVer = writeVer;
        this.syncMode = syncMode;
        this.topVer = topVer;
        this.forceTransformBackups = forceTransformBackups;
        this.subjId = subjId;
        this.taskNameHash = taskNameHash;

        assert invokeArgs == null || forceTransformBackups;

        this.invokeArgs = invokeArgs;
        this.addDepInfo = addDepInfo;
        this.keepBinary = keepBinary;

        setFlag(skipStore, SKIP_STORE_FLAG_MASK);

        keys = new ArrayList<>();
        partIds = new ArrayList<>();

        if (forceTransformBackups) {
            entryProcessors = new ArrayList<>();
            entryProcessorsBytes = new ArrayList<>();
        }
        else
            vals = new ArrayList<>();
    }

    /** {@inheritDoc} */
    @Override public void addWriteValue(KeyCacheObject key,
        @Nullable CacheObject val,
        EntryProcessor<Object, Object, Object> entryProcessor,
        long ttl,
        long conflictExpireTime,
        @Nullable GridCacheVersion conflictVer,
        boolean addPrevVal,
        int partId,
        @Nullable CacheObject prevVal,
        @Nullable Long updateCntr
    ) {
        keys.add(key);

        partIds.add(partId);

        if (forceTransformBackups) {
            assert entryProcessor != null;

            entryProcessors.add(entryProcessor);
        }
        else
            vals.add(val);

        if (addPrevVal) {
            if (prevVals == null)
                prevVals = new ArrayList<>();

            prevVals.add(prevVal);
        }

        if (updateCntr != null) {
            if (updateCntrs == null)
                updateCntrs = new GridLongList();

            updateCntrs.add(updateCntr);
        }

        // In case there is no conflict, do not create the list.
        if (conflictVer != null) {
            if (conflictVers == null) {
                conflictVers = new ArrayList<>();

                for (int i = 0; i < keys.size() - 1; i++)
                    conflictVers.add(null);
            }

            conflictVers.add(conflictVer);
        }
        else if (conflictVers != null)
            conflictVers.add(null);

        if (ttl >= 0) {
            if (ttls == null) {
                ttls = new GridLongList(keys.size());

                for (int i = 0; i < keys.size() - 1; i++)
                    ttls.add(CU.TTL_NOT_CHANGED);
            }
        }

        if (ttls != null)
            ttls.add(ttl);

        if (conflictExpireTime >= 0) {
            if (conflictExpireTimes == null) {
                conflictExpireTimes = new GridLongList(keys.size());

                for (int i = 0; i < keys.size() - 1; i++)
                    conflictExpireTimes.add(CU.EXPIRE_TIME_CALCULATE);
            }
        }

        if (conflictExpireTimes != null)
            conflictExpireTimes.add(conflictExpireTime);
    }

    /** {@inheritDoc} */
    @Override public void addNearWriteValue(KeyCacheObject key,
        @Nullable CacheObject val,
        EntryProcessor<Object, Object, Object> entryProcessor,
        long ttl,
        long expireTime) {
        if (nearKeys == null) {
            nearKeys = new ArrayList<>();

            if (forceTransformBackups) {
                nearEntryProcessors = new ArrayList<>();
                nearEntryProcessorsBytes = new ArrayList<>();
            }
            else
                nearVals = new ArrayList<>();
        }

        nearKeys.add(key);

        if (forceTransformBackups) {
            assert entryProcessor != null;

            nearEntryProcessors.add(entryProcessor);
        }
        else
            nearVals.add(val);

        if (ttl >= 0) {
            if (nearTtls == null) {
                nearTtls = new GridLongList(nearKeys.size());

                for (int i = 0; i < nearKeys.size() - 1; i++)
                    nearTtls.add(CU.TTL_NOT_CHANGED);
            }
        }

        if (nearTtls != null)
            nearTtls.add(ttl);

        if (expireTime >= 0) {
            if (nearExpireTimes == null) {
                nearExpireTimes = new GridLongList(nearKeys.size());

                for (int i = 0; i < nearKeys.size() - 1; i++)
                    nearExpireTimes.add(CU.EXPIRE_TIME_CALCULATE);
            }
        }

        if (nearExpireTimes != null)
            nearExpireTimes.add(expireTime);
    }

    /** {@inheritDoc} */
    @Override public boolean forceTransformBackups() {
        return forceTransformBackups;
    }

    /** {@inheritDoc} */
    @Override public UUID subjectId() {
        return subjId;
    }

    /** {@inheritDoc} */
    @Override public int taskNameHash() {
        return taskNameHash;
    }

    /** {@inheritDoc} */
    @Override public GridCacheVersion futureVersion() {
        return futVer;
    }

    /** {@inheritDoc} */
    @Override public GridCacheVersion writeVersion() {
        return writeVer;
    }

    /** {@inheritDoc} */
    @Override public CacheWriteSynchronizationMode writeSynchronizationMode() {
        return syncMode;
    }

    /** {@inheritDoc} */
    @Override public AffinityTopologyVersion topologyVersion() {
        return topVer;
    }

    /** {@inheritDoc} */
    @Override public int size() {
        return keys.size();
    }

    /** {@inheritDoc} */
    @Override public int nearSize() {
        return nearKeys != null ? nearKeys.size() : 0;
    }

    /** {@inheritDoc} */
    @Override public boolean hasKey(KeyCacheObject key) {
        return F.contains(keys, key);
    }

    /** {@inheritDoc} */
    @Override public KeyCacheObject key(int idx) {
        return keys.get(idx);
    }

    /** {@inheritDoc} */
    @Override public int partitionId(int idx) {
        return partIds.get(idx);
    }

    /** {@inheritDoc} */
    @Override public Long updateCounter(int updCntr) {
        if (updateCntrs != null && updCntr < updateCntrs.size())
            return updateCntrs.get(updCntr);

        return null;
    }

    /** {@inheritDoc} */
    @Override public KeyCacheObject nearKey(int idx) {
        return nearKeys.get(idx);
    }

    /** {@inheritDoc} */
    @Override @Nullable public CacheObject value(int idx) {
        if (vals != null)
            return vals.get(idx);

        return null;
    }

    /** {@inheritDoc} */
    @Override @Nullable public CacheObject previousValue(int idx) {
        if (prevVals != null)
            return prevVals.get(idx);

        return null;
    }

    /** {@inheritDoc} */
    @Override @Nullable public EntryProcessor<Object, Object, Object> entryProcessor(int idx) {
        return entryProcessors == null ? null : entryProcessors.get(idx);
    }

    /** {@inheritDoc} */
    @Override @Nullable public CacheObject nearValue(int idx) {
        if (nearVals != null)
            return nearVals.get(idx);

        return null;
    }

    /** {@inheritDoc} */
    @Override @Nullable public EntryProcessor<Object, Object, Object> nearEntryProcessor(int idx) {
        return nearEntryProcessors == null ? null : nearEntryProcessors.get(idx);
    }

    /** {@inheritDoc} */
    @Override @Nullable public GridCacheVersion conflictVersion(int idx) {
        if (conflictVers != null) {
            assert idx >= 0 && idx < conflictVers.size();

            return conflictVers.get(idx);
        }

        return null;
    }

    /** {@inheritDoc} */
    @Override public long ttl(int idx) {
        if (ttls != null) {
            assert idx >= 0 && idx < ttls.size();

            return ttls.get(idx);
        }

        return CU.TTL_NOT_CHANGED;
    }

    /** {@inheritDoc} */
    @Override public long nearTtl(int idx) {
        if (nearTtls != null) {
            assert idx >= 0 && idx < nearTtls.size();

            return nearTtls.get(idx);
        }

        return CU.TTL_NOT_CHANGED;
    }

    /** {@inheritDoc} */
<<<<<<< HEAD
=======
    @Override public int partition() {
        return partIds != null && !partIds.isEmpty() ? partIds.get(0) : -1;
    }

    /** {@inheritDoc} */
>>>>>>> f7d89fdb
    @Override public long conflictExpireTime(int idx) {
        if (conflictExpireTimes != null) {
            assert idx >= 0 && idx < conflictExpireTimes.size();

            return conflictExpireTimes.get(idx);
        }

        return CU.EXPIRE_TIME_CALCULATE;
    }

    /** {@inheritDoc} */
    @Override public long nearExpireTime(int idx) {
        if (nearExpireTimes != null) {
            assert idx >= 0 && idx < nearExpireTimes.size();

            return nearExpireTimes.get(idx);
        }

        return CU.EXPIRE_TIME_CALCULATE;
    }

    /** {@inheritDoc} */
    @Override public boolean keepBinary() {
        return keepBinary;
    }

    /** {@inheritDoc} */
    @Override public boolean skipStore() {
        return isFlag(SKIP_STORE_FLAG_MASK);
    }

    /** {@inheritDoc} */
    @Override @Nullable public Object[] invokeArguments() {
        return invokeArgs;
    }

    /** {@inheritDoc} */
    @Override public void prepareMarshal(GridCacheSharedContext ctx) throws IgniteCheckedException {
        super.prepareMarshal(ctx);

        GridCacheContext cctx = ctx.cacheContext(cacheId);

        prepareMarshalCacheObjects(keys, cctx);

        prepareMarshalCacheObjects(vals, cctx);

        prepareMarshalCacheObjects(nearKeys, cctx);

        prepareMarshalCacheObjects(nearVals, cctx);

        prepareMarshalCacheObjects(prevVals, cctx);

        if (forceTransformBackups) {
            // force addition of deployment info for entry processors if P2P is enabled globally.
            if (!addDepInfo && ctx.deploymentEnabled())
                addDepInfo = true;

            if (invokeArgsBytes == null)
                invokeArgsBytes = marshalInvokeArguments(invokeArgs, cctx);

            if (entryProcessorsBytes == null)
                entryProcessorsBytes = marshalCollection(entryProcessors, cctx);

            if (nearEntryProcessorsBytes == null)
                nearEntryProcessorsBytes = marshalCollection(nearEntryProcessors, cctx);
        }
    }

    /** {@inheritDoc} */
    @Override public void finishUnmarshal(GridCacheSharedContext ctx, ClassLoader ldr) throws IgniteCheckedException {
        super.finishUnmarshal(ctx, ldr);

        GridCacheContext cctx = ctx.cacheContext(cacheId);

        finishUnmarshalCacheObjects(keys, cctx, ldr);

        finishUnmarshalCacheObjects(vals, cctx, ldr);

        finishUnmarshalCacheObjects(nearKeys, cctx, ldr);

        finishUnmarshalCacheObjects(nearVals, cctx, ldr);

        finishUnmarshalCacheObjects(prevVals, cctx, ldr);

        if (forceTransformBackups) {
            if (entryProcessors == null)
                entryProcessors = unmarshalCollection(entryProcessorsBytes, ctx, ldr);

            if (invokeArgs == null)
                invokeArgs = unmarshalInvokeArguments(invokeArgsBytes, ctx, ldr);

            if (nearEntryProcessors == null)
                nearEntryProcessors = unmarshalCollection(nearEntryProcessorsBytes, ctx, ldr);
        }

        if (partIds != null && !partIds.isEmpty()) {
            assert partIds.size() == keys.size();

            for (int i = 0; i < keys.size(); i++)
                keys.get(i).partition(partIds.get(i));
        }
    }

    /** {@inheritDoc} */
    @Override public boolean writeTo(ByteBuffer buf, MessageWriter writer) {
        writer.setBuffer(buf);

        if (!super.writeTo(buf, writer))
            return false;

        if (!writer.isHeaderWritten()) {
            if (!writer.writeHeader(directType(), fieldsCount()))
                return false;

            writer.onHeaderWritten();
        }

        switch (writer.state()) {
            case 3:
                if (!writer.writeMessage("conflictExpireTimes", conflictExpireTimes))
                    return false;

                writer.incrementState();

            case 4:
                if (!writer.writeCollection("conflictVers", conflictVers, MessageCollectionItemType.MSG))
                    return false;

                writer.incrementState();

            case 5:
                if (!writer.writeCollection("entryProcessorsBytes", entryProcessorsBytes, MessageCollectionItemType.BYTE_ARR))
                    return false;

                writer.incrementState();

            case 6:
                if (!writer.writeByte("flags", flags))
                    return false;

                writer.incrementState();

            case 7:
                if (!writer.writeBoolean("forceTransformBackups", forceTransformBackups))
                    return false;

                writer.incrementState();

            case 8:
                if (!writer.writeMessage("futVer", futVer))
                    return false;

                writer.incrementState();

            case 9:
                if (!writer.writeObjectArray("invokeArgsBytes", invokeArgsBytes, MessageCollectionItemType.BYTE_ARR))
                    return false;

                writer.incrementState();

            case 10:
                if (!writer.writeBoolean("keepBinary", keepBinary))
                    return false;

                writer.incrementState();

            case 11:
                if (!writer.writeCollection("keys", keys, MessageCollectionItemType.MSG))
                    return false;

                writer.incrementState();

            case 12:
                if (!writer.writeCollection("nearEntryProcessorsBytes", nearEntryProcessorsBytes, MessageCollectionItemType.BYTE_ARR))
                    return false;

                writer.incrementState();

            case 13:
                if (!writer.writeMessage("nearExpireTimes", nearExpireTimes))
                    return false;

                writer.incrementState();

            case 14:
                if (!writer.writeCollection("nearKeys", nearKeys, MessageCollectionItemType.MSG))
                    return false;

                writer.incrementState();

            case 15:
                if (!writer.writeMessage("nearTtls", nearTtls))
                    return false;

                writer.incrementState();

            case 16:
                if (!writer.writeCollection("nearVals", nearVals, MessageCollectionItemType.MSG))
                    return false;

                writer.incrementState();

            case 17:
                if (!writer.writeCollection("prevVals", prevVals, MessageCollectionItemType.MSG))
                    return false;

                writer.incrementState();

            case 18:
                if (!writer.writeUuid("subjId", subjId))
                    return false;

                writer.incrementState();

            case 19:
                if (!writer.writeByte("syncMode", syncMode != null ? (byte)syncMode.ordinal() : -1))
                    return false;

                writer.incrementState();

            case 20:
                if (!writer.writeInt("taskNameHash", taskNameHash))
                    return false;

                writer.incrementState();

            case 21:
                if (!writer.writeMessage("topVer", topVer))
                    return false;

                writer.incrementState();

            case 22:
                if (!writer.writeMessage("ttls", ttls))
                    return false;

                writer.incrementState();

            case 23:
                if (!writer.writeMessage("updateCntrs", updateCntrs))
                    return false;

                writer.incrementState();

            case 24:
                if (!writer.writeCollection("vals", vals, MessageCollectionItemType.MSG))
                    return false;

                writer.incrementState();

            case 25:
                if (!writer.writeMessage("writeVer", writeVer))
                    return false;

                writer.incrementState();

        }

        return true;
    }

    /** {@inheritDoc} */
    @Override public boolean readFrom(ByteBuffer buf, MessageReader reader) {
        reader.setBuffer(buf);

        if (!reader.beforeMessageRead())
            return false;

        if (!super.readFrom(buf, reader))
            return false;

        switch (reader.state()) {
            case 3:
                conflictExpireTimes = reader.readMessage("conflictExpireTimes");

                if (!reader.isLastRead())
                    return false;

                reader.incrementState();

            case 4:
                conflictVers = reader.readCollection("conflictVers", MessageCollectionItemType.MSG);

                if (!reader.isLastRead())
                    return false;

                reader.incrementState();

            case 5:
                entryProcessorsBytes = reader.readCollection("entryProcessorsBytes", MessageCollectionItemType.BYTE_ARR);

                if (!reader.isLastRead())
                    return false;

                reader.incrementState();

            case 6:
                flags = reader.readByte("flags");

                if (!reader.isLastRead())
                    return false;

                reader.incrementState();

            case 7:
                forceTransformBackups = reader.readBoolean("forceTransformBackups");

                if (!reader.isLastRead())
                    return false;

                reader.incrementState();

            case 8:
                futVer = reader.readMessage("futVer");

                if (!reader.isLastRead())
                    return false;

                reader.incrementState();

            case 9:
                invokeArgsBytes = reader.readObjectArray("invokeArgsBytes", MessageCollectionItemType.BYTE_ARR, byte[].class);

                if (!reader.isLastRead())
                    return false;

                reader.incrementState();

            case 10:
                keepBinary = reader.readBoolean("keepBinary");

                if (!reader.isLastRead())
                    return false;

                reader.incrementState();

            case 11:
                keys = reader.readCollection("keys", MessageCollectionItemType.MSG);

                if (!reader.isLastRead())
                    return false;

                reader.incrementState();

            case 12:
                nearEntryProcessorsBytes = reader.readCollection("nearEntryProcessorsBytes", MessageCollectionItemType.BYTE_ARR);

                if (!reader.isLastRead())
                    return false;

                reader.incrementState();

            case 13:
                nearExpireTimes = reader.readMessage("nearExpireTimes");

                if (!reader.isLastRead())
                    return false;

                reader.incrementState();

            case 14:
                nearKeys = reader.readCollection("nearKeys", MessageCollectionItemType.MSG);

                if (!reader.isLastRead())
                    return false;

                reader.incrementState();

            case 15:
                nearTtls = reader.readMessage("nearTtls");

                if (!reader.isLastRead())
                    return false;

                reader.incrementState();

            case 16:
                nearVals = reader.readCollection("nearVals", MessageCollectionItemType.MSG);

                if (!reader.isLastRead())
                    return false;

                reader.incrementState();

            case 17:
                prevVals = reader.readCollection("prevVals", MessageCollectionItemType.MSG);

                if (!reader.isLastRead())
                    return false;

                reader.incrementState();

            case 18:
                subjId = reader.readUuid("subjId");

                if (!reader.isLastRead())
                    return false;

                reader.incrementState();

            case 19:
                byte syncModeOrd;

                syncModeOrd = reader.readByte("syncMode");

                if (!reader.isLastRead())
                    return false;

                syncMode = CacheWriteSynchronizationMode.fromOrdinal(syncModeOrd);

                reader.incrementState();

            case 20:
                taskNameHash = reader.readInt("taskNameHash");

                if (!reader.isLastRead())
                    return false;

                reader.incrementState();

            case 21:
                topVer = reader.readMessage("topVer");

                if (!reader.isLastRead())
                    return false;

                reader.incrementState();

            case 22:
                ttls = reader.readMessage("ttls");

                if (!reader.isLastRead())
                    return false;

                reader.incrementState();

            case 23:
                updateCntrs = reader.readMessage("updateCntrs");

                if (!reader.isLastRead())
                    return false;

                reader.incrementState();

            case 24:
                vals = reader.readCollection("vals", MessageCollectionItemType.MSG);

                if (!reader.isLastRead())
                    return false;

                reader.incrementState();

            case 25:
                writeVer = reader.readMessage("writeVer");

                if (!reader.isLastRead())
                    return false;

                reader.incrementState();

        }

        return reader.afterMessageRead(GridDhtAtomicUpdateRequest.class);
    }

    /** {@inheritDoc} */
    @Override protected void cleanup() {
        nearVals = null;
        prevVals = null;
    }

    /** {@inheritDoc} */
    @Override public byte directType() {
        return 38;
    }

    /** {@inheritDoc} */
    @Override public byte fieldsCount() {
        return 26;
    }

    /**
     * Sets flag mask.
     *
     * @param flag Set or clear.
     * @param mask Mask.
     */
    private void setFlag(boolean flag, int mask) {
        flags = flag ? (byte)(flags | mask) : (byte)(flags & ~mask);
    }

    /**
     * Reags flag mask.
     *
     * @param mask Mask to read.
     * @return Flag value.
     */
    private boolean isFlag(int mask) {
        return (flags & mask) != 0;
    }


    /** {@inheritDoc} */
    @Override public String toString() {
        return S.toString(GridDhtAtomicUpdateRequest.class, this, "super", super.toString());
    }
}<|MERGE_RESOLUTION|>--- conflicted
+++ resolved
@@ -487,14 +487,11 @@
     }
 
     /** {@inheritDoc} */
-<<<<<<< HEAD
-=======
     @Override public int partition() {
         return partIds != null && !partIds.isEmpty() ? partIds.get(0) : -1;
     }
 
     /** {@inheritDoc} */
->>>>>>> f7d89fdb
     @Override public long conflictExpireTime(int idx) {
         if (conflictExpireTimes != null) {
             assert idx >= 0 && idx < conflictExpireTimes.size();
