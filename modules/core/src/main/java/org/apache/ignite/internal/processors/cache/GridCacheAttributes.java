--- conflicted
+++ resolved
@@ -67,16 +67,8 @@
     /** Default lock timeout. */
     private long dfltLockTimeout;
 
-<<<<<<< HEAD
-    /** Flag indicating if cached values should be additionally stored in serialized form. */
-    private boolean storeValBytes;
-
     /** Cache rebalance mode. */
     private CacheRebalanceMode rebalanceMode;
-=======
-    /** Cache preload mode. */
-    private CachePreloadMode preloadMode;
->>>>>>> 5d460e06
 
     /** Partitioned cache mode. */
     private CacheDistributionMode partDistro;
@@ -398,7 +390,6 @@
     }
 
     /**
-<<<<<<< HEAD
      * @return Flag indicating if cached values should be additionally stored in serialized form.
      */
     public boolean storeValueBytes() {
@@ -406,10 +397,7 @@
     }
 
     /**
-     * @return Rebalance batch size.
-=======
      * @return Preload batch size.
->>>>>>> 5d460e06
      */
     public int rebalanceBatchSize() {
         return rebalanceBatchSize;
