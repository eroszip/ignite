/*
 * Licensed to the Apache Software Foundation (ASF) under one or more
 * contributor license agreements.  See the NOTICE file distributed with
 * this work for additional information regarding copyright ownership.
 * The ASF licenses this file to You under the Apache License, Version 2.0
 * (the "License"); you may not use this file except in compliance with
 * the License.  You may obtain a copy of the License at
 *
 *      http://www.apache.org/licenses/LICENSE-2.0
 *
 * Unless required by applicable law or agreed to in writing, software
 * distributed under the License is distributed on an "AS IS" BASIS,
 * WITHOUT WARRANTIES OR CONDITIONS OF ANY KIND, either express or implied.
 * See the License for the specific language governing permissions and
 * limitations under the License.
 */

package org.apache.ignite.internal.processors.cache.query;

import java.nio.ByteBuffer;
import java.util.LinkedHashMap;
import org.apache.ignite.IgniteCheckedException;
import org.apache.ignite.IgniteException;
import org.apache.ignite.IgniteException;
import org.apache.ignite.internal.GridDirectTransient;
import org.apache.ignite.internal.GridKernalContext;
import org.apache.ignite.internal.binary.BinaryMarshaller;
<<<<<<< HEAD
=======
import org.apache.ignite.internal.binary.BinaryMarshaller;
>>>>>>> 9326f9a5
import org.apache.ignite.internal.util.tostring.GridToStringInclude;
import org.apache.ignite.internal.util.typedef.F;
import org.apache.ignite.internal.util.typedef.internal.A;
import org.apache.ignite.internal.util.typedef.internal.S;
import org.apache.ignite.internal.util.typedef.internal.U;
import org.apache.ignite.marshaller.Marshaller;
import org.apache.ignite.plugin.extensions.communication.Message;
import org.apache.ignite.plugin.extensions.communication.MessageReader;
import org.apache.ignite.plugin.extensions.communication.MessageWriter;

/**
 * Query.
 */
public class GridCacheSqlQuery implements Message, GridCacheQueryMarshallable {
    /** */
    private static final long serialVersionUID = 0L;

    /** */
    public static final Object[] EMPTY_PARAMS = {};

    /** */
    @GridToStringInclude
    private String qry;

    /** */
    @GridToStringInclude
    @GridDirectTransient
    private Object[] params;

    /** */
    private byte[] paramsBytes;

    /** */
    @GridToStringInclude
    @GridDirectTransient
    private int[] paramIdxs;

    /** */
    @GridToStringInclude
    @GridDirectTransient
    private int paramsSize;

    /** */
    @GridToStringInclude
    @GridDirectTransient
    private LinkedHashMap<String, ?> cols;

    /** Field kept for backward compatibility. */
    private String alias;

    /**
     * For {@link Message}.
     */
    public GridCacheSqlQuery() {
        // No-op.
    }

    /**
     * @param qry Query.
     * @param params Query parameters.
     */
    public GridCacheSqlQuery(String qry, Object[] params) {
        A.ensure(!F.isEmpty(qry), "qry must not be empty");

        this.qry = qry;

        this.params = F.isEmpty(params) ? EMPTY_PARAMS : params;
        paramsSize = this.params.length;
    }

    /**
     * @param paramIdxs Parameter indexes.
     */
    public void parameterIndexes(int[] paramIdxs) {
        this.paramIdxs = paramIdxs;
    }

    /**
     * @return Columns.
     */
    public LinkedHashMap<String, ?> columns() {
        return cols;
    }

    /**
     * @param columns Columns.
     * @return {@code this}.
     */
    public GridCacheSqlQuery columns(LinkedHashMap<String, ?> columns) {
        this.cols = columns;

        return this;
    }

    /**
     * @return Query.
     */
    public String query() {
        return qry;
    }

    /**
     * @return Parameters.
     */
    public Object[] parameters() {
        return params;
    }

    /** {@inheritDoc} */
    @Override public void marshall(Marshaller m) {
        if (paramsBytes != null)
            return;

        assert params != null;

        try {
            paramsBytes = U.marshal(m, params);
        }
        catch (IgniteCheckedException e) {
            throw new IgniteException(e);
        }
    }

    /** {@inheritDoc} */
    @Override public void unmarshall(Marshaller m, GridKernalContext ctx) {
        if (params != null)
            return;

        assert paramsBytes != null;

        try {
<<<<<<< HEAD
        final ClassLoader ldr = U.resolveClassLoader(ctx.config());

        if (m instanceof BinaryMarshaller)
            // To avoid deserializing of enum types.
            params = ((BinaryMarshaller)m).binaryMarshaller().unmarshal(paramsBytes, ldr);
        else
            params = m.unmarshal(paramsBytes, ldr);
    }
=======
            final ClassLoader ldr = U.resolveClassLoader(ctx.config());

            if (m instanceof BinaryMarshaller)
                // To avoid deserializing of enum types.
                params = ((BinaryMarshaller)m).binaryMarshaller().unmarshal(paramsBytes, ldr);
            else
                params = U.unmarshal(m, paramsBytes, ldr);
        }
>>>>>>> 9326f9a5
        catch (IgniteCheckedException e) {
        throw new IgniteException(e);
    }
    }

    /** {@inheritDoc} */
    @Override public void onAckReceived() {
        // No-op.
    }

    /** {@inheritDoc} */
    @Override public String toString() {
        return S.toString(GridCacheSqlQuery.class, this);
    }

    /** {@inheritDoc} */
    @Override public boolean writeTo(ByteBuffer buf, MessageWriter writer) {
        writer.setBuffer(buf);

        if (!writer.isHeaderWritten()) {
            if (!writer.writeHeader(directType(), fieldsCount()))
                return false;

            writer.onHeaderWritten();
        }

        switch (writer.state()) {
            case 0:
                if (!writer.writeString("alias", alias))
                    return false;

                writer.incrementState();

            case 1:
                if (!writer.writeByteArray("paramsBytes", paramsBytes))
                    return false;

                writer.incrementState();

            case 2:
                if (!writer.writeString("qry", qry))
                    return false;

                writer.incrementState();

        }

        return true;
    }

    /** {@inheritDoc} */
    @Override public boolean readFrom(ByteBuffer buf, MessageReader reader) {
        reader.setBuffer(buf);

        if (!reader.beforeMessageRead())
            return false;

        switch (reader.state()) {
            case 0:
                alias = reader.readString("alias");

                if (!reader.isLastRead())
                    return false;

                reader.incrementState();

            case 1:
                paramsBytes = reader.readByteArray("paramsBytes");

                if (!reader.isLastRead())
                    return false;

                reader.incrementState();

            case 2:
                qry = reader.readString("qry");

                if (!reader.isLastRead())
                    return false;

                reader.incrementState();

        }

        return reader.afterMessageRead(GridCacheSqlQuery.class);
    }

    /** {@inheritDoc} */
    @Override public byte directType() {
        return 112;
    }

    /** {@inheritDoc} */
    @Override public byte fieldsCount() {
        return 3;
    }

    /**
     * @param args Arguments.
     * @return Copy.
     */
    public GridCacheSqlQuery copy(Object[] args) {
        GridCacheSqlQuery cp = new GridCacheSqlQuery();

        cp.qry = qry;
        cp.cols = cols;
        cp.paramIdxs = paramIdxs;
        cp.paramsSize = paramsSize;

        if (F.isEmpty(args))
            cp.params = EMPTY_PARAMS;
        else {
            cp.params = new Object[paramsSize];

            for (int paramIdx : paramIdxs)
                cp.params[paramIdx] = args[paramIdx];
        }

        return cp;
    }
}<|MERGE_RESOLUTION|>--- conflicted
+++ resolved
@@ -25,10 +25,6 @@
 import org.apache.ignite.internal.GridDirectTransient;
 import org.apache.ignite.internal.GridKernalContext;
 import org.apache.ignite.internal.binary.BinaryMarshaller;
-<<<<<<< HEAD
-=======
-import org.apache.ignite.internal.binary.BinaryMarshaller;
->>>>>>> 9326f9a5
 import org.apache.ignite.internal.util.tostring.GridToStringInclude;
 import org.apache.ignite.internal.util.typedef.F;
 import org.apache.ignite.internal.util.typedef.internal.A;
@@ -160,16 +156,6 @@
         assert paramsBytes != null;
 
         try {
-<<<<<<< HEAD
-        final ClassLoader ldr = U.resolveClassLoader(ctx.config());
-
-        if (m instanceof BinaryMarshaller)
-            // To avoid deserializing of enum types.
-            params = ((BinaryMarshaller)m).binaryMarshaller().unmarshal(paramsBytes, ldr);
-        else
-            params = m.unmarshal(paramsBytes, ldr);
-    }
-=======
             final ClassLoader ldr = U.resolveClassLoader(ctx.config());
 
             if (m instanceof BinaryMarshaller)
@@ -178,10 +164,9 @@
             else
                 params = U.unmarshal(m, paramsBytes, ldr);
         }
->>>>>>> 9326f9a5
         catch (IgniteCheckedException e) {
-        throw new IgniteException(e);
-    }
+            throw new IgniteException(e);
+        }
     }
 
     /** {@inheritDoc} */
