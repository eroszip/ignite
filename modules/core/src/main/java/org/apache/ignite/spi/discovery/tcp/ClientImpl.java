--- conflicted
+++ resolved
@@ -523,14 +523,10 @@
 
                 Socket sock = joinRes.sockStream.socket();
 
-<<<<<<< HEAD
+                if (log.isDebugEnabled())
+                    log.debug("Received response to join request [addr=" + addr + ", res=" + joinRes.receipt + ']');
+
                 switch (joinRes.receipt) {
-=======
-                if (log.isDebugEnabled())
-                    log.debug("Received response to join request [addr=" + addr + ", res=" + sockAndRes.get2() + ']');
-
-                switch (sockAndRes.get2()) {
->>>>>>> 7d50cd6f
                     case RES_OK:
                         return joinRes;
 
