--- conflicted
+++ resolved
@@ -136,16 +136,16 @@
         }
     }
 
-    /**
-     * @return Cache context.
-     */
-    GridCacheSharedContext<K, V> context() {
-        return cctx;
-    }
-
     /** {@inheritDoc} */
     @Override public boolean commit() {
         return commit;
+    }
+
+    /**
+     * @return Cache context.
+     */
+    GridCacheSharedContext<K, V> context() {
+        return cctx;
     }
 
     /** {@inheritDoc} */
@@ -402,11 +402,6 @@
             fut.getClass() == CheckRemoteTxMiniFuture.class;
     }
 
-<<<<<<< HEAD
-    @SuppressWarnings("ForLoopReplaceableByForEach")
-    /** {@inheritDoc} */
-    public void finish(boolean commit) {
-=======
     /**
      * Initializes future.
      *
@@ -414,8 +409,8 @@
      * @param clearThreadMap If {@code true} removes {@link GridNearTxLocal} from thread map.
      */
     @SuppressWarnings("ForLoopReplaceableByForEach")
+    /** {@inheritDoc} */
     public void finish(boolean commit, boolean clearThreadMap) {
->>>>>>> 1f2f8724
         if (tx.onNeedCheckBackup()) {
             assert tx.onePhaseCommit();
 
@@ -437,8 +432,7 @@
         }
 
         try {
-<<<<<<< HEAD
-            if (tx.localFinish(commit) || (!commit && tx.state() == UNKNOWN)) {
+            if (tx.localFinish(commit, clearThreadMap) || (!commit && tx.state() == UNKNOWN)) {
                 GridLongList waitTxs = tx.mvccWaitTransactions();
 
                 if (waitTxs != null) {
@@ -450,10 +444,6 @@
 
                     add(fut);
                 }
-
-=======
-            if (tx.localFinish(commit, clearThreadMap) || (!commit && tx.state() == UNKNOWN)) {
->>>>>>> 1f2f8724
                 if ((tx.onePhaseCommit() && needFinishOnePhase(commit)) || (!tx.onePhaseCommit() && mappings != null)) {
                     if (mappings.single()) {
                         GridDistributedTxMapping mapping = mappings.singleMapping();
