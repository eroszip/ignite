--- conflicted
+++ resolved
@@ -156,19 +156,11 @@
     private final boolean directBuf;
 
     /** Index to select which thread will serve next incoming socket channel. Using round-robin balancing. */
-<<<<<<< HEAD
     @GridToStringExclude
     private int readBalanceIdx;
 
     /** Index to select which thread will serve next out socket channel. Using round-robin balancing. */
     @GridToStringExclude
-=======
-    @GridToStringExclude
-    private int readBalanceIdx;
-
-    /** Index to select which thread will serve next out socket channel. Using round-robin balancing. */
-    @GridToStringExclude
->>>>>>> 08606bd4
     private int writeBalanceIdx = 1;
 
     /** Tcp no delay flag. */
@@ -242,12 +234,9 @@
      * @param selectorCnt Count of selectors and selecting threads.
      * @param gridName Grid name.
      * @param srvName Logical server name for threads identification.
-<<<<<<< HEAD
-=======
      * @param selectorSpins Defines how many non-blocking {@code selector.selectNow()} should be made before
      *      falling into {@code selector.select(long)} in NIO server. Long value. Default is {@code 0}.
      *      Can be set to {@code Long.MAX_VALUE} so selector threads will never block.
->>>>>>> 08606bd4
      * @param tcpNoDelay If TCP_NODELAY option should be set to accepted sockets.
      * @param directBuf Direct buffer flag.
      * @param order Byte order.
@@ -272,10 +261,7 @@
         int selectorCnt,
         @Nullable String gridName,
         @Nullable String srvName,
-<<<<<<< HEAD
-=======
         long selectorSpins,
->>>>>>> 08606bd4
         boolean tcpNoDelay,
         boolean directBuf,
         ByteOrder order,
@@ -569,11 +555,6 @@
             if (worker != null)
                 worker.offer((SessionChangeRequest)req);
         }
-<<<<<<< HEAD
-        else if (!ses.procWrite.get() && ses.procWrite.compareAndSet(false, true))
-                clientWorkers.get(ses.selectorIndex()).offer(fut);
-=======
->>>>>>> 08606bd4
 
         if (msgQueueLsnr != null)
             msgQueueLsnr.apply(ses, msgCnt);
@@ -661,8 +642,6 @@
     }
 
     /**
-<<<<<<< HEAD
-=======
      * @return Workers.
      */
     public List<AbstractNioClientWorker> workers() {
@@ -688,7 +667,13 @@
     }
 
     /**
->>>>>>> 08606bd4
+     * @return Sessions.
+     */
+    public Collection<? extends GridNioSession> sessions() {
+        return sessions;
+    }
+
+    /**
      * @param ses Session.
      * @param op Operation.
      * @return Future for operation.
@@ -847,7 +832,6 @@
         if (workers > 1) {
             if (req.accepted()) {
                 balanceIdx = readBalanceIdx;
-<<<<<<< HEAD
 
                 readBalanceIdx += 2;
 
@@ -859,19 +843,6 @@
 
                 writeBalanceIdx += 2;
 
-=======
-
-                readBalanceIdx += 2;
-
-                if (readBalanceIdx >= workers)
-                    readBalanceIdx = 0;
-            }
-            else {
-                balanceIdx = writeBalanceIdx;
-
-                writeBalanceIdx += 2;
-
->>>>>>> 08606bd4
                 if (writeBalanceIdx >= workers)
                     writeBalanceIdx = 1;
             }
@@ -1001,21 +972,12 @@
 
                     if (req == null) {
                         if (ses.procWrite.get()) {
-<<<<<<< HEAD
-                            boolean set = ses.procWrite.compareAndSet(true, false);
-
-                            assert set;
-
-                            if (ses.writeQueue().isEmpty())
-                                key.interestOps(key.interestOps() & (~SelectionKey.OP_WRITE));
-=======
                             ses.procWrite.set(false);
 
                             if (ses.writeQueue().isEmpty()) {
                                 if ((key.interestOps() & SelectionKey.OP_WRITE) != 0)
                                     key.interestOps(key.interestOps() & (~SelectionKey.OP_WRITE));
                             }
->>>>>>> 08606bd4
                             else
                                 ses.procWrite.set(true);
                         }
@@ -1228,22 +1190,8 @@
                     if (req == null) {
                         req = systemMessage(ses);
 
-<<<<<<< HEAD
-                        if (req == null && buf.position() == 0) {
-                            if (ses.procWrite.get()) {
-                                boolean set = ses.procWrite.compareAndSet(true, false);
-
-                                assert set;
-
-                                if (ses.writeQueue().isEmpty())
-                                    key.interestOps(key.interestOps() & (~SelectionKey.OP_WRITE));
-                                else
-                                    ses.procWrite.set(true);
-                            }
-=======
                         if (req == null) {
                             req = ses.pollFuture();
->>>>>>> 08606bd4
 
                             if (req == null && buf.position() == 0) {
                                 if (ses.procWrite.get()) {
@@ -1440,22 +1388,8 @@
             if (req == null) {
                 req = systemMessage(ses);
 
-<<<<<<< HEAD
-                if (req == null && buf.position() == 0) {
-                    if (ses.procWrite.get()) {
-                        boolean set = ses.procWrite.compareAndSet(true, false);
-
-                        assert set;
-
-                        if (ses.writeQueue().isEmpty())
-                            key.interestOps(key.interestOps() & (~SelectionKey.OP_WRITE));
-                        else
-                            ses.procWrite.set(true);
-                    }
-=======
                 if (req == null) {
                     req = ses.pollFuture();
->>>>>>> 08606bd4
 
                     if (req == null && buf.position() == 0) {
                         if (ses.procWrite.get()) {
@@ -1860,45 +1794,6 @@
                             case DUMP_STATS: {
                                 NioOperationFuture req = (NioOperationFuture)req0;
 
-<<<<<<< HEAD
-                                Set<SelectionKey> keys = selector.keys();
-
-                                sb.append(U.nl())
-                                    .append(">> Selector info [idx=").append(idx)
-                                    .append(", keysCnt=").append(keys.size())
-                                    .append("]").append(U.nl());
-
-                                for (SelectionKey key : keys) {
-                                    GridSelectorNioSessionImpl ses = (GridSelectorNioSessionImpl)key.attachment();
-
-                                    MessageWriter writer = ses.meta(MSG_WRITER.ordinal());
-                                    MessageReader reader = ses.meta(GridDirectParser.READER_META_KEY);
-
-                                    sb.append("    Connection info [")
-                                        .append("in=").append(ses.accepted())
-                                        .append(", rmtAddr=").append(ses.remoteAddress())
-                                        .append(", locAddr=").append(ses.localAddress());
-
-                                    GridNioRecoveryDescriptor outDesc = ses.outRecoveryDescriptor();
-
-                                    if (outDesc != null) {
-                                        sb.append(", msgsSent=").append(outDesc.sent())
-                                            .append(", msgsAckedByRmt=").append(outDesc.acked())
-                                            .append(", descIdHash=").append(System.identityHashCode(outDesc));
-                                    }
-                                    else
-                                        sb.append(", outRecoveryDesc=null");
-
-                                    GridNioRecoveryDescriptor inDesc = ses.inRecoveryDescriptor();
-
-                                    if (inDesc != null) {
-                                        sb.append(", msgsRcvd=").append(inDesc.received())
-                                            .append(", lastAcked=").append(inDesc.lastAcknowledged())
-                                            .append(", descIdHash=").append(System.identityHashCode(inDesc));
-                                    }
-                                    else
-                                        sb.append(", inRecoveryDesc=null");
-=======
                                 try {
                                     dumpStats();
                                 }
@@ -1911,7 +1806,6 @@
                     }
 
                     int res = 0;
->>>>>>> 08606bd4
 
                     for (long i = 0; i < selectorSpins && res == 0; i++) {
                         res = selector.selectNow();
@@ -2369,12 +2263,7 @@
                 GridNioRecoveryDescriptor outRecovery = ses.outRecoveryDescriptor();
                 GridNioRecoveryDescriptor inRecovery = ses.inRecoveryDescriptor();
 
-<<<<<<< HEAD
-                GridNioRecoveryDescriptor outRecovery = ses.outRecoveryDescriptor();
-                GridNioRecoveryDescriptor inRecovery = ses.inRecoveryDescriptor();
-=======
                 IOException err = new IOException("Failed to send message (connection was closed): " + ses);
->>>>>>> 08606bd4
 
                 if (outRecovery != null || inRecovery != null) {
                     try {
@@ -3239,15 +3128,12 @@
         /** Name for threads identification. */
         private String srvName;
 
-<<<<<<< HEAD
-=======
         /** */
         private long selectorSpins;
 
         /** NIO sessions balancing flag. */
         private boolean balancing;
 
->>>>>>> 08606bd4
         /**
          * Finishes building the instance.
          *
@@ -3262,10 +3148,7 @@
                 selectorCnt,
                 gridName,
                 srvName,
-<<<<<<< HEAD
-=======
                 selectorSpins,
->>>>>>> 08606bd4
                 tcpNoDelay,
                 directBuf,
                 byteOrder,
@@ -3364,8 +3247,16 @@
         }
 
         /**
-<<<<<<< HEAD
-=======
+         * @param srvName Logical server name for threads identification.
+         * @return This for chaining.
+         */
+        public Builder<T> serverName(@Nullable String srvName) {
+            this.srvName = srvName;
+
+            return this;
+        }
+
+        /**
          * @param selectorSpins Defines how many non-blocking {@code selector.selectNow()} should be made before
          *      falling into {@code selector.select(long)} in NIO server. Long value. Default is {@code 0}.
          *      Can be set to {@code Long.MAX_VALUE} so selector threads will never block.
@@ -3378,7 +3269,6 @@
         }
 
         /**
->>>>>>> 08606bd4
          * @param tcpNoDelay If TCP_NODELAY option should be set to accepted sockets.
          * @return This for chaining.
          */
