--- conflicted
+++ resolved
@@ -171,7 +171,7 @@
                     <dependency>
                         <groupId>org.apache.ignite</groupId>
                         <artifactId>ignite-tools</artifactId>
-                        <version>${ignite.version}</version>
+                        <version>RELEASE</version>
                     </dependency>
                 </dependencies>
                 <executions>
@@ -227,16 +227,6 @@
                         <artifactId>maven-antrun-plugin</artifactId>
                         <version>1.7</version>
                         <inherited>false</inherited>
-<<<<<<< HEAD
-                        <dependencies>
-                            <dependency>
-                                <groupId>org.apache.ignite</groupId>
-                                <artifactId>ignite-tools</artifactId>
-                                <version>1.0.0-RELEASE-TEST-SNAPSHOT</version>
-                            </dependency>
-                        </dependencies>
-=======
->>>>>>> a6a2fcaa
                         <executions>
                             <execution>
                                 <id>properties-augmentation</id>
