--- conflicted
+++ resolved
@@ -680,13 +680,8 @@
 
             if (!groups.isEmpty()) {
                 add2(src, "// Groups for " + tbl + ".");
-<<<<<<< HEAD
-                add2(src, (first ? "Map<String, LinkedHashMap<String, IgniteBiTuple<Class<?>, Boolean>>> " : "") +
+                add2(src, (firstGrps ? "Map<String, LinkedHashMap<String, IgniteBiTuple<Class<?>, Boolean>>> " : "") +
                     "grps = new LinkedHashMap<>();");
-=======
-                add2(src, (firstGrps ? "Map<String, LinkedHashMap<String, IgniteBiTuple<Class<?>, Boolean>>> " : "") +
-                    " grps = new LinkedHashMap<>();");
->>>>>>> 0c13a08b
                 add0(src, "");
 
                 firstGrps = false;
